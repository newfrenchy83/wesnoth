--- conflicted
+++ resolved
@@ -211,11 +211,7 @@
 			if(!filesystem::file_exists(name)) {
 				name = fname;
 				if(!filesystem::file_exists(name)) {
-<<<<<<< HEAD
 					ERR_FT << "Failed opening font: '" << name << "': No such file or directory" << std::endl;
-=======
-					ERR_FT << "Failed opening font: '" << name << "': No such file or directory\n";
->>>>>>> a27b2ff4
 					return NULL;
 				}
 			}
@@ -225,11 +221,7 @@
 		name = "fonts/" + fname;
 		if(!filesystem::file_exists(name)) {
 			if(!filesystem::file_exists(fname)) {
-<<<<<<< HEAD
 				ERR_FT << "Failed opening font: '" << name << "': No such file or directory" << std::endl;
-=======
-				ERR_FT << "Failed opening font: '" << name << "': No such file or directory\n";
->>>>>>> a27b2ff4
 				return NULL;
 			}
 			name = fname;
@@ -370,12 +362,8 @@
 #if CAIRO_HAS_WIN32_FONT
 	BOOST_FOREACH(const std::string& path, filesystem::get_binary_paths("fonts")) {
 		std::vector<std::string> files;
-<<<<<<< HEAD
-		filesystem::get_files_in_dir(path, &files, NULL, filesystem::ENTIRE_FILE_PATH);
-=======
 		if(filesystem::is_directory(path))
 			filesystem::get_files_in_dir(path, &files, NULL, filesystem::ENTIRE_FILE_PATH);
->>>>>>> a27b2ff4
 		BOOST_FOREACH(const std::string& file, files)
 			if(file.substr(file.length() - 4) == ".ttf" || file.substr(file.length() - 4) == ".ttc")
 				AddFontResourceA(file.c_str());
@@ -392,12 +380,8 @@
 #if CAIRO_HAS_WIN32_FONT
 	BOOST_FOREACH(const std::string& path, filesystem::get_binary_paths("fonts")) {
 		std::vector<std::string> files;
-<<<<<<< HEAD
-		filesystem::get_files_in_dir(path, &files, NULL, filesystem::ENTIRE_FILE_PATH);
-=======
 		if(filesystem::is_directory(path))
 			filesystem::get_files_in_dir(path, &files, NULL, filesystem::ENTIRE_FILE_PATH);
->>>>>>> a27b2ff4
 		BOOST_FOREACH(const std::string& file, files)
 			if(file.substr(file.length() - 4) == ".ttf" || file.substr(file.length() - 4) == ".ttc")
 				RemoveFontResourceA(file.c_str());
@@ -432,11 +416,7 @@
 			if(!filesystem::file_exists(game_config::path + "/fonts/" + itor->name)) {
 				if(!filesystem::file_exists("fonts/" + itor->name)) {
 					if(!filesystem::file_exists(itor->name)) {
-<<<<<<< HEAD
 					WRN_FT << "Failed opening font file '" << itor->name << "': No such file or directory" << std::endl;
-=======
-					WRN_FT << "Failed opening font file '" << itor->name << "': No such file or directory\n";
->>>>>>> a27b2ff4
 					continue;
 					}
 				}
@@ -444,11 +424,7 @@
 		} else {
 			if(!filesystem::file_exists("fonts/" + itor->name)) {
 				if(!filesystem::file_exists(itor->name)) {
-<<<<<<< HEAD
 					WRN_FT << "Failed opening font file '" << itor->name << "': No such file or directory" << std::endl;
-=======
-					WRN_FT << "Failed opening font file '" << itor->name << "': No such file or directory\n";
->>>>>>> a27b2ff4
 					continue;
 				}
 			}
@@ -1454,7 +1430,6 @@
 	//config when changing languages
 	config cfg;
 	try {
-<<<<<<< HEAD
 		const std::string& cfg_path = filesystem::get_wml_location("hardwired/fonts.cfg");
 		if(cfg_path.empty()) {
 			ERR_FT << "could not resolve path to fonts.cfg, file not found\n";
@@ -1462,9 +1437,6 @@
 		}
 
 		filesystem::scoped_istream stream = preprocess_file(cfg_path);
-=======
-		filesystem::scoped_istream stream = preprocess_file(filesystem::get_wml_location("hardwired/fonts.cfg"));
->>>>>>> a27b2ff4
 		read(cfg, *stream);
 	} catch(config::error &e) {
 		ERR_FT << "could not read fonts.cfg:\n"
