--- conflicted
+++ resolved
@@ -92,14 +92,9 @@
 	unit_ability_list list_ability(const std::string& ability) const;
 	/** Returns list who contains list_ability and get_specials list for each ability type */
 	unit_ability_list get_special_ability(const std::string& ability) const;
-<<<<<<< HEAD
-	///return an boolean value for abilities like poison slow firstrike or petrifies
+	/** return an boolean value for abilities like poison slow firstrike or petrifies */
 	bool get_special_ability_bool(const std::string& special, bool special_id=true, bool special_tags=true) const;
 	bool bool_ability(const std::string& ability, bool special_id=true, bool special_tags=true) const;
-=======
-	/** return an boolean value for abilities like poison slow firstrike or petrifies */
-	bool bool_ability(const std::string& ability) const;
->>>>>>> 4feb168f
 
 	// In unit_types.cpp:
 
