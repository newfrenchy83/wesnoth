/*
   Copyright (C) 2006 - 2018 by Dominic Bolin <dominic.bolin@exong.net>
   Part of the Battle for Wesnoth Project https://www.wesnoth.org/

   This program is free software; you can redistribute it and/or modify
   it under the terms of the GNU General Public License as published by
   the Free Software Foundation; either version 2 of the License, or
   (at your option) any later version.
   This program is distributed in the hope that it will be useful,
   but WITHOUT ANY WARRANTY.

   See the COPYING file for more details.
*/

/**
 *  @file
 *  Manage unit-abilities, like heal, cure, and weapon_specials.
 */

#include "display.hpp"
#include "display_context.hpp"
#include "font/text_formatting.hpp"
#include "game_board.hpp"
#include "lexical_cast.hpp"
#include "log.hpp"
#include "map/map.hpp"
#include "resources.hpp"
#include "team.hpp"
#include "terrain/filter.hpp"
#include "units/unit.hpp"
#include "units/abilities.hpp"
#include "units/filter.hpp"
#include "units/map.hpp"
#include "filter_context.hpp"
#include "formula/callable_objects.hpp"
#include "formula/formula.hpp"
#include "formula/function_gamestate.hpp"
#include "serialization/string_view.hpp"
#include "deprecation.hpp"

#include <boost/dynamic_bitset.hpp>
#include <boost/algorithm/string/predicate.hpp>

static lg::log_domain log_engine("engine");
#define ERR_NG LOG_STREAM(err, log_engine)

namespace {
	class temporary_facing
	{
		map_location::DIRECTION save_dir_;
		unit_const_ptr u_;
	public:
		temporary_facing(unit_const_ptr u, map_location::DIRECTION new_dir)
			: save_dir_(u ? u->facing() : map_location::NDIRECTIONS)
			, u_(u)
		{
			if (u_) {
				u_->set_facing(new_dir);
			}
		}
		~temporary_facing()
		{
			if (u_) {
				u_->set_facing(save_dir_);
			}
		}
	};
}

/*
 *
 * [abilities]
 * ...
 *
 * [heals]
 *	value=4
 *	max_value=8
 *	cumulative=no
 *	affect_allies=yes
 *	name= _ "heals"
 *	female_name= _ "female^heals"
 *	name_inactive=null
 *	female_name_inactive=null
 *	description=  _ "Heals:
Allows the unit to heal adjacent friendly units at the beginning of each turn.

A unit cared for by a healer may heal up to 4 HP per turn.
A poisoned unit cannot be cured of its poison by a healer, and must seek the care of a village or a unit that can cure."
 *	description_inactive=null
 *
 *	affect_self=yes
 *	[filter] // SUF
 *		...
 *	[/filter]
 *	[filter_self] // SUF
 *		...
 *	[/filter_self]
 *	[filter_adjacent] // SUF
 *		adjacent=n,ne,nw
 *		...
 *	[/filter_adjacent]
 *	[filter_adjacent_location]
 *		adjacent=n,ne,nw
 *		...
 *	[/filter_adjacent]
 *	[affect_adjacent]
 *		adjacent=n,ne,nw
 *		[filter] // SUF
 *			...
 *		[/filter]
 *	[/affect_adjacent]
 *	[affect_adjacent]
 *		adjacent=s,se,sw
 *		[filter] // SUF
 *			...
 *		[/filter]
 *	[/affect_adjacent]
 *
 * [/heals]
 *
 * ...
 * [/abilities]
 *
 */


namespace {

bool affects_side(const config& cfg, std::size_t side, std::size_t other_side)
{
	// display::get_singleton() has already been confirmed valid by both callers.
	const team& side_team = display::get_singleton()->get_disp_context().get_team(side);

	if(side == other_side)
		return cfg["affect_allies"].to_bool(true);
	if(side_team.is_enemy(other_side))
		return cfg["affect_enemies"].to_bool();
	else
		return cfg["affect_allies"].to_bool();
}

}

bool unit::get_ability_bool(const std::string& tag_name, const map_location& loc) const
{
	for (const config &i : this->abilities_.child_range(tag_name)) {
		if (ability_active(tag_name, i, loc) &&
			ability_affects_self(tag_name, i, loc))
		{
			return true;
		}
	}

	assert(display::get_singleton());
	const unit_map& units = display::get_singleton()->get_units();

	adjacent_loc_array_t adjacent;
	get_adjacent_tiles(loc,adjacent.data());
	for(unsigned i = 0; i < adjacent.size(); ++i) {
		const unit_map::const_iterator it = units.find(adjacent[i]);
		if (it == units.end() || it->incapacitated())
			continue;
		// Abilities may be tested at locations other than the unit's current
		// location. This is intentional to allow for less messing with the unit
		// map during calculations, particularly with regards to movement.
		// Thus, we need to make sure the adjacent unit (*it) is not actually
		// ourself.
		if ( &*it == this )
			continue;
		for (const config &j : it->abilities_.child_range(tag_name)) {
			if (affects_side(j, side(), it->side()) &&
			    it->ability_active(tag_name, j, adjacent[i]) &&
			    ability_affects_adjacent(tag_name,  j, i, loc, *it))
			{
				return true;
			}
		}
	}


	return false;
}

unit_ability_list unit::get_abilities(const std::string& tag_name, const map_location& loc) const
{
	unit_ability_list res(loc_);

	for(const config& i : this->abilities_.child_range(tag_name)) {
		if(ability_active(tag_name, i, loc)
			&& ability_affects_self(tag_name, i, loc))
			{
			res.emplace_back(&i, loc, loc);
		}
	}

	assert(display::get_singleton());
	const unit_map& units = display::get_singleton()->get_units();

	adjacent_loc_array_t adjacent;
	get_adjacent_tiles(loc,adjacent.data());
	for(unsigned i = 0; i < adjacent.size(); ++i) {
		const unit_map::const_iterator it = units.find(adjacent[i]);
		if (it == units.end() || it->incapacitated())
			continue;
		// Abilities may be tested at locations other than the unit's current
		// location. This is intentional to allow for less messing with the unit
		// map during calculations, particularly with regards to movement.
		// Thus, we need to make sure the adjacent unit (*it) is not actually
		// ourself.
		if ( &*it == this )
			continue;
		for(const config& j : it->abilities_.child_range(tag_name)) {
			if(affects_side(j, side(), it->side())
				&& it->ability_active(tag_name, j, adjacent[i])
				&& ability_affects_adjacent(tag_name, j, i, loc, *it))
				{
				res.emplace_back(&j, loc, adjacent[i]);
			}
		}
	}


	return res;
}

unit_ability_list unit::get_abilities_weapons(const std::string& tag_name, const map_location& loc, const_attack_ptr weapon, const_attack_ptr opp_weapon) const
{
	unit_ability_list res = get_abilities(tag_name, loc);
	for(unit_ability_list::iterator i = res.begin(); i != res.end();) {
		if((!ability_affects_weapon(*i->ability_cfg, weapon, false) || !ability_affects_weapon(*i->ability_cfg, opp_weapon, true))) {
			i = res.erase(i);
		} else {
			++i;
		}
	}
	return res;
}

std::vector<std::string> unit::get_ability_list() const
{
	std::vector<std::string> res;

	for (const config::any_child &ab : this->abilities_.all_children_range()) {
		std::string id = ab.cfg["id"];
		if (!id.empty())
			res.push_back(std::move(id));
	}
	return res;
}


namespace {
	// These functions might have wider usefulness than this file, but for now
	// I'll make them local.

	/**
	 * Chooses a value from the given config. If the value specified by @a key is
	 * blank, then @a default_key is chosen instead.
	 */
	inline const config::attribute_value & default_value(
		const config & cfg, const std::string & key, const std::string & default_key)
	{
		const config::attribute_value & value = cfg[key];
		return !value.blank() ? value : cfg[default_key];
	}

	/**
	 * Chooses a value from the given config based on gender. If the value for
	 * the specified gender is blank, then @a default_key is chosen instead.
	 */
	inline const config::attribute_value & gender_value(
		const config & cfg, unit_race::GENDER gender, const std::string & male_key,
		const std::string & female_key, const std::string & default_key)
	{
		return default_value(cfg,
		                     gender == unit_race::MALE ? male_key : female_key,
		                     default_key);
	}

	/**
	 * Adds a quadruple consisting of (in order) id, base name,
	 * male or female name as appropriate for the unit, and description.
	 *
	 * @returns Whether name was resolved and quadruple added.
	 */
	bool add_ability_tooltip(const config::any_child &ab, unit_race::GENDER gender, std::vector<std::tuple<std::string, t_string,t_string,t_string>>& res, bool active)
	{
		if (active) {
			const t_string& name = gender_value(ab.cfg, gender, "name", "female_name", "name").t_str();

			if (!name.empty()) {
				res.emplace_back(
						ab.cfg["id"],
						ab.cfg["name"].t_str(),
						name,
						ab.cfg["description"].t_str() );
				return true;
			}
		}
		else
		{
			// See if an inactive name was specified.
			const config::attribute_value& inactive_value =
				gender_value(ab.cfg, gender, "name_inactive",
						"female_name_inactive", "name_inactive");
			const t_string& name = !inactive_value.blank() ? inactive_value.t_str() :
				gender_value(ab.cfg, gender, "name", "female_name", "name").t_str();

			if (!name.empty()) {
				res.emplace_back(
						ab.cfg["id"],
						default_value(ab.cfg, "name_inactive", "name").t_str(),
						name,
						default_value(ab.cfg, "description_inactive", "description").t_str() );
				return true;
			}
		}

		return false;
	}
}

std::vector<std::tuple<std::string, t_string, t_string, t_string>> unit::ability_tooltips() const
{
	std::vector<std::tuple<std::string, t_string,t_string,t_string>> res;

	for (const config::any_child &ab : this->abilities_.all_children_range())
	{
		add_ability_tooltip(ab, gender_, res, true);
	}

	return res;
}

std::vector<std::tuple<std::string, t_string, t_string, t_string>> unit::ability_tooltips(boost::dynamic_bitset<>& active_list, const map_location& loc) const
{
	std::vector<std::tuple<std::string, t_string,t_string,t_string>> res;
	active_list.clear();

	for (const config::any_child &ab : this->abilities_.all_children_range())
	{
		bool active = ability_active(ab.key, ab.cfg, loc);
		if (add_ability_tooltip(ab, gender_, res, active))
		{
			active_list.push_back(active);
		}
	}
	return res;
}

bool unit::ability_active(const std::string& ability,const config& cfg,const map_location& loc) const
{
	bool illuminates = ability == "illuminates";

	if (const config &afilter = cfg.child("filter"))
		if ( !unit_filter(vconfig(afilter)).set_use_flat_tod(illuminates).matches(*this, loc) )
			return false;

	adjacent_loc_array_t adjacent;
	get_adjacent_tiles(loc,adjacent.data());

	assert(display::get_singleton());
	const unit_map& units = display::get_singleton()->get_units();

	for (const config &i : cfg.child_range("filter_adjacent"))
	{
		std::size_t count = 0;
		unit_filter ufilt{ vconfig(i) };
		ufilt.set_use_flat_tod(illuminates);
		std::vector<map_location::DIRECTION> dirs = map_location::parse_directions(i["adjacent"]);
		for (const map_location::DIRECTION index : dirs)
		{
			if (index == map_location::NDIRECTIONS)
				continue;
			unit_map::const_iterator unit = units.find(adjacent[index]);
			if (unit == units.end())
				return false;
			if (!ufilt(*unit, *this))
				return false;
			if (i.has_attribute("is_enemy")) {
				const display_context& dc = resources::filter_con->get_disp_context();
				if (i["is_enemy"].to_bool() != dc.get_team(unit->side()).is_enemy(side_)) {
					continue;
				}
			}
			count++;
		}
		if (i["count"].empty() && count != dirs.size()) {
			return false;
		}
		if (!in_ranges<int>(count, utils::parse_ranges(i["count"].str()))) {
			return false;
		}
	}

	for (const config &i : cfg.child_range("filter_adjacent_location"))
	{
		std::size_t count = 0;
		terrain_filter adj_filter(vconfig(i), resources::filter_con);
		adj_filter.flatten(illuminates);

		std::vector<map_location::DIRECTION> dirs = map_location::parse_directions(i["adjacent"]);
		for (const map_location::DIRECTION index : dirs)
		{
			if (index == map_location::NDIRECTIONS) {
				continue;
			}
			if(!adj_filter.match(adjacent[index])) {
				return false;
			}
			count++;
		}
		if (i["count"].empty() && count != dirs.size()) {
			return false;
		}
		if (!in_ranges<int>(count, utils::parse_ranges(i["count"].str()))) {
			return false;
		}
	}
	return true;
}

bool unit::ability_affects_adjacent(const std::string& ability, const config& cfg,int dir,const map_location& loc,const unit& from) const
{
	bool illuminates = ability == "illuminates";

	assert(dir >=0 && dir <= 5);
	map_location::DIRECTION direction = static_cast<map_location::DIRECTION>(dir);

	for (const config &i : cfg.child_range("affect_adjacent"))
	{
		if (i.has_attribute("adjacent")) { //key adjacent defined
			std::vector<map_location::DIRECTION> dirs = map_location::parse_directions(i["adjacent"]);
			if (std::find(dirs.begin(), dirs.end(), direction) == dirs.end()) {
				continue;
			}
		}
		const config &filter = i.child("filter");
		if (!filter || //filter tag given
			unit_filter(vconfig(filter)).set_use_flat_tod(illuminates).matches(*this, loc, from) ) {
			return true;
		}
	}
	return false;
}

bool unit::ability_affects_self(const std::string& ability,const config& cfg,const map_location& loc) const
{
	const config &filter = cfg.child("filter_self");
	bool affect_self = cfg["affect_self"].to_bool(true);
	if (!filter || !affect_self) return affect_self;
	return unit_filter(vconfig(filter)).set_use_flat_tod(ability == "illuminates").matches(*this, loc);
}

bool unit::ability_affects_weapon(const config& cfg, const_attack_ptr weapon, bool is_opp) const
{
	const std::string filter_tag_name = is_opp ? "filter_second_weapon" : "filter_weapon";
	if(!cfg.has_child(filter_tag_name)) {
		return true;
	}
	const config& filter = cfg.child(filter_tag_name);
	if(!weapon) {
		return false;
	}
	return weapon->matches_filter(filter);
}

bool unit::has_ability_type(const std::string& ability) const
{
	return !abilities_.child_range(ability).empty();
}

void attack_type::add_formula_context(wfl::map_formula_callable& callable) const
{
	if(unit_const_ptr & att = is_attacker_ ? self_ : other_) {
		callable.add("attacker", wfl::variant(std::make_shared<wfl::unit_callable>(*att)));
	}
	if(unit_const_ptr & def = is_attacker_ ? self_ : other_) {
		callable.add("defender", wfl::variant(std::make_shared<wfl::unit_callable>(*def)));
	}
}

namespace {


template<typename T, typename TFuncFormula>
class get_ability_value_visitor : public boost::static_visitor<T>
{
public:
	// Constructor stores the default value.
	get_ability_value_visitor(T def, const TFuncFormula& formula_handler) : def_(def), formula_handler_(formula_handler) {}

	T operator()(const boost::blank&) const { return def_; }
	T operator()(bool)                 const { return def_; }
	T operator()(int i)                const { return static_cast<T>(i); }
	T operator()(unsigned long long u) const { return static_cast<T>(u); }
	T operator()(double d)             const { return static_cast<T>(d); }
	T operator()(const t_string&)     const { return def_; }
	T operator()(const std::string& s) const
	{
		if(s.size() >= 2 && s[0] == '(') {
			return formula_handler_(s);
		}
		return lexical_cast_default<T>(s, def_);
	}

private:
	const T def_;
	const TFuncFormula& formula_handler_;
};


template<typename T, typename TFuncFormula>
get_ability_value_visitor<T, TFuncFormula> make_get_ability_value_visitor(T def, const TFuncFormula& formula_handler)
{
	return get_ability_value_visitor<T, TFuncFormula>(def, formula_handler);
}

template<typename T, typename TFuncFormula>
T get_single_ability_value(const config::attribute_value& v, T def, const unit_ability& ability_info, const map_location& receiver_loc, const_attack_ptr att, const TFuncFormula& formula_handler)
{
	return v.apply_visitor(make_get_ability_value_visitor(def, [&](const std::string& s) {

			try {
				assert(display::get_singleton());
				const unit_map& units = display::get_singleton()->get_units();

				auto u_itor = units.find(ability_info.teacher_loc);

				if(u_itor == units.end()) {
					return def;
				}
				wfl::map_formula_callable callable(std::make_shared<wfl::unit_callable>(*u_itor));
				if(att) {
					att->add_formula_context(callable);
				}
				if (auto uptr = units.find_unit_ptr(ability_info.student_loc)) {
					callable.add("student", wfl::variant(std::make_shared<wfl::unit_callable>(*uptr)));
				}
				if (auto uptr = units.find_unit_ptr(receiver_loc)) {
					callable.add("other", wfl::variant(std::make_shared<wfl::unit_callable>(*uptr)));
				}
				return formula_handler(wfl::formula(s, new wfl::gamestate_function_symbol_table), callable);
			} catch(const wfl::formula_error& e) {
				lg::wml_error() << "Formula error in ability or weapon special: " << e.type << " at " << e.filename << ':' << e.line << ")\n";
				return def;
			}
	}));
}
}

template<typename TComp>
std::pair<int,map_location> unit_ability_list::get_extremum(const std::string& key, int def, const TComp& comp) const
{
	if ( cfgs_.empty() ) {
		return std::make_pair(def, map_location());
	}
	// The returned location is the best non-cumulative one, if any,
	// the best absolute cumulative one otherwise.
	map_location best_loc;
	bool only_cumulative = true;
	int abs_max = 0;
	int flat = 0;
	int stack = 0;
	for (const unit_ability& p : cfgs_)
	{
		int value = get_single_ability_value((*p.ability_cfg)[key], def, p, loc(), const_attack_ptr(), [&](const wfl::formula& formula, wfl::map_formula_callable& callable) {
			return formula.evaluate(callable).as_int();
		});

		if ((*p.ability_cfg)["cumulative"].to_bool()) {
			stack += value;
			if (value < 0) value = -value;
			if (only_cumulative && !comp(value, abs_max)) {
				abs_max = value;
				best_loc = p.teacher_loc;
			}
		} else if (only_cumulative || comp(flat, value)) {
			only_cumulative = false;
			flat = value;
			best_loc = p.teacher_loc;
		}
	}
	return std::make_pair(flat + stack, best_loc);
}

template std::pair<int, map_location> unit_ability_list::get_extremum<std::less<int>>(const std::string& key, int def, const std::less<int>& comp) const;
template std::pair<int, map_location> unit_ability_list::get_extremum<std::greater<int>>(const std::string& key, int def, const std::greater<int>& comp) const;

/*
 *
 * [special]
 * [swarm]
 *	name= _ "swarm"
 *	name_inactive= _ ""
 *	description= _ ""
 *	description_inactive= _ ""
 *	cumulative=no
 *	apply_to=self  #self,opponent,defender,attacker,both
 *	#active_on=defense # or offense; omitting this means "both"
 *
 *	swarm_attacks_max=4
 *	swarm_attacks_min=2
 *
 *	[filter_self] // SUF
 *		...
 *	[/filter_self]
 *	[filter_opponent] // SUF
 *	[filter_attacker] // SUF
 *	[filter_defender] // SUF
 *	[filter_adjacent] // SAUF
 *	[filter_adjacent_location] // SAUF + locs
 * [/swarm]
 * [/special]
 *
 */

namespace {

	struct special_match
	{
		std::string tag_name;
		const config* cfg;
	};

	/**
	 * Gets the children of @parent (which should be the specials for an
	 * attack_type) and places the ones whose tag or id= matches @a id into
	 * @a tag_result and @a id_result.
	 *
	 * If @a just_peeking is set to true, then @a tag_result and @a id_result
	 * are not touched; instead the return value is used to indicate if any
	 * matching children were found.
	 *
	 * @returns  true if @a just_peeking is true and a match was found;
	 *           false otherwise.
	 */
	bool get_special_children(std::vector<special_match>& tag_result,
	                           std::vector<special_match>& id_result,
	                           const config& parent, const std::string& id,
	                           bool just_peeking=false) {
		for (const config::any_child &sp : parent.all_children_range())
		{
			if (just_peeking && (sp.key == id || sp.cfg["id"] == id)) {
				return true; // peek succeeded; done
			}

			if(sp.key == id) {
				special_match special = { sp.key, &sp.cfg };
				tag_result.push_back(special);
			}
			if(sp.cfg["id"] == id) {
				special_match special = { sp.key, &sp.cfg };
				id_result.push_back(special);
			}
		}
		return false;
	}

	bool get_special_children_id(std::vector<special_match>& id_result,
	                           const config& parent, const std::string& id,
	                           bool just_peeking=false) {
		for (const config::any_child &sp : parent.all_children_range())
		{
			if (just_peeking && (sp.cfg["id"] == id)) {
				return true; // peek succeeded; done
			}

			if(sp.cfg["id"] == id) {
				special_match special = { sp.key, &sp.cfg };
				id_result.push_back(special);
			}
		}
		return false;
	}

	bool get_special_children_tags(std::vector<special_match>& tag_result,
	                           const config& parent, const std::string& id,
	                           bool just_peeking=false) {
		for (const config::any_child &sp : parent.all_children_range())
		{
			if (just_peeking && (sp.key == id)) {
				return true; // peek succeeded; done
			}

			if(sp.key == id) {
				special_match special = { sp.key, &sp.cfg };
				tag_result.push_back(special);
			}
		}
		return false;
	}
}

/**
 * Returns whether or not @a *this has a special with a tag or id equal to
 * @a special. If @a simple_check is set to true, then the check is merely
 * for being present. Otherwise (the default), the check is for a special
 * active in the current context (see set_specials_context), including
 * specials obtained from the opponent's attack.
 */
bool attack_type::get_special_bool(const std::string& special, bool simple_check, bool special_id, bool special_tags) const
{
	{
		std::vector<special_match> special_tag_matches;
		std::vector<special_match> special_id_matches;
		if(special_id && special_tags){
			if ( get_special_children(special_tag_matches, special_id_matches, specials_, special, simple_check) ) {
				return true;
			}
		} else if(special_id && !special_tags){
			if ( get_special_children_id(special_id_matches, specials_, special, simple_check) ) {
				return true;
			}
		} else if(!special_id && special_tags){
			if ( get_special_children_tags(special_tag_matches, specials_, special, simple_check) ) {
				return true;
			}
		}
		// If we make it to here, then either list.empty() or !simple_check.
		// So if the list is not empty, then this is not a simple check and
		// we need to check each special in the list to see if any are active.
		if(special_tags){
			for(const special_match& entry : special_tag_matches) {
				if ( special_active(*entry.cfg, AFFECT_SELF, entry.tag_name) ) {
					return true;
				}
			}
		}
		if(special_id){
			for(const special_match& entry : special_id_matches) {
				if ( special_active(*entry.cfg, AFFECT_SELF, entry.tag_name) ) {
					return true;
				}
			}
		}
	}

	// Skip checking the opponent's attack?
	if ( simple_check || !other_attack_ ) {
		return false;
	}

	std::vector<special_match> special_tag_matches;
	std::vector<special_match> special_id_matches;
	if(special_id && special_tags){
		get_special_children(special_tag_matches, special_id_matches, other_attack_->specials_, special);
	} else if(special_id && !special_tags){
		get_special_children_id(special_id_matches, other_attack_->specials_, special);
	} else if(!special_id && special_tags){
		get_special_children_tags(special_tag_matches, other_attack_->specials_, special);
	}
	if(special_tags){
		for(const special_match& entry : special_tag_matches) {
			if ( other_attack_->special_active(*entry.cfg, AFFECT_OTHER, entry.tag_name) ) {
				return true;
			}
		}
	}
	if(special_id){
		for(const special_match& entry : special_id_matches) {
			if ( other_attack_->special_active(*entry.cfg, AFFECT_OTHER, entry.tag_name) ) {
				return true;
			}
		}
	}
	return false;
}

/**
 * Returns the currently active specials as an ability list, given the current
 * context (see set_specials_context).
 */
unit_ability_list attack_type::get_specials(const std::string& special) const
{
	//log_scope("get_specials");
	const map_location loc = self_ ? self_->get_location() : self_loc_;
	unit_ability_list res(loc);

	for(const config& i : specials_.child_range(special)) {
		if(special_active(i, AFFECT_SELF, special)) {
			res.emplace_back(&i, loc, loc);
		}
	}

	if(!other_attack_) {
		return res;
	}

	for(const config& i : other_attack_->specials_.child_range(special)) {
		if(other_attack_->special_active(i, AFFECT_OTHER, special)) {
			res.emplace_back(&i, other_loc_, other_loc_);
		}
	}
	return res;
}

/**
 * Returns a vector of names and descriptions for the specials of *this.
 * Each std::pair in the vector has first = name and second = description.
 *
 * This uses either the active or inactive name/description for each special,
 * based on the current context (see set_specials_context), provided
 * @a active_list is not nullptr. Otherwise specials are assumed active.
 * If the appropriate name is empty, the special is skipped.
 */
std::vector<std::pair<t_string, t_string>> attack_type::special_tooltips(
	boost::dynamic_bitset<>* active_list) const
{
	//log_scope("special_tooltips");
	std::vector<std::pair<t_string, t_string>> res;
	if ( active_list )
		active_list->clear();

	for (const config::any_child &sp : specials_.all_children_range())
	{
		if ( !active_list || special_active(sp.cfg, AFFECT_EITHER, sp.key) ) {
			const t_string &name = sp.cfg["name"];
			if (!name.empty()) {
				res.emplace_back(name, sp.cfg["description"].t_str() );
				if ( active_list )
					active_list->push_back(true);
			}
		} else {
			const t_string& name = default_value(sp.cfg, "name_inactive", "name").t_str();
			if (!name.empty()) {
				res.emplace_back(name, default_value(sp.cfg, "description_inactive", "description").t_str() );
				active_list->push_back(false);
			}
		}
	}
	return res;
}

/**
 * Returns a comma-separated string of active names for the specials of *this.
 * Empty names are skipped.
 *
 * This excludes inactive specials if only_active is true. Whether or not a
 * special is active depends on the current context (see set_specials_context)
 * and the @a is_backstab parameter.
 */
std::string attack_type::weapon_specials(bool only_active, bool is_backstab) const
{
	//log_scope("weapon_specials");
	std::string res;
	for (const config::any_child &sp : specials_.all_children_range())
	{
		const bool active = special_active(sp.cfg, AFFECT_EITHER, sp.key, is_backstab);

		const std::string& name =
			active
			? sp.cfg["name"].str()
			: default_value(sp.cfg, "name_inactive", "name").str();
		if (!name.empty()) {
			if (!res.empty()) res += ", ";
			if (only_active && !active) res += font::span_color(font::inactive_details_color);
			res += name;
			if (only_active && !active) res += "</span>";
		}
	}

	return res;
}


/**
 * Sets the context under which specials will be checked for being active.
 * This version is appropriate if both units in a combat are known.
 * @param[in]  self          A reference to the unit with this weapon.
 * @param[in]  other         A reference to the other unit in the combat.
 * @param[in]  unit_loc      The location of the unit with this weapon.
 * @param[in]  other_loc     The location of the other unit in the combat.
 * @param[in]  attacking     Whether or not the unit with this weapon is the attacker.
 * @param[in]  other_attack  The attack used by the other unit.
 */
attack_type::specials_context_t::specials_context_t(const attack_type& weapon,
                                       const_attack_ptr other_attack,
									   unit_const_ptr self,
                                       unit_const_ptr other,
                                       const map_location& unit_loc,
                                       const map_location& other_loc,
                                       bool attacking)
	: parent(weapon.shared_from_this())
{
	weapon.self_ = self;
	weapon.other_ = other;
	weapon.self_loc_ = unit_loc;
	weapon.other_loc_ = other_loc;
	weapon.is_attacker_ = attacking;
	weapon.other_attack_ = other_attack;
	weapon.is_for_listing_ = false;
}

/**
 * Sets the context under which specials will be checked for being active.
 * This version is appropriate if there is no specific combat being considered.
 * @param[in]  self          A reference to the unit with this weapon.
 * @param[in]  loc           The location of the unit with this weapon.
 * @param[in]  attacking     Whether or not the unit with this weapon is the attacker.
 */
attack_type::specials_context_t::specials_context_t(const attack_type& weapon, unit_const_ptr self, const map_location& loc, bool attacking)
	: parent(weapon.shared_from_this())
{
	weapon.self_ = self;
	weapon.other_ = unit_ptr();
	weapon.self_loc_ = loc;
	weapon.other_loc_ = map_location::null_location();
	weapon.is_attacker_ = attacking;
	weapon.other_attack_ = nullptr;
	weapon.is_for_listing_ = false;
}

/**
 * Sets the context under which specials will be checked for being active.
 * This version is appropriate for theoretical units of a particular type.
 * @param[in]  self_type     A reference to the type of the unit with this weapon.
 * @param[in]  loc           The location of the unit with this weapon.
 * @param[in]  attacking     Whether or not the unit with this weapon is the attacker.
 */
attack_type::specials_context_t::specials_context_t(const attack_type& weapon, const unit_type& self_type, const map_location& loc, bool attacking)
	: parent(weapon.shared_from_this())
{
	UNUSED(self_type);
	weapon.self_ = unit_ptr();
	weapon.other_ = unit_ptr();
	weapon.self_loc_ = loc;
	weapon.other_loc_ = map_location::null_location();
	weapon.is_attacker_ = attacking;
	weapon.other_attack_ = nullptr;
	weapon.is_for_listing_ = false;
}

attack_type::specials_context_t::specials_context_t(const attack_type& weapon, bool attacking)
	: parent(weapon.shared_from_this())
{
	weapon.is_for_listing_ = true;
	weapon.is_attacker_ = attacking;
}

attack_type::specials_context_t::~specials_context_t()
{
	if(was_moved) return;
	parent->self_ = unit_ptr();
	parent->other_ = unit_ptr();
	parent->self_loc_ = map_location::null_location();
	parent->other_loc_ = map_location::null_location();
	parent->is_attacker_ = false;
	parent->other_attack_ = nullptr;
	parent->is_for_listing_ = false;
}

attack_type::specials_context_t::specials_context_t(attack_type::specials_context_t&& other)
	: parent(other.parent)
{
	other.was_moved = true;
}

/**
 * Calculates the number of attacks this weapon has, considering specials.
 * This returns two numbers because of the swarm special. The actual number of
 * attacks depends on the unit's health and should be:
 *   min_attacks + (max_attacks - min_attacks) * (current hp) / (max hp)
 * c.f. swarm_blows()
 */
void attack_type::modified_attacks(bool is_backstab, unsigned & min_attacks,
                                   unsigned & max_attacks) const
{
	// Apply [attacks].
	unit_abilities::effect attacks_effect(get_special_ability("attacks"),
	                                      num_attacks(), is_backstab, shared_from_this());
	int attacks_value = attacks_effect.get_composite_value();

	if ( attacks_value < 0 ) {
		attacks_value = num_attacks();
		ERR_NG << "negative number of strikes after applying weapon specials" << std::endl;
	}

	// Apply [swarm].
	unit_ability_list swarm_specials = get_special_ability("swarm");
	if ( !swarm_specials.empty() ) {
		min_attacks = std::max<int>(0, swarm_specials.highest("swarm_attacks_min").first);
		max_attacks = std::max<int>(0, swarm_specials.highest("swarm_attacks_max", attacks_value).first);
	} else {
		min_attacks = max_attacks = attacks_value;
	}
}


/**
 * Returns the damage per attack of this weapon, considering specials.
 */
int attack_type::modified_damage(bool is_backstab) const
{
	unit_abilities::effect dmg_effect(get_special_ability("damage"), damage(), is_backstab, shared_from_this());
	int damage_value = dmg_effect.get_composite_value();
	return damage_value;
}


namespace { // Helpers for attack_type::special_active()

	/**
	 * Returns whether or not the given special affects the opponent of the unit
	 * with the special.
	 * @param[in]  special      a weapon special WML structure
	 * @param[in]  is_attacker  whether or not the unit with the special is the attacker
	 */
	bool special_affects_opponent(const config& special, bool is_attacker)
	{
		//log_scope("special_affects_opponent");
		const std::string& apply_to = special["apply_to"];
		if ( apply_to.empty() )
			return false;
		if ( apply_to == "both" )
			return true;
		if ( apply_to == "opponent" )
			return true;
		if ( is_attacker  &&  apply_to == "defender" )
			return true;
		if ( !is_attacker &&  apply_to == "attacker" )
			return true;
		return false;
	}

	/**
	 * Returns whether or not the given special affects the unit with the special.
	 * @param[in]  special      a weapon special WML structure
	 * @param[in]  is_attacker  whether or not the unit with the special is the attacker
	 */
	bool special_affects_self(const config& special, bool is_attacker)
	{
		//log_scope("special_affects_self");
		const std::string& apply_to = special["apply_to"];
		if ( apply_to.empty() )
			return true;
		if ( apply_to == "both" )
			return true;
		if ( apply_to == "self" )
			return true;
		if ( is_attacker  &&  apply_to == "attacker" )
			return true;
		if ( !is_attacker &&  apply_to == "defender")
			return true;
		return false;
	}

	/**
	 * Determines if a unit/weapon combination matches the specified child
	 * (normally a [filter_*] child) of the provided filter.
	 * @param[in]  u          A unit to filter.
	 * @param[in]  u2         Another unit to filter.
	 * @param[in]  loc        The presumed location of @a un_it.
	 * @param[in]  weapon     The attack_type to filter.
	 * @param[in]  filter     The filter containing the child filter to use.
	 * @param[in]  child_tag  The tag of the child filter to use.
	 */
	static bool special_unit_matches(unit_const_ptr & u,
		                             unit_const_ptr & u2,
		                             const map_location & loc,
		                             const_attack_ptr weapon,
		                             const config & filter,
									 const bool for_listing,
		                             const std::string & child_tag)
	{
		if (for_listing && !loc.valid())
			// The special's context was set to ignore this unit, so assume we pass.
			// (This is used by reports.cpp to show active specials when the
			// opponent is not known. From a player's perspective, the special
			// is active, in that it can be used, even though the player might
			// need to select an appropriate opponent.)
			return true;

		const config & filter_child = filter.child(child_tag);
		if ( !filter_child )
			// The special does not filter on this unit, so we pass.
			return true;

		// If the primary unit doesn't exist, there's nothing to match
		if (!u) {
			return false;
		}

		unit_filter ufilt{vconfig(filter_child)};

		// If the other unit doesn't exist, try matching without it


		// Check for a weapon match.
		if ( const config & filter_weapon = filter_child.child("filter_weapon") ) {
			if ( !weapon || !weapon->matches_filter(filter_weapon) )
				return false;
		}

		// Passed.
		// If the other unit doesn't exist, try matching without it
		if (!u2) {
			return ufilt.matches(*u, loc);
		}
		return ufilt.matches(*u, loc, *u2);
	}

}//anonymous namespace


//The following functions are intended to allow the use in combat of capacities
//identical to special weapons and therefore to be able to use them on adjacent
//units (abilities of type 'aura') or else on all types of weapons even if the
//beneficiary unit does not have a corresponding weapon
//(defense against ranged weapons abilities for a unit that only has melee attacks)

unit_ability_list attack_type::list_ability(const std::string& ability) const
{
	const map_location loc = self_ ? self_->get_location() : self_loc_;
	unit_ability_list abil_list(loc);
	unit_ability_list abil_other_list(loc);
	if(self_) {
		abil_list.append((*self_).get_abilities(ability, self_loc_));
		for(unit_ability_list::iterator i = abil_list.begin(); i != abil_list.end();) {
			if(!special_active(*i->ability_cfg, AFFECT_SELF, ability, true, "filter_student")) {
				i = abil_list.erase(i);
			} else {
				++i;
			}
		}
	}

	if(other_) {
		abil_other_list.append((*other_).get_abilities(ability, other_loc_));
		for(unit_ability_list::iterator i = abil_other_list.begin(); i != abil_other_list.end();) {
			if(!special_active_impl(other_attack_, shared_from_this(), *i->ability_cfg, AFFECT_OTHER, ability, true, "filter_student")) {
				i = abil_other_list.erase(i);
			} else {
				++i;
			}
		}
	}
	abil_list.append(abil_other_list);
	return abil_list;
}

unit_ability_list attack_type::get_special_ability(const std::string& ability) const
{
	unit_ability_list abil_list = list_ability(ability);
	abil_list.append(get_specials(ability));
	return abil_list;
}

static bool get_ability_children(std::vector<special_match>& tag_result,
	                           std::vector<special_match>& id_result,
	                           const config& parent, const std::string& id,
	                           bool special_id=true, bool special_tags=true) {
		if(special_id && special_tags){
			if ( get_special_children(tag_result, id_result, parent, id) ) {
				return true;
			}
		} else if(special_id && !special_tags){
			if ( get_special_children_id(id_result, parent, id) ) {
				return true;
			}
		} else if(!special_id && special_tags){
			if ( get_special_children_tags(tag_result, parent, id) ) {
				return true;
			}
		}
		return false;
}

bool attack_type::get_special_ability_bool(const std::string& special, bool special_id, bool special_tags) const
{
	const unit_map& units = display::get_singleton()->get_units();
	const map_location loc = self_ ? self_->get_location() : self_loc_;
	unit_ability_list abil_list(loc);
	unit_ability_list abil_list_id(loc);
	unit_ability_list abil_other_list(loc);
	unit_ability_list abil_other_list_id(loc);
	assert(display::get_singleton());
	if(self_){
		std::vector<special_match> special_tag_matches;
		std::vector<special_match> special_id_matches;
		if(get_ability_children(special_tag_matches, special_id_matches, (*self_).abilities(), special, special_id , special_tags)){
			return true;
		}
		
		adjacent_loc_array_t adjacent;
		get_adjacent_tiles(self_loc_,adjacent.data());
		for(unsigned i = 0; i < adjacent.size(); ++i) {
			const unit_map::const_iterator it = units.find(adjacent[i]);
			if (it == units.end() || it->incapacitated())
				continue;
			if ( &*it == self_.get() )
				continue;

			if(get_ability_children(special_tag_matches, special_id_matches, it->abilities(), special, special_id , special_tags)){
				return true;
			}
		}
		if(special_tags){
			for(const special_match& entry : special_tag_matches) {
				abil_list = check_abilities(entry.tag_name);
			}
		}
		if(special_id){
			for(const special_match& entry : special_id_matches) {
				abil_list_id = check_abilities(entry.tag_name);
			}
		}
		abil_list.append(abil_list_id);
	}

	if(other_){
		std::vector<special_match> special_tag_matches;
		std::vector<special_match> special_id_matches;
		if(get_ability_children(special_tag_matches, special_id_matches, (*other_).abilities(), special, special_id , special_tags)){
			return true;
		}
		
		adjacent_loc_array_t adjacent;
		get_adjacent_tiles(other_loc_,adjacent.data());
		for(unsigned i = 0; i < adjacent.size(); ++i) {
			const unit_map::const_iterator it = units.find(adjacent[i]);
			if (it == units.end() || it->incapacitated())
				continue;
			if ( &*it == other_.get() )
				continue;

			if(get_ability_children(special_tag_matches, special_id_matches, it->abilities(), special, special_id , special_tags)){
				return true;
			}
		}

		if(special_tags){
			for(const special_match& entry : special_tag_matches) {
				abil_other_list = impl_check_abilities(entry.tag_name, other_, other_loc_, other_attack_, shared_from_this(), AFFECT_OTHER);
			}
		}

		if(special_id){
			for(const special_match& entry : special_id_matches) {
				abil_other_list_id = impl_check_abilities(entry.tag_name, other_, other_loc_, other_attack_, shared_from_this(), AFFECT_OTHER);
			}
		}
		abil_other_list.append(abil_other_list_id);
	}
	abil_list.append(abil_other_list);
	if(!abil_list.empty()){
		return true;
	}
	return false;
}

unit_ability_list attack_type::check_abilities(const std::string& special) const
{
	return impl_check_abilities(special, self_, self_loc_, shared_from_this(), other_attack_, AFFECT_SELF);
}

unit_ability_list attack_type::impl_check_abilities(const std::string& special, unit_const_ptr u, const map_location& u_loc, const_attack_ptr weapon, const_attack_ptr other_weapon, AFFECTS whom)
{
	static std::set<std::string> excluded_tags{"heals", "regenerate", "skirmisher", "teleport", "hides"};
	unit_ability_list abil_list(u_loc);
	if(excluded_tags.count(special) == 0){
		abil_list.append((*u).get_abilities(special, u_loc));
		for(unit_ability_list::iterator i = abil_list.begin(); i != abil_list.end();) {
			if(!special_active_impl(weapon, other_weapon, *i->ability_cfg, whom, special, true, "filter_student")) {
				i = abil_list.erase(i);
			} else {
				++i;
			}
		}
	}
	return abil_list;
}

bool attack_type::bool_ability(const std::string& ability, bool simple_check, bool special_id, bool special_tags, bool ability_only, bool special_only) const
{
<<<<<<< HEAD
	return (get_special_bool(name, simple_check, special_id, special_tags) || get_special_ability_bool(name, special_id, special_tags));
=======
	if((!ability_only && !special_only) || (ability_only && special_only)){
		return (get_special_bool(name, simple_check, special_id, special_tags) || get_special_ability_bool(name, special_id, special_tags));
	}
	else if(ability_only && !special_only){
		return get_special_ability_bool(name, special_id, special_tags);
	}
	else if(!ability_only && special_only){
		return get_special_bool(name, simple_check, special_id, special_tags);
	}
>>>>>>> e5c1e734
}
//end of emulate weapon special functions.

bool attack_type::special_active(const config& special, AFFECTS whom, const std::string& tag_name,
                                 bool include_backstab, const std::string& filter_self) const
{
	return special_active_impl(shared_from_this(), other_attack_, special, whom, tag_name, include_backstab, filter_self);
}

/**
 * Returns whether or not the given special is active for the specified unit,
 * based on the current context (see set_specials_context).
 * @param[in] special           a weapon special WML structure
 * @param[in] whom              specifies which combatant we care about
 * @param[in] tag_name          tag name of the special config
 * @param[in] include_backstab  false if backstab specials should not be active
 *                              (usually true since backstab is usually accounted
 *                              for elsewhere)
 */
bool attack_type::special_active_impl(const_attack_ptr self_attack, const_attack_ptr other_attack, const config& special, AFFECTS whom, const std::string& tag_name,
                                 bool include_backstab, const std::string& filter_self)
{
	assert(self_attack || other_attack);
	bool is_attacker = self_attack ? self_attack->is_attacker_ : !other_attack->is_attacker_;
	bool is_for_listing = self_attack ? self_attack->is_for_listing_ : other_attack->is_for_listing_;
	//log_scope("special_active");

	// Backstab check
	if ( !include_backstab )
		if ( special["backstab"].to_bool() )
			return false;

	// Does this affect the specified unit?
	if ( whom == AFFECT_SELF ) {
		if ( !special_affects_self(special, is_attacker) )
			return false;
	}
	if ( whom == AFFECT_OTHER ) {
		if ( !special_affects_opponent(special, is_attacker) )
			return false;
	}

	// Is this active on attack/defense?
	const std::string & active_on = special["active_on"];
	if ( !active_on.empty() ) {
		if ( is_attacker  &&  active_on != "offense" )
			return false;
		if ( !is_attacker  &&  active_on != "defense" )
			return false;
	}

	// Get the units involved.
	assert(display::get_singleton());
	const unit_map& units = display::get_singleton()->get_units();

	unit_const_ptr self = self_attack ? self_attack->self_ : other_attack->other_;
	unit_const_ptr other = self_attack ? self_attack->other_ : other_attack->self_;
	map_location self_loc = self_attack ? self_attack->self_loc_ : other_attack->other_loc_;
	map_location other_loc = self_attack ? self_attack->other_loc_ : other_attack->self_loc_;
	//TODO: why is this needed?
	if(self == nullptr) {
		unit_map::const_iterator it = units.find(self_loc);
		if(it.valid()) {
			self = it.get_shared_ptr();
		}
	}
	if(other == nullptr) {
		unit_map::const_iterator it = units.find(other_loc);
		if(it.valid()) {
			other = it.get_shared_ptr();
		}
	}

	// Make sure they're facing each other.
	temporary_facing self_facing(self, self_loc.get_relative_dir(other_loc));
	temporary_facing other_facing(other, other_loc.get_relative_dir(self_loc));

	// Filter poison, plague, drain, first strike
	if (tag_name == "drains" && other && other->get_state("undrainable")) {
		return false;
	}
	if (tag_name == "plague" && other &&
		(other->get_state("unplagueable") ||
		 resources::gameboard->map().is_village(other_loc))) {
		return false;
	}
	if (tag_name == "poison" && other &&
		(other->get_state("unpoisonable") || other->get_state(unit::STATE_POISONED))) {
		return false;
	}
	if (tag_name == "firststrike" && !is_attacker && other_attack &&
		other_attack->get_special_bool("firststrike", false)) {
		return false;
	}


	// Translate our context into terms of "attacker" and "defender".
	unit_const_ptr & att = is_attacker ? self : other;
	unit_const_ptr & def = is_attacker ? other : self;
	const map_location & att_loc   = is_attacker ? self_loc : other_loc;
	const map_location & def_loc   = is_attacker ? other_loc : self_loc;
	const_attack_ptr att_weapon = is_attacker ? self_attack : other_attack;
	const_attack_ptr def_weapon = is_attacker ? other_attack : self_attack;

	// Filter the units involved.
	if (!special_unit_matches(self, other, self_loc, self_attack, special, is_for_listing, filter_self))
		return false;
	if (!special_unit_matches(other, self, other_loc, other_attack, special, is_for_listing, "filter_opponent"))
		return false;
	if (!special_unit_matches(att, def, att_loc, att_weapon, special, is_for_listing, "filter_attacker"))
		return false;
	if (!special_unit_matches(def, att, def_loc, def_weapon, special, is_for_listing, "filter_defender"))
		return false;

	adjacent_loc_array_t adjacent;
	get_adjacent_tiles(self_loc, adjacent.data());

	// Filter the adjacent units.
	for (const config &i : special.child_range("filter_adjacent"))
	{
		std::size_t count = 0;
		std::vector<map_location::DIRECTION> dirs = map_location::parse_directions(i["adjacent"]);
		unit_filter filter{ vconfig(i) };
		for (const map_location::DIRECTION index : dirs)
		{
			if (index == map_location::NDIRECTIONS)
				continue;
			unit_map::const_iterator unit = units.find(adjacent[index]);
			if (unit == units.end() || !filter.matches(*unit, adjacent[index], *self))
				return false;
			if (i.has_attribute("is_enemy")) {
				const display_context& dc = resources::filter_con->get_disp_context();
				if (i["is_enemy"].to_bool() != dc.get_team(unit->side()).is_enemy(self->side())) {
					continue;
				}
			}
			count++;
		}
		if (i["count"].empty() && count != dirs.size()) {
			return false;
		}
		if (!in_ranges<int>(count, utils::parse_ranges(i["count"].str()))) {
			return false;
		}
	}

	// Filter the adjacent locations.
	for (const config &i : special.child_range("filter_adjacent_location"))
	{
		std::size_t count = 0;
		std::vector<map_location::DIRECTION> dirs = map_location::parse_directions(i["adjacent"]);
		terrain_filter adj_filter(vconfig(i), resources::filter_con);
		for (const map_location::DIRECTION index : dirs)
		{
			if (index == map_location::NDIRECTIONS)
				continue;
			if(!adj_filter.match(adjacent[index])) {
				return false;
			}
			count++;
		}
		if (i["count"].empty() && count != dirs.size()) {
			return false;
		}
		if (!in_ranges<int>(count, utils::parse_ranges(i["count"].str()))) {
			return false;
		}
	}

	return true;
}



namespace unit_abilities
{

void individual_effect::set(value_modifier t, int val, const config *abil, const map_location &l)
{
	type=t;
	value=val;
	ability=abil;
	loc=l;
}

bool filter_base_matches(const config& cfg, int def)
{
	if (const config &apply_filter = cfg.child("filter_base_value")) {
		config::attribute_value cond_eq = apply_filter["equals"];
		config::attribute_value cond_ne = apply_filter["not_equals"];
		config::attribute_value cond_lt = apply_filter["less_than"];
		config::attribute_value cond_gt = apply_filter["greater_than"];
		config::attribute_value cond_ge = apply_filter["greater_than_equal_to"];
		config::attribute_value cond_le = apply_filter["less_than_equal_to"];
		return  (cond_eq.empty() || def == cond_eq.to_int()) &&
			(cond_ne.empty() || def != cond_ne.to_int()) &&
			(cond_lt.empty() || def <  cond_lt.to_int()) &&
			(cond_gt.empty() || def >  cond_gt.to_int()) &&
			(cond_ge.empty() || def >= cond_ge.to_int()) &&
			(cond_le.empty() || def <= cond_le.to_int());
	}
	return true;
}

effect::effect(const unit_ability_list& list, int def, bool backstab, const_attack_ptr att) :
	effect_list_(),
	composite_value_(0)
{

	int value_set = def;
	std::map<std::string,individual_effect> values_add;
	std::map<std::string,individual_effect> values_mul;
	std::map<std::string,individual_effect> values_div;

	individual_effect set_effect_max;
	individual_effect set_effect_min;

	for (const unit_ability & ability : list) {
		const config& cfg = *ability.ability_cfg;
		const std::string& effect_id = cfg[cfg["id"].empty() ? "name" : "id"];

		if (!cfg["backstab"].blank()) {
			deprecated_message("backstab= in weapon specials", DEP_LEVEL::PREEMPTIVE, {1, 15, 0}, "Use [filter_adjacent] instead.");
		}

		if (!backstab && cfg["backstab"].to_bool())
			continue;
		if (!filter_base_matches(cfg, def))
			continue;

		if (const config::attribute_value *v = cfg.get("value")) {
			int value = get_single_ability_value(*v, def, ability, list.loc(), att, [&](const wfl::formula& formula, wfl::map_formula_callable& callable) {
				callable.add("base_value", wfl::variant(def));
				return formula.evaluate(callable).as_int();
			});

			int value_cum = cfg["cumulative"].to_bool() ? std::max(def, value) : value;
			assert((set_effect_min.type != NOT_USED) == (set_effect_max.type != NOT_USED));
			if(set_effect_min.type == NOT_USED) {
				set_effect_min.set(SET, value_cum, ability.ability_cfg, ability.teacher_loc);
				set_effect_max.set(SET, value_cum, ability.ability_cfg, ability.teacher_loc);
			}
			else {
				if(value_cum > set_effect_max.value) {
					set_effect_max.set(SET, value_cum, ability.ability_cfg, ability.teacher_loc);
				}
				if(value_cum < set_effect_min.value) {
					set_effect_min.set(SET, value_cum, ability.ability_cfg, ability.teacher_loc);
				}
			}
		}

		if (const config::attribute_value *v = cfg.get("add")) {
			int add = get_single_ability_value(*v, def, ability, list.loc(), att, [&](const wfl::formula& formula, wfl::map_formula_callable& callable) {
				callable.add("base_value", wfl::variant(def));
				return formula.evaluate(callable).as_int();
			});
			std::map<std::string,individual_effect>::iterator add_effect = values_add.find(effect_id);
			if(add_effect == values_add.end() || add > add_effect->second.value) {
				values_add[effect_id].set(ADD, add, ability.ability_cfg, ability.teacher_loc);
			}
		}
		if (const config::attribute_value *v = cfg.get("sub")) {
			int sub = - get_single_ability_value(*v, def, ability, list.loc(), att, [&](const wfl::formula& formula, wfl::map_formula_callable& callable) {
				callable.add("base_value", wfl::variant(def));
				return formula.evaluate(callable).as_int();
			});
			std::map<std::string,individual_effect>::iterator sub_effect = values_add.find(effect_id);
			if(sub_effect == values_add.end() || sub < sub_effect->second.value) {
				values_add[effect_id].set(ADD, sub, ability.ability_cfg, ability.teacher_loc);
			}
		}
		if (const config::attribute_value *v = cfg.get("multiply")) {
			int multiply = static_cast<int>(get_single_ability_value(*v, static_cast<double>(def), ability, list.loc(), att, [&](const wfl::formula& formula, wfl::map_formula_callable& callable) {
				callable.add("base_value", wfl::variant(def));
				return formula.evaluate(callable).as_decimal() / 1000.0 ;
			}) * 100);
			std::map<std::string,individual_effect>::iterator mul_effect = values_mul.find(effect_id);
			if(mul_effect == values_mul.end() || multiply > mul_effect->second.value) {
				values_mul[effect_id].set(MUL, multiply, ability.ability_cfg, ability.teacher_loc);
			}
		}
		if (const config::attribute_value *v = cfg.get("divide")) {
			int divide = static_cast<int>(get_single_ability_value(*v, static_cast<double>(def), ability, list.loc(), att, [&](const wfl::formula& formula, wfl::map_formula_callable& callable) {
				callable.add("base_value", wfl::variant(def));
				return formula.evaluate(callable).as_decimal() / 1000.0 ;
			}) * 100);

			if (divide == 0) {
				ERR_NG << "division by zero with divide= in ability/weapon special " << effect_id << std::endl;
			}
			else {
				std::map<std::string,individual_effect>::iterator div_effect = values_div.find(effect_id);
				if(div_effect == values_div.end() || divide > div_effect->second.value) {
					values_div[effect_id].set(DIV, divide, ability.ability_cfg, ability.teacher_loc);
				}
			}
		}
	}

	if(set_effect_max.type != NOT_USED) {
		value_set = std::max(set_effect_max.value, 0) + std::min(set_effect_min.value, 0);
		if(set_effect_max.value > def) {
			effect_list_.push_back(set_effect_max);
		}
		if(set_effect_min.value < def) {
			effect_list_.push_back(set_effect_min);
		}
	}

	/* Do multiplication with floating point values rather than integers
	 * We want two places of precision for each multiplier
	 * Using integers multiplied by 100 to keep precision causes overflow
	 *   after 3-4 abilities for 32-bit values and ~8 for 64-bit
	 * Avoiding the overflow by dividing after each step introduces rounding errors
	 *   that may vary depending on the order effects are applied
	 * As the final values are likely <1000 (always true for mainline), loss of less significant digits is not an issue
	 */
	double multiplier = 1.0;
	double divisor = 1.0;

	for(const auto& val : values_mul) {
		multiplier *= val.second.value/100.0;
		effect_list_.push_back(val.second);
	}

	for(const auto& val : values_div) {
		divisor *= val.second.value/100.0;
		effect_list_.push_back(val.second);
	}

	int addition = 0;
	for(const auto& val : values_add) {
		addition += val.second.value;
		effect_list_.push_back(val.second);
	}

	composite_value_ = static_cast<int>((value_set + addition) * multiplier / divisor);
}

} // end namespace unit_abilities<|MERGE_RESOLUTION|>--- conflicted
+++ resolved
@@ -1273,19 +1273,7 @@
 
 bool attack_type::bool_ability(const std::string& ability, bool simple_check, bool special_id, bool special_tags, bool ability_only, bool special_only) const
 {
-<<<<<<< HEAD
 	return (get_special_bool(name, simple_check, special_id, special_tags) || get_special_ability_bool(name, special_id, special_tags));
-=======
-	if((!ability_only && !special_only) || (ability_only && special_only)){
-		return (get_special_bool(name, simple_check, special_id, special_tags) || get_special_ability_bool(name, special_id, special_tags));
-	}
-	else if(ability_only && !special_only){
-		return get_special_ability_bool(name, special_id, special_tags);
-	}
-	else if(!ability_only && special_only){
-		return get_special_bool(name, simple_check, special_id, special_tags);
-	}
->>>>>>> e5c1e734
 }
 //end of emulate weapon special functions.
 
