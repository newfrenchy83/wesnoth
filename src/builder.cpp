/* $Id$ */
/*
   Copyright (C) 2004 by Philippe Plantier <ayin@anathas.org>
   Part of the Battle for Wesnoth Project http://www.wesnoth.org

   This program is free software; you can redistribute it and/or modify
   it under the terms of the GNU General Public License.
   This program is distributed in the hope that it will be useful,
   but WITHOUT ANY WARRANTY.

   See the COPYING file for more details.
*/

#include "global.hpp"

#include "array.hpp"
#include "builder.hpp"
#include "config.hpp"
#include "log.hpp"
#include "pathutils.hpp"
#include "terrain.hpp"
#include "util.hpp"
#include "wassert.hpp"
#include "serialization/string_utils.hpp"

#define ERR_NG LOG_STREAM(err, engine)
<<<<<<< HEAD

=======
#define DEBUG_NG LOG_STREAM(info, engine) 
>>>>>>> ea2b261a

const int terrain_builder::rule_image::TILEWIDTH = 72;
const int terrain_builder::rule_image::UNITPOS = 36 + 18;
const int terrain_builder::tile::BASE_Y_INTERVAL = 100000;

terrain_builder::rule_image::rule_image(int layer, int x, int y, bool global_image) :
	layer(layer), basex(x), basey(y), global_image(global_image)
{}

terrain_builder::tile::tile() : last_tod("invalid_tod")
{
	memset(adjacents, 0, sizeof(adjacents));
}

void terrain_builder::tile::add_image_to_cache(const std::string &tod, ordered_ri_list::const_iterator itor)
{
	rule_image_variantlist::const_iterator tod_variant =
		itor->second->variants.find(tod);

	if(tod_variant == itor->second->variants.end())
		tod_variant = itor->second->variants.find("");

	if(tod_variant != itor->second->variants.end()) {
		//calculate original y-value and layer from list index
		int layer = itor->first / BASE_Y_INTERVAL;
		int basey = itor->first % BASE_Y_INTERVAL;

		if (basey < 0)
			basey += BASE_Y_INTERVAL/2;
		else
			basey -= BASE_Y_INTERVAL/2;

		if(layer < 0 || (layer == 0 && basey < rule_image::UNITPOS)) {
			images_background.push_back(tod_variant->second.image);
		} else {
			images_foreground.push_back(tod_variant->second.image);
		}
	}
}

void terrain_builder::tile::rebuild_cache(const std::string &tod)
{
	images_background.clear();
	images_foreground.clear();

	ordered_ri_list::const_iterator itor;
	for(itor = images.begin(); itor != images.end(); ++itor) {
		add_image_to_cache(tod, itor);
	}
}

void terrain_builder::tile::clear()
{
	flags.clear();
	images.clear();
	images_foreground.clear();
	images_background.clear();
	last_tod = "invalid_tod";
	memset(adjacents, 0, sizeof(adjacents));
}

void terrain_builder::tilemap::reset()
{
	for(std::vector<tile>::iterator it = map_.begin(); it != map_.end(); ++it)
		it->clear();
}

bool terrain_builder::tilemap::on_map(const gamemap::location &loc) const
{
	if(loc.x < -1 || loc.y < -1 || loc.x > x_ || loc.y > y_)
		return false;

	return true;
}

terrain_builder::tile& terrain_builder::tilemap::operator[](const gamemap::location &loc)
{
	wassert(on_map(loc));

	return map_[(loc.x+1) + (loc.y+1)*(x_+2)];
}

const terrain_builder::tile& terrain_builder::tilemap::operator[] (const gamemap::location &loc) const
{
	wassert(on_map(loc));

	return map_[(loc.x+1) + (loc.y+1)*(x_+2)];
}

terrain_builder::terrain_builder(const config& cfg, const config& level, const gamemap& gmap) :
	map_(gmap), tile_map_(gmap.x(), gmap.y())
{
	parse_config(cfg);
	parse_config(level);
	build_terrains();
	//rebuild_terrain(gamemap::location(0,0));
}

const terrain_builder::imagelist *terrain_builder::get_terrain_at(const gamemap::location &loc,
<<<<<<< HEAD
		const std::string &tod, ADJACENT_TERRAIN_TYPE terrain_type)
=======
		const std::string &tod, const ADJACENT_TERRAIN_TYPE terrain_type)
>>>>>>> ea2b261a
{
	if(!tile_map_.on_map(loc))
		return NULL;

	tile& tile_at = tile_map_[loc];

	if(tod != tile_at.last_tod) {
		tile_at.rebuild_cache(tod);
		tile_at.last_tod = tod;
	}

	if(terrain_type == ADJACENT_BACKGROUND) {
		if(!tile_at.images_background.empty())
			return &tile_at.images_background;
	}

	if(terrain_type == ADJACENT_FOREGROUND) {
		if(!tile_at.images_foreground.empty())
			return &tile_at.images_foreground;
	}

	return NULL;
}

bool terrain_builder::update_animation(const gamemap::location &loc)
{
	if(!tile_map_.on_map(loc))
		return false;

	imagelist& bg = tile_map_[loc].images_background;
	imagelist& fg = tile_map_[loc].images_foreground;
	bool changed = false;

	imagelist::iterator itor = bg.begin();
	for(; itor != bg.end(); ++itor) {
		if(itor->need_update())
			changed = true;
		itor->update_last_draw_time();
	}

	itor = fg.begin();
	for(; itor != fg.end(); ++itor) {
		if(itor->need_update())
			changed = true;
		itor->update_last_draw_time();
	}

	return changed;
}

// TODO: rename this function
void terrain_builder::rebuild_terrain(const gamemap::location &loc)
{
	if (tile_map_.on_map(loc)) {
		tile& btile = tile_map_[loc];
		// btile.images.clear();
		btile.images_foreground.clear();
		btile.images_background.clear();
		const std::string filename =
			map_.get_terrain_info(map_.get_terrain(loc)).symbol_image();
		animated<image::locator> img_loc;
		img_loc.add_frame(100,image::locator("terrain/" + filename + ".png"));
		img_loc.start_animation(0, true);
		btile.images_background.push_back(img_loc);
	}
}

void terrain_builder::rebuild_all()
{
	tile_map_.reset();
	terrain_by_type_.clear();
	terrain_by_type_border_.clear();
	build_terrains();
}

bool terrain_builder::rule_valid(const building_rule &rule) const
{
	//if the rule has no constraints, it is invalid
	if(rule.constraints.empty())
		return false;

	//checks if all the images referenced by the current rule are valid.
	//if not, this rule will not match.
	rule_imagelist::const_iterator image;
	constraint_set::const_iterator constraint;
	rule_image_variantlist::const_iterator variant;

	for(constraint = rule.constraints.begin();
			constraint != rule.constraints.end(); ++constraint) {
		for(image = constraint->second.images.begin();
				image != constraint->second.images.end();
				++image) {

			for(variant = image->variants.begin(); variant != image->variants.end(); ++variant) {
				std::string s = variant->second.image_string;
				s = s.substr(0, s.find_first_of(",:"));

				if(!image::exists("terrain/" + s + ".png"))
					return false;
			}
		}
	}

	return true;
}

bool terrain_builder::start_animation(building_rule &rule)
{
	rule_imagelist::iterator image;
	constraint_set::iterator constraint;
	rule_image_variantlist::iterator variant;

	for(constraint = rule.constraints.begin();
			constraint != rule.constraints.end(); ++constraint) {

		for(image = constraint->second.images.begin();
				image != constraint->second.images.end();
				++image) {

			for(variant = image->variants.begin(); variant != image->variants.end(); ++variant) {

				animated<image::locator>::anim_description image_vector;
				std::vector<std::string> items = utils::split(variant->second.image_string);
				std::vector<std::string>::const_iterator itor = items.begin();
				for(; itor != items.end(); ++itor) {
					const std::vector<std::string>& items = utils::split(*itor, ':');
					std::string str;
					int time;

					if(items.size() > 1) {
						str = items.front();
						time = atoi(items.back().c_str());
					} else {
						str = *itor;
						time = 100;
					}
					if(image->global_image) {
						image_vector.push_back(animated<image::locator>::frame_description(time,image::locator("terrain/" + str + ".png",constraint->second.loc)));
					} else {
						image_vector.push_back(animated<image::locator>::frame_description(time,image::locator("terrain/" + str + ".png")));
					}

				}

				animated<image::locator> th(image_vector);

				variant->second.image = th;
				variant->second.image.start_animation(0, true);
				variant->second.image.update_last_draw_time();
			}
		}
	}

	return true;
}

terrain_builder::terrain_constraint terrain_builder::rotate(const terrain_builder::terrain_constraint &constraint, int angle)
{
	static const struct { int ii; int ij; int ji; int jj; }  rotations[6] =
		{ {  1, 0, 0,  1 }, {  1,  1, -1, 0 }, { 0,  1, -1, -1 },
		  { -1, 0, 0, -1 }, { -1, -1,  1, 0 }, { 0, -1,  1,  1 } };

	// The following array of matrices is intended to rotate the (x,y)
	// coordinates of a point in a wesnoth hex (and wesnoth hexes are not
	// regular hexes :) ).
	// The base matrix for a 1-step rotation with the wesnoth tile shape
	// is:
	//
	// r = s^-1 * t * s
	//
	// with s = [[ 1   0         ]
	//           [ 0   -sqrt(3)/2 ]]
	//
	// and t =  [[ -1/2       sqrt(3)/2 ]
	//           [ -sqrt(3)/2  1/2        ]]
	//
	// With t being the rotation matrix (pi/3 rotation), and s a matrix
	// that transforms the coordinates of the wesnoth hex to make them
	// those of a regular hex.
	//
	// (demonstration left as an exercise for the reader)
	//
	// So we have
	//
	// r = [[ 1/2  -3/4 ]
	//      [ 1    1/2  ]]
	//
	// And the following array contains I(2), r, r^2, r^3, r^4, r^5 (with
	// r^3 == -I(2)), which are the successive rotations.
	static const struct {
		double xx;
		double xy;
		double yx;
		double yy;
	} xyrotations[6] = {
		{ 1.,         0.,  0., 1.    },
		{ 1./2. , -3./4.,  1., 1./2. },
		{ -1./2., -3./4.,   1, -1./2.},
		{ -1.   ,     0.,  0., -1.   },
		{ -1./2.,  3./4., -1., -1./2.},
		{ 1./2. ,  3./4., -1., 1./2. },
	};

	wassert(angle >= 0);

	angle %= 6;
	terrain_constraint ret = constraint;

	// Vector i is going from n to s, vector j is going from ne to sw.
	int vi = ret.loc.y - ret.loc.x/2;
	int vj = ret.loc.x;

	int ri = rotations[angle].ii * vi + rotations[angle].ij * vj;
	int rj = rotations[angle].ji * vi + rotations[angle].jj * vj;

	ret.loc.x = rj;
	ret.loc.y = ri + (rj >= 0 ? rj/2 : (rj-1)/2);

	for (rule_imagelist::iterator itor = ret.images.begin();
			itor != ret.images.end(); ++itor) {

		double vx, vy, rx, ry;

		vx = double(itor->basex) - double(rule_image::TILEWIDTH)/2;
		vy = double(itor->basey) - double(rule_image::TILEWIDTH)/2;

		rx = xyrotations[angle].xx * vx + xyrotations[angle].xy * vy;
		ry = xyrotations[angle].yx * vx + xyrotations[angle].yy * vy;

		itor->basex = int(rx + rule_image::TILEWIDTH/2);
		itor->basey = int(ry + rule_image::TILEWIDTH/2);

		//std::cerr << "Rotation: from " << vx << ", " << vy << " to " << itor->basex <<
		//	", " << itor->basey << "\n";
	}

	return ret;
}

void terrain_builder::replace_token(std::string &s, const std::string &token, const std::string &replacement)
{
	size_t pos;

	if(token.empty()) {
		ERR_NG << "empty token in replace_token\n";
		return;
	}
	while((pos = s.find(token)) != std::string::npos) {
		s.replace(pos, token.size(), replacement);
	}
}

void terrain_builder::replace_token(terrain_builder::rule_image_variant &variant, const std::string &token, const std::string &replacement)
{
	replace_token(variant.image_string, token, replacement);
}

void terrain_builder::replace_token(terrain_builder::rule_image &image, const std::string &token, const std::string &replacement)
{
	rule_image_variantlist::iterator itor;

	for(itor = image.variants.begin(); itor != image.variants.end(); ++itor) {
		replace_token(itor->second, token, replacement);
	}
}

void terrain_builder::replace_token(terrain_builder::rule_imagelist &list, const std::string &token, const std::string &replacement)
{
	rule_imagelist::iterator itor;

	for(itor = list.begin(); itor != list.end(); ++itor) {
		replace_token(*itor, token, replacement);
	}
}

void terrain_builder::replace_token(terrain_builder::building_rule &rule, const std::string &token, const std::string& replacement)
{
	constraint_set::iterator cons;

	for(cons = rule.constraints.begin(); cons != rule.constraints.end(); ++cons) {
		//Transforms attributes
		std::vector<std::string>::iterator flag;

		for(flag = cons->second.set_flag.begin(); flag != cons->second.set_flag.end(); flag++) {
			replace_token(*flag, token, replacement);
		}
		for(flag = cons->second.no_flag.begin(); flag != cons->second.no_flag.end(); flag++) {
			replace_token(*flag, token, replacement);
		}
		for(flag = cons->second.has_flag.begin(); flag != cons->second.has_flag.end(); flag++) {
			replace_token(*flag, token, replacement);
		}
		replace_token(cons->second.images, token, replacement);
	}

	//replace_token(rule.images, token, replacement);
}

terrain_builder::building_rule terrain_builder::rotate_rule(const terrain_builder::building_rule &rule,
	int angle, const std::vector<std::string>& rot)
{
	building_rule ret;
	if(rot.size() != 6) {
		ERR_NG << "invalid rotations\n";
		return ret;
	}
	ret.location_constraints = rule.location_constraints;
	ret.probability = rule.probability;
	ret.precedence = rule.precedence;

	constraint_set tmp_cons;
	constraint_set::const_iterator cons;
	for(cons = rule.constraints.begin(); cons != rule.constraints.end(); ++cons) {
		const terrain_constraint &rcons = rotate(cons->second, angle);

		tmp_cons[rcons.loc] = rcons;
	}

	// Normalize the rotation, so that it starts on a positive location
	int minx = INT_MAX;
	int miny = INT_MAX;

	constraint_set::iterator cons2;
	for(cons2 = tmp_cons.begin(); cons2 != tmp_cons.end(); ++cons2) {
		minx = minimum<int>(cons2->second.loc.x, minx);
		miny = minimum<int>(2*cons2->second.loc.y + (cons2->second.loc.x & 1), miny);
	}

	if((miny & 1) && (minx & 1) && (minx < 0))
		miny += 2;
	if(!(miny & 1) && (minx & 1) && (minx > 0))
		miny -= 2;

	for(cons2 = tmp_cons.begin(); cons2 != tmp_cons.end(); ++cons2) {
		//Adjusts positions
		cons2->second.loc += gamemap::location(-minx, -((miny-1)/2));
		ret.constraints[cons2->second.loc] = cons2->second;
	}

	for(int i = 0; i < 6; ++i) {
		int a = (angle+i) % 6;
		std::string token = "@R";
		push_back(token,'0' + i);
		replace_token(ret, token, rot[a]);
	}

	return ret;
}

void terrain_builder::add_images_from_config(rule_imagelist& images, const config &cfg, bool global, int dx, int dy)
{
	const config::child_list& cimages = cfg.get_children("image");


	for(config::child_list::const_iterator img = cimages.begin(); img != cimages.end(); ++img) {

		const std::string &name = (**img)["name"];
		const int layer = lexical_cast_default<int>((**img)["layer"], 0);

		int basex = 0, basey = 0;
		if((**img)["base"].empty()) {
			basex = rule_image::TILEWIDTH / 2 + dx;
			basey = rule_image::TILEWIDTH / 2 + dy;
		} else {
			std::vector<std::string> base = utils::split((**img)["base"]);

			if(base.size() >= 2) {
				basex = atoi(base[0].c_str());
				basey = atoi(base[1].c_str());
			}
		}

		images.push_back(rule_image(layer, basex - dx, basey - dy, global));


		// Adds the main (default) variant of the image, if present
		images.back().variants.insert(std::pair<std::string, rule_image_variant>("", rule_image_variant(name,"")));

		// Adds the other variants of the image
		const config::child_list& variants = (**img).get_children("variant");

		for(config::child_list::const_iterator variant = variants.begin();
				variant != variants.end(); ++variant) {
			const std::string &name = (**variant)["name"];
			const std::string &tod = (**variant)["tod"];

			images.back().variants.insert(std::pair<std::string, rule_image_variant>(tod, rule_image_variant(name,tod)));

		}
	}
}

void terrain_builder::add_constraints(
		terrain_builder::constraint_set& constraints,
		const gamemap::location& loc,
		const t_translation::t_match& type, const config& global_images)
{
	if(constraints.find(loc) == constraints.end()) {
		//the terrain at the current location did not exist, so create it
		constraints[loc] = terrain_constraint(loc);
	}

	if(!type.terrain.empty()) {
		constraints[loc].terrain_types_match = type;
	}

	int x = loc.x * rule_image::TILEWIDTH * 3 / 4;
	int y = loc.y * rule_image::TILEWIDTH + (loc.x % 2) *
		rule_image::TILEWIDTH / 2;
	add_images_from_config(constraints[loc].images, global_images, true, x, y);

}

void terrain_builder::add_constraints(terrain_builder::constraint_set &constraints, const gamemap::location& loc, const config& cfg, const config& global_images)
{
	add_constraints(constraints, loc, t_translation::t_match(cfg["type"]), global_images);

	terrain_constraint& constraint = constraints[loc];

	std::vector<std::string> item_string = utils::split(cfg["set_flag"]);
	constraint.set_flag.insert(constraint.set_flag.end(),
			item_string.begin(), item_string.end());

	item_string = utils::split(cfg["has_flag"]);
	constraint.has_flag.insert(constraint.has_flag.end(),
			item_string.begin(), item_string.end());

	item_string = utils::split(cfg["no_flag"]);
	constraint.no_flag.insert(constraint.no_flag.end(),
			item_string.begin(), item_string.end());

	add_images_from_config(constraint.images, cfg, false);
}

void terrain_builder::parse_mapstring(const std::string &mapstring,
		struct building_rule &br, anchormap& anchors,
		const config& global_images)
{

	const t_translation::t_map map = t_translation::read_builder_map(mapstring);
	
	// if there is an empty map leave directly
	// determine after conversion, since a non empty
	// string can return an empty map
	if(map.empty()) {
		return;
	}

	int lineno = (map[0][0] == t_translation::NONE_TERRAIN) ? 1 : 0;
	int x = lineno;
	int y = 0;
	
	for(size_t y_off = 0; y_off < map.size(); ++y_off) {
		for(size_t x_off = x; x_off < map[y_off].size(); ++x_off) {

			const t_translation::t_letter terrain = map[y_off][x_off];
			const int  anchor = t_translation::cast_to_builder_number(terrain);

			if(terrain == t_translation::TB_DOT) {
				// Dots are simple placeholders, which do not
				// represent actual terrains.
			} else if (anchor != 0 ) {
				anchors.insert(std::pair<int, gamemap::location>(anchor, gamemap::location(x, y)));
			} else if (terrain == t_translation::TB_STAR) {
				add_constraints(br.constraints, gamemap::location(x, y), t_translation::STAR, global_images);
			} else {
					ERR_NG << "Invalid terrain (" << t_translation::write_letter(terrain) << ") in builder map\n";
					wassert(false);
			}
		x += 2;
		}

		if(lineno % 2 == 1) {
			++y;
			x = 0;
		} else {
			x = 1;
		}
		++lineno;
	}
}

void terrain_builder::add_rule(building_ruleset& rules, building_rule &rule)
{
	if(rule_valid(rule)) {
		start_animation(rule);
		rules.insert(std::pair<int, building_rule>(rule.precedence, rule));
	}

}

void terrain_builder::add_rotated_rules(building_ruleset& rules, building_rule& tpl, const std::string &rotations) 
{
	if(rotations.empty()) {
		// Adds the parsed built terrain to the list

		add_rule(rules, tpl);
	} else {
		const std::vector<std::string>& rot = utils::split(rotations, ',');

		for(size_t angle = 0; angle < rot.size(); angle++) {
			building_rule rule = rotate_rule(tpl, angle, rot);
			add_rule(rules, rule);
		}
	}
}

void terrain_builder::parse_config(const config &cfg)
{
	log_scope("terrain_builder::parse_config");

	//Parses the list of building rules (BRs)
	const config::child_list& brs = cfg.get_children("terrain_graphics");

	for(config::child_list::const_iterator br = brs.begin(); br != brs.end(); ++br) {
		building_rule pbr; // Parsed Building rule

		// add_images_from_config(pbr.images, **br);

		if(!((**br)["x"].empty() || (**br)["y"].empty()))
			pbr.location_constraints = gamemap::location(atoi((**br)["x"].c_str()), atoi((**br)["y"].c_str()));

		pbr.probability = (**br)["probability"].empty() ? -1 : atoi((**br)["probability"].c_str());
		pbr.precedence = (**br)["precedence"].empty() ? 0 : atoi((**br)["precedence"].c_str());

		//Mapping anchor indices to anchor locations.
		anchormap anchors;

		// Parse the map= , if there is one (and fill the anchors list)
		parse_mapstring((**br)["map"], pbr, anchors, **br);

		// Parses the terrain constraints (TCs)
		config::child_list tcs((*br)->get_children("tile"));

		for(config::child_list::const_iterator tc = tcs.begin(); tc != tcs.end(); tc++) {
			//Adds the terrain constraint to the current built
			//terrain's list of terrain constraints, if it does not
			//exist.
			gamemap::location loc;
			if((**tc)["x"].size()) {
				loc.x = atoi((**tc)["x"].c_str());
			}
			if((**tc)["y"].size()) {
				loc.y = atoi((**tc)["y"].c_str());
			}
			if(!(**tc)["loc"].empty()) {
				std::vector<std::string> sloc = utils::split((**tc)["loc"]);
				if(sloc.size() == 2) {
					loc.x = atoi(sloc[0].c_str());
					loc.y = atoi(sloc[1].c_str());
				}
			}
			if(loc.valid()) {
				add_constraints(pbr.constraints, loc, **tc, **br);
			}
			if((**tc)["pos"].size()) {
				int pos = atoi((**tc)["pos"].c_str());
				if(anchors.find(pos) == anchors.end()) {
					LOG_STREAM(warn, engine) << "Invalid anchor!\n";
					continue;
				}

				std::pair<anchormap::const_iterator, anchormap::const_iterator> range =
					anchors.equal_range(pos);

				for(; range.first != range.second; range.first++) {
					loc = range.first->second;
					add_constraints(pbr.constraints, loc, **tc, **br);
				}
			}
		}

		const std::string global_set_flag = (**br)["set_flag"];
		const std::string global_no_flag = (**br)["no_flag"];
		const std::string global_has_flag = (**br)["has_flag"];

		for(constraint_set::iterator constraint = pbr.constraints.begin(); constraint != pbr.constraints.end();
		    constraint++) {

			if(global_set_flag.size())
				constraint->second.set_flag.push_back(global_set_flag);

			if(global_no_flag.size())
				constraint->second.no_flag.push_back(global_no_flag);

			if(global_has_flag.size())
				constraint->second.has_flag.push_back(global_has_flag);

		}

		// Handles rotations
		const std::string rotations = (**br)["rotations"];

		add_rotated_rules(building_rules_, pbr, rotations);

	}

// debug output for the terrain rules	
#if 0 
	std::cerr << "Built terrain rules: \n";

	building_ruleset::const_iterator rule;
	for(rule = building_rules_.begin(); rule != building_rules_.end(); ++rule) {
		std::cerr << ">> New rule: image_background = " /* << rule->second.image_background << " , image_foreground = "<< rule->second.image_foreground */ << "\n";
		for(constraint_set::const_iterator constraint = rule->second.constraints.begin();
		    constraint != rule->second.constraints.end(); ++constraint) {

			std::cerr << ">>>> New constraint: location = (" << constraint->second.loc
			          << "), terrain types = '" << t_translation::write_list(constraint->second.terrain_types) << "'\n";

			std::vector<std::string>::const_iterator flag;

			for(flag  = constraint->second.set_flag.begin(); flag != constraint->second.set_flag.end(); ++flag) {
				std::cerr << ">>>>>> Set_flag: " << *flag << "\n";
			}

			for(flag = constraint->second.no_flag.begin(); flag != constraint->second.no_flag.end(); ++flag) {
				std::cerr << ">>>>>> No_flag: " << *flag << "\n";
			}
		}

	}
#endif

}

bool terrain_builder::terrain_matches(t_translation::t_letter letter, 
		const t_translation::t_list& terrains) const
{
	// we return true on an empty list terrain_matches returns false on an empty list
	return terrains.empty()? true : t_translation::terrain_matches(letter, terrains);
}

bool terrain_builder::terrain_matches(t_translation::t_letter letter, 
		const t_translation::t_match& terrain) const
{
	// we return true on an empty list terrain_matches returns false on an empty list
	return terrain.terrain.empty()? true : t_translation::terrain_matches(letter, terrain);
}

bool terrain_builder::rule_matches(const terrain_builder::building_rule &rule, 
		const gamemap::location &loc, const int rule_index, const bool check_loc) const
{
	if(rule.location_constraints.valid() && rule.location_constraints != loc) {
		return false;
	}


	if(check_loc) {
		for(constraint_set::const_iterator cons = rule.constraints.begin();
				cons != rule.constraints.end(); ++cons) {

			// translated location
			const gamemap::location tloc = loc + cons->second.loc;

			if(!tile_map_.on_map(tloc)) {
				return false;
			}

			if(!terrain_matches(map_.get_terrain(tloc), cons->second.terrain_types_match)) {
				return false;
			}
		}
	}

	if(rule.probability != -1) {
		unsigned int a = (loc.x + 92872973) ^ 918273;
		unsigned int b = (loc.y + 1672517) ^ 128123;
		unsigned int c = (rule_index + 127390) ^ 13923787;
		unsigned int random = a*b*c + a*b + b*c + a*c + a + b + c;

		random %= 100;

		if(random > (unsigned int)rule.probability) {
			return false;
		}
	}

	for(constraint_set::const_iterator cons = rule.constraints.begin();
			cons != rule.constraints.end(); ++cons) {

		const gamemap::location tloc = loc + cons->second.loc;

		if(!tile_map_.on_map(tloc)) {
			return false;
		}
		const tile& btile = tile_map_[tloc];

		std::vector<std::string>::const_iterator itor;
		for(itor = cons->second.no_flag.begin(); itor != cons->second.no_flag.end(); ++itor) {

			//If a flag listed in "no_flag" is present, the rule does not match
			if(btile.flags.find(*itor) != btile.flags.end()) {
				return false;
			}
		}
		for(itor = cons->second.has_flag.begin(); itor != cons->second.has_flag.end(); ++itor) {

			//If a flag listed in "has_flag" is not present, this rule does not match
			if(btile.flags.find(*itor) == btile.flags.end()) {
				return false;
			}
		}
	}

	return true;
}

void terrain_builder::apply_rule(const terrain_builder::building_rule &rule, const gamemap::location &loc)
{
	for(constraint_set::const_iterator constraint = rule.constraints.begin();
			constraint != rule.constraints.end(); ++constraint) {

		rule_imagelist::const_iterator img;
		const gamemap::location tloc = loc + constraint->second.loc;
		if(!tile_map_.on_map(tloc))
			return;

		tile& btile = tile_map_[tloc];

		// We want to order the images by layer first and base-y second, so we sort by 
		// layer*BASE_Y_INTERVAL + BASE_Y_INTERVAL/2 + basey
		// Thus, allowed values for basey are from -50000 to 49999
		for(img = constraint->second.images.begin(); img != constraint->second.images.end(); ++img) {
			btile.images.insert(std::pair<int, const rule_image*>(
									img->layer*tile::BASE_Y_INTERVAL + tile::BASE_Y_INTERVAL/2 + img->basey, &*img));
		}

		// Sets flags
		for(std::vector<std::string>::const_iterator itor = constraint->second.set_flag.begin();
				itor != constraint->second.set_flag.end(); itor++) {
			btile.flags.insert(*itor);
		}

	}
}

int terrain_builder::get_constraint_adjacents(const building_rule& rule, const gamemap::location& loc)
{
	int res = 0;

	gamemap::location adj[6];
	int i;
	get_adjacent_tiles(loc, adj);

	for(i = 0; i < 6; ++i) {
		if(rule.constraints.find(adj[i]) != rule.constraints.end()) {
			res++;
		}
	}
	return res;
}

//returns the "size" of a constraint: that is, the number of map tiles on which
//this constraint may possibly match. INT_MAX means "I don't know / all of them".
int terrain_builder::get_constraint_size(const building_rule& rule, const terrain_constraint& constraint, bool& border)
{
	const t_translation::t_list& types = constraint.terrain_types_match.terrain;

	if(types.empty()) {
		return INT_MAX;
	}
	if(types.front() == t_translation::NOT) {
		return INT_MAX;
	}
	if(std::find(types.begin(), types.end(), t_translation::STAR) != types.end()) {
		return INT_MAX;
	}
	// as soon as the list has 1 wildcard we bail out
	// it might be better to try some more testing
	// before bailing out.
	if(constraint.terrain_types_match.has_wildcard) {
		return INT_MAX;
	}

	gamemap::location adj[6];
	get_adjacent_tiles(constraint.loc, adj);

	border = false;

	//if the current constraint only applies to a non-isolated tile,
	//the "border" flag can be set.
	for(int i = 0; i < 6; ++i) {
		if(rule.constraints.find(adj[i]) != rule.constraints.end()) {
			const t_translation::t_list& atypes = 
				rule.constraints.find(adj[i])->second.terrain_types_match.terrain;
			
			t_translation::t_list::const_iterator itor = types.begin();
			for(; itor != types.end(); ++itor) {
				if(!terrain_matches(*itor, atypes)) {
					border = true;
					break;
				}

			}
		}
		if(border == true) {
			break;
		}
	}

	int constraint_size = 0;

	for(t_translation::t_list::const_iterator itor = types.begin();
			itor != types.end(); ++itor) {
		if(border) {
			constraint_size += terrain_by_type_border_[*itor].size();
		} else {
			constraint_size += terrain_by_type_[*itor].size();
		}
	}

	return constraint_size;
}

void terrain_builder::build_terrains()
{
	log_scope("terrain_builder::build_terrains");

	//builds the terrain_by_type_ cache
	for(int x = -1; x <= map_.x(); ++x) {
		for(int y = -1; y <= map_.y(); ++y) {
			const gamemap::location loc(x,y);
			const t_translation::t_letter t = map_.get_terrain(loc);

			terrain_by_type_[t].push_back(loc);
			gamemap::location adj[6];
			int i;
			bool border = false;

			get_adjacent_tiles(loc, adj);

			tile_map_[loc].adjacents[0] = t;
			for(i = 0; i < 6; ++i) {
				//updates the list of adjacents for this tile
				tile_map_[loc].adjacents[i+1] = map_.get_terrain(adj[i]);

				//determines if this tile is a border tile
				if(map_.get_terrain(adj[i]) != t) {
					border = true;
				}

			}
			if(border)
				terrain_by_type_border_[t].push_back(loc);
		}
	}

	int rule_index = 0;
	building_ruleset::const_iterator rule;
	
	for(rule = building_rules_.begin(); rule != building_rules_.end(); ++rule) {

		if (rule->second.location_constraints.valid()) {
			apply_rule(rule->second, rule->second.location_constraints);
			continue;
		}

		constraint_set::const_iterator constraint;

		//find the constraint that contains the less terrain of all terrain rules.
		constraint_set::const_iterator smallest_constraint;
		constraint_set::const_iterator constraint_most_adjacents;
		int smallest_constraint_size = INT_MAX;
		int biggest_constraint_adjacent = -1;
		bool smallest_constraint_border = false;

		for(constraint = rule->second.constraints.begin();
		    constraint != rule->second.constraints.end(); ++constraint) {

			bool border;
			int size = get_constraint_size(rule->second, constraint->second, border);
			if(size < smallest_constraint_size) {
				smallest_constraint_size = size;
				smallest_constraint = constraint;
				smallest_constraint_border = border;
			}

			int nadjacents = get_constraint_adjacents(rule->second, constraint->second.loc);
			if(nadjacents > biggest_constraint_adjacent) {
				biggest_constraint_adjacent = nadjacents;
				constraint_most_adjacents = constraint;
			}
		}

		util::array<t_translation::t_list, 7> adjacent_types;

		if(biggest_constraint_adjacent > 0) {
			gamemap::location loc[7];
			loc[0] = constraint_most_adjacents->second.loc;
			get_adjacent_tiles(loc[0], loc+1);
			for(int i = 0; i < 7; ++i) {
				constraint_set::const_iterator cons = rule->second.constraints.find(loc[i]) ;
				if(cons != rule->second.constraints.end()) {
					adjacent_types[i] = cons->second.terrain_types_match.terrain;
				} else {
					adjacent_types[i] = t_translation::read_list("", -1, t_translation::T_FORMAT_STRING);
				}
			}

		}
		if(smallest_constraint_size != INT_MAX) {
			const t_translation::t_list& types = smallest_constraint->second.terrain_types_match.terrain;
			const gamemap::location loc = smallest_constraint->second.loc;
			const gamemap::location aloc = constraint_most_adjacents->second.loc;

			for(t_translation::t_list::const_iterator c = types.begin(); 
					c != types.end(); ++c) {

				const std::vector<gamemap::location>* locations;
				if(smallest_constraint_border) {
					locations = &terrain_by_type_border_[*c];
				} else {
					locations = &terrain_by_type_[*c];
				}

				for(std::vector<gamemap::location>::const_iterator itor = locations->begin();
						itor != locations->end(); ++itor) {

					if(biggest_constraint_adjacent > 0) {
						const gamemap::location pos = (*itor - loc) + aloc;
						if(!tile_map_.on_map(pos))
							continue;

						const t_translation::t_letter *adjacents = tile_map_[pos].adjacents;
						int i;

						for(i = 0; i < 7; ++i) {
							if(!terrain_matches(adjacents[i], adjacent_types[i])) {
								break;
							}
						}
						// propagates the break
						if (i < 7)
							continue;
					}

					if(rule_matches(rule->second, *itor - loc, rule_index, 
								(size_t)(biggest_constraint_adjacent + 1) != rule->second.constraints.size())) {
						apply_rule(rule->second, *itor - loc);
					}
				}
			}
		} else {
			for(int x = -1; x <= map_.x(); ++x) {
				for(int y = -1; y <= map_.y(); ++y) {
					const gamemap::location loc(x,y);
					if(rule_matches(rule->second, loc, rule_index, true))
						apply_rule(rule->second, loc);
				}
			}
		}

		rule_index++;
	}
}<|MERGE_RESOLUTION|>--- conflicted
+++ resolved
@@ -24,11 +24,7 @@
 #include "serialization/string_utils.hpp"
 
 #define ERR_NG LOG_STREAM(err, engine)
-<<<<<<< HEAD
-
-=======
 #define DEBUG_NG LOG_STREAM(info, engine) 
->>>>>>> ea2b261a
 
 const int terrain_builder::rule_image::TILEWIDTH = 72;
 const int terrain_builder::rule_image::UNITPOS = 36 + 18;
@@ -128,11 +124,7 @@
 }
 
 const terrain_builder::imagelist *terrain_builder::get_terrain_at(const gamemap::location &loc,
-<<<<<<< HEAD
-		const std::string &tod, ADJACENT_TERRAIN_TYPE terrain_type)
-=======
 		const std::string &tod, const ADJACENT_TERRAIN_TYPE terrain_type)
->>>>>>> ea2b261a
 {
 	if(!tile_map_.on_map(loc))
 		return NULL;
