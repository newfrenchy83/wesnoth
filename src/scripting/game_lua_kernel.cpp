/*
   Copyright (C) 2009 - 2016 by Guillaume Melquiond <guillaume.melquiond@gmail.com>
   Part of the Battle for Wesnoth Project http://www.wesnoth.org/

   This program is free software; you can redistribute it and/or modify
   it under the terms of the GNU General Public License as published by
   the Free Software Foundation; either version 2 of the License, or
   (at your option) any later version.
   This program is distributed in the hope that it will be useful,
   but WITHOUT ANY WARRANTY.

   See the COPYING file for more details.
*/

/**
 * @file
 * Provides a Lua interpreter, to be embedded in WML.
 *
 * @note Naming conventions:
 *   - intf_ functions are exported in the wesnoth domain,
 *   - impl_ functions are hidden inside metatables,
 *   - cfun_ functions are closures,
 *   - luaW_ functions are helpers in Lua style.
 */

#include "scripting/game_lua_kernel.hpp"

#include "global.hpp"

#include "actions/attack.hpp"           // for battle_context_unit_stats, etc
#include "actions/advancement.hpp"           // for advance_unit_at, etc
#include "actions/move.hpp"		// for clear_shroud
#include "actions/vision.hpp"		// for clear_shroud
#include "ai/composite/ai.hpp"          // for ai_composite
#include "ai/composite/component.hpp"   // for component, etc
#include "ai/composite/contexts.hpp"    // for ai_context
#include "ai/lua/engine_lua.hpp"  // for engine_lua
#include "ai/composite/rca.hpp"  // for candidate_action
#include "ai/composite/stage.hpp"  // for stage
#include "ai/configuration.hpp"         // for configuration
#include "ai/lua/core.hpp"              // for lua_ai_context, etc
#include "ai/manager.hpp"               // for manager, holder
#include "attack_prediction.hpp"        // for combatant
#include "chat_events.hpp"              // for chat_handler, etc
#include "config.hpp"                   // for config, etc
#include "display_chat_manager.hpp"	// for clear_chat_messages
#include "formatter.hpp"
#include "game_board.hpp"               // for game_board
#include "game_classification.hpp"      // for game_classification, etc
#include "game_config.hpp"              // for debug, base_income, etc
#include "game_config_manager.hpp"      // for game_config_manager
#include "game_data.hpp"               // for game_data, etc
#include "game_display.hpp"             // for game_display
#include "game_errors.hpp"              // for game_error
#include "game_events/conditional_wml.hpp"  // for conditional_passed
#include "game_events/entity_location.hpp"
#include "game_events/manager.hpp"	// for add_event_handler
#include "game_events/pump.hpp"         // for queued_event
#include "game_preferences.hpp"         // for encountered_units
#include "help/help.hpp"
#include "image.hpp"                    // for get_image, locator
#include "log.hpp"                      // for LOG_STREAM, logger, etc
#include "utils/make_enum.hpp"                // for operator<<
#include "map/map.hpp"                      // for gamemap
#include "map/label.hpp"
#include "map/location.hpp"             // for map_location
#include "mouse_events.hpp"             // for mouse_handler
#include "mp_game_settings.hpp"         // for mp_game_settings
#include "pathfind/pathfind.hpp"        // for full_cost_map, plain_route, etc
#include "pathfind/teleport.hpp"        // for get_teleport_locations, etc
#include "play_controller.hpp"          // for play_controller
#include "recall_list_manager.hpp"      // for recall_list_manager
#include "replay.hpp"                   // for get_user_choice, etc
#include "reports.hpp"                  // for register_generator, etc
#include "scripting/lua_unit.hpp"
#include "scripting/lua_unit_attacks.hpp"
#include "scripting/lua_common.hpp"
#include "scripting/lua_cpp_function.hpp"
#include "scripting/lua_gui2.hpp"	// for show_gamestate_inspector
#include "scripting/lua_pathfind_cost_calculator.hpp"
#include "scripting/lua_race.hpp"
#include "scripting/lua_team.hpp"
#include "scripting/lua_unit_type.hpp"
#include "scripting/push_check.hpp"
#include "sdl/utils.hpp"                // for surface
#include "side_filter.hpp"              // for side_filter
#include "sound.hpp"                    // for commit_music_changes, etc
#include "soundsource.hpp"
#include "synced_context.hpp"           // for synced_context, etc
#include "synced_user_choice.hpp"
#include "team.hpp"                     // for team, village_owner
#include "terrain/terrain.hpp"                  // for terrain_type
#include "terrain/filter.hpp"           // for terrain_filter
#include "terrain/translation.hpp"      // for read_terrain_code, etc
#include "terrain/type_data.hpp"
#include "time_of_day.hpp"              // for time_of_day, tod_color
#include "tod_manager.hpp"              // for tod_manager
#include "tstring.hpp"                  // for t_string, operator+
#include "units/unit.hpp"                     // for unit, intrusive_ptr_add_ref, etc
#include "units/animation_component.hpp"  // for unit_animation_component
#include "units/udisplay.hpp"
#include "units/filter.hpp"
#include "units/map.hpp"  // for unit_map, etc
#include "units/ptr.hpp"                 // for unit_const_ptr, unit_ptr
#include "units/types.hpp"    // for unit_type_data, unit_types, etc
#include "util.hpp"                     // for lexical_cast
#include "variable.hpp"                 // for vconfig, etc
#include "variable_info.hpp"
#include "wml_exception.hpp"

#include "utils/functional.hpp"               // for bind_t, bind
#include <boost/optional.hpp>
#include <boost/range/algorithm/copy.hpp>    // boost::copy
#include <boost/range/adaptors.hpp>     // boost::adaptors::filtered
#include <cassert>                      // for assert
#include <cstring>                      // for strcmp
#include <iterator>                     // for distance, advance
#include <map>                          // for map, map<>::value_type, etc
#include <new>                          // for operator new
#include <set>                          // for set
#include <sstream>                      // for operator<<, basic_ostream, etc
#include <utility>                      // for pair
#include <algorithm>
#include <vector>                       // for vector, etc
#include <SDL_timer.h>                  // for SDL_GetTicks
#include <SDL_video.h>                  // for SDL_Color, SDL_Surface
#include "lua/lauxlib.h"                // for luaL_checkinteger, etc
#include "lua/lua.h"                    // for lua_setfield, etc

class CVideo;

#ifdef DEBUG_LUA
#include "scripting/debug_lua.hpp"
#endif

// Suppress uninitialized variables warnings, because of boost::optional constructors in this file which apparently confuses gcc
#if defined(__GNUC__) && !defined(__clang__) // we shouldn't need this for clang, but for gcc and tdm-gcc we probably do
#if __GNUC__ > 4 || (__GNUC__ == 4 && __GNUC_MINOR__ >= 6 ) // "GCC diagnostic ignored" is apparently not available at version 4.5.2
#pragma GCC diagnostic ignored "-Wmaybe-uninitialized"
#endif
#endif

static lg::log_domain log_scripting_lua("scripting/lua");
#define LOG_LUA LOG_STREAM(info, log_scripting_lua)
#define WRN_LUA LOG_STREAM(warn, log_scripting_lua)
#define ERR_LUA LOG_STREAM(err, log_scripting_lua)

std::vector<config> game_lua_kernel::preload_scripts;
config game_lua_kernel::preload_config;

// Template which allows to push member functions to the lua kernel base into lua as C functions, using a shim
typedef int (game_lua_kernel::*member_callback)(lua_State *);

template <member_callback method>
int dispatch(lua_State *L) {
	return ((lua_kernel_base::get_lua_kernel<game_lua_kernel>(L)).*method)(L);
}

// Pass a const bool also...
typedef int (game_lua_kernel::*member_callback2)(lua_State *, bool);

template <member_callback2 method, bool b>
int dispatch2(lua_State *L) {
	return ((lua_kernel_base::get_lua_kernel<game_lua_kernel>(L)).*method)(L, b);
}

struct map_locker
{
	map_locker(game_lua_kernel* kernel) : kernel_(kernel)
	{
		++kernel_->map_locked_;
	}
	~map_locker()
	{
		--kernel_->map_locked_;
	}
	game_lua_kernel* kernel_;
};


void game_lua_kernel::extract_preload_scripts(config const &game_config)
{
	game_lua_kernel::preload_scripts.clear();
	for (config const &cfg : game_config.child_range("lua")) {
		game_lua_kernel::preload_scripts.push_back(cfg);
	}
	game_lua_kernel::preload_config = game_config.child("game_config");
}

void game_lua_kernel::log_error(char const * msg, char const * context)
{
	lua_kernel_base::log_error(msg, context);
	lua_chat(context, msg);
}

void game_lua_kernel::lua_chat(std::string const &caption, std::string const &msg)
{
	if (game_display_) {
		game_display_->get_chat_manager().add_chat_message(time(nullptr), caption, 0, msg,
			events::chat_handler::MESSAGE_PUBLIC, false);
	}
}

/**
 * Gets a vector of sides from side= attribute in a given config node.
 * Promotes consistent behavior.
 */
std::vector<int> game_lua_kernel::get_sides_vector(const vconfig& cfg)
{
	const config::attribute_value sides = cfg["side"];
	const vconfig &ssf = cfg.child("filter_side");

	if (!ssf.null()) {
		if(!sides.empty()) { WRN_LUA << "ignoring duplicate side filter information (inline side=)" << std::endl; }
		side_filter filter(ssf, &game_state_);
		return filter.get_teams();
	}

	side_filter filter(sides.str(), &game_state_);
	return filter.get_teams();
}



static int special_locations_len(lua_State *L)
{
	lua_pushnumber(L, lua_kernel_base::get_lua_kernel<game_lua_kernel>(L).map().special_locations().size());
	return 1;
}

static int special_locations_next(lua_State *L)
{
	const t_translation::tstarting_positions::left_map& left = lua_kernel_base::get_lua_kernel<game_lua_kernel>(L).map().special_locations().left;

	t_translation::tstarting_positions::left_const_iterator it;
	if (lua_isnoneornil(L, 2)) {
		it = left.begin();
	}
	else {
		it = left.find(luaL_checkstring(L, 2));
		if (it == left.end()) {
			return 0;
		}
		++it;
	}
	if (it == left.end()) {
		return 0;
	}
	lua_pushstring(L, it->first.c_str());
	lua_createtable(L, 2, 0);
	lua_pushnumber(L, it->second.x + 1);
	lua_rawseti(L, -2, 1);
	lua_pushnumber(L, it->second.y + 1);
	lua_rawseti(L, -2, 2);
	return 2;
}

static int special_locations_pairs(lua_State *L)
{
	lua_pushcfunction(L, &special_locations_next);
	lua_pushvalue(L, -2);
	lua_pushnil(L);
	return 3;
}

static int special_locations_index(lua_State *L)
{
	const t_translation::tstarting_positions::left_map& left = lua_kernel_base::get_lua_kernel<game_lua_kernel>(L).map().special_locations().left;
	auto it = left.find(luaL_checkstring(L, 2));
	if (it == left.end()) {
		return 0;
	}
	else {
		lua_createtable(L, 2, 0);
		lua_pushnumber(L, it->second.x + 1);
		lua_rawseti(L, -2, 1);
		lua_pushnumber(L, it->second.y + 1);
		lua_rawseti(L, -2, 2);
		return 1;
	}
}

static int special_locations_newindex(lua_State *L)
{
	lua_pushstring(L, "special locations cannot be modified uwing wesnoth.special_locations");
	return lua_error(L);
}

static void push_locations_talbe(lua_State *L)
{
	lua_newtable(L); // The functor table
	lua_newtable(L); // The functor metatable
	lua_pushstring(L, "__len");
	lua_pushcfunction(L, &special_locations_len);
	lua_rawset(L, -3);
	lua_pushstring(L, "__index");
	lua_pushcfunction(L, &special_locations_index);
	lua_rawset(L, -3);
	lua_pushstring(L, "__newindex");
	lua_pushcfunction(L, &special_locations_newindex);
	lua_rawset(L, -3);
	lua_pushstring(L, "__pairs");
	lua_pushcfunction(L, &special_locations_pairs);
	lua_rawset(L, -3);
	lua_setmetatable(L, -2); // Apply the metatable to the functor table
}

namespace {
	/**
	 * Temporary entry to a queued_event stack
	 */
	struct queued_event_context
	{
		typedef game_events::queued_event qe;
		std::stack<qe const *> & stack_;

		queued_event_context(qe const *new_qe, std::stack<qe const*> & stack)
			: stack_(stack)
		{
			stack_.push(new_qe);
		}

		~queued_event_context()
		{
			stack_.pop();
		}
	};
}//unnamed namespace for queued_event_context

/**
<<<<<<< HEAD
 * Destroys a unit object before it is collected (__gc metamethod).
 */
static int impl_unit_collect(lua_State *L)
{
	lua_unit *u = static_cast<lua_unit *>(lua_touserdata(L, 1));
	u->lua_unit::~lua_unit();
	return 0;
}

/**
 * Checks two lua proxy units for equality. (__eq metamethod)
 */
static int impl_unit_equality(lua_State* L)
{
	unit& left = luaW_checkunit(L, 1);
	unit& right = luaW_checkunit(L, 2);
	const bool equal = left.underlying_id() == right.underlying_id();
	lua_pushboolean(L, equal);
	return 1;
}

/**
 * Gets some data on a unit (__index metamethod).
 * - Arg 1: full userdata containing the unit id.
 * - Arg 2: string containing the name of the property.
 * - Ret 1: something containing the attribute.
 */
static int impl_unit_get(lua_State *L)
{
	lua_unit *lu = static_cast<lua_unit *>(lua_touserdata(L, 1));
	char const *m = luaL_checkstring(L, 2);
	const unit* pu = lu->get();

	if (strcmp(m, "valid") == 0)
	{
		if (!pu) return 0;
		if (lu->on_map())
			lua_pushstring(L, "map");
		else if (lu->on_recall_list())
			lua_pushstring(L, "recall");
		else
			lua_pushstring(L, "private");
		return 1;
	}

	if (!pu) return luaL_argerror(L, 1, "unknown unit");
	unit const &u = *pu;

	// Find the corresponding attribute.
	return_int_attrib("x", u.get_location().x + 1);
	return_int_attrib("y", u.get_location().y + 1);
	if (strcmp(m, "loc") == 0) {
		lua_pushinteger(L, u.get_location().x + 1);
		lua_pushinteger(L, u.get_location().y + 1);
		return 2;
	}
	return_int_attrib("side", u.side());
	return_string_attrib("id", u.id());
	return_string_attrib("type", u.type_id());
	return_string_attrib("image_mods", u.effect_image_mods());
	return_string_attrib("usage", u.usage());
	return_int_attrib("hitpoints", u.hitpoints());
	return_int_attrib("max_hitpoints", u.max_hitpoints());
	return_int_attrib("experience", u.experience());
	return_int_attrib("max_experience", u.max_experience());
	return_int_attrib("recall_cost", u.recall_cost());
	return_int_attrib("moves", u.movement_left());
	return_int_attrib("max_moves", u.total_movement());
	return_int_attrib("max_attacks", u.max_attacks());
	return_int_attrib("attacks_left", u.attacks_left());
	return_tstring_attrib("name", u.name());
	return_bool_attrib("canrecruit", u.can_recruit());
	return_int_attrib("level", u.level());
	return_int_attrib("cost", u.cost());

	return_vector_string_attrib("extra_recruit", u.recruits());
	return_vector_string_attrib("advances_to", u.advances_to());

	if (strcmp(m, "alignment") == 0) {
		lua_push(L, u.alignment());
		return 1;
	}

	if (strcmp(m, "upkeep") == 0) {
		unit::t_upkeep upkeep = u.upkeep_raw();
		if(boost::get<unit::upkeep_full>(&upkeep) != nullptr){
			lua_pushstring(L, "full");
		}
		else if(boost::get<unit::upkeep_loyal>(&upkeep) != nullptr){
			lua_pushstring(L, "loyal");
		}
		else {
			lua_push(L, boost::get<int>(upkeep));
		}
		return 1;
	}
	if (strcmp(m, "advancements") == 0) {
		lua_push(L, u.modification_advancements());
		return 1;
	}
	if (strcmp(m, "overlays") == 0) {
		lua_push(L, u.overlays());
		return 1;
	}
	if (strcmp(m, "traits") == 0) {
		lua_push(L, u.get_traits_list());
		return 1;
	}
	if (strcmp(m, "abilities") == 0) {
		lua_push(L, u.get_ability_list());
		return 1;
	}
	if (strcmp(m, "status") == 0) {
		lua_createtable(L, 1, 0);
		lua_pushvalue(L, 1);
		lua_rawseti(L, -2, 1);
		lua_pushlightuserdata(L
				, ustatusKey);
		lua_rawget(L, LUA_REGISTRYINDEX);
		lua_setmetatable(L, -2);
		return 1;
	}
	if (strcmp(m, "variables") == 0) {
		lua_createtable(L, 1, 0);
		lua_pushvalue(L, 1);
		lua_rawseti(L, -2, 1);
		lua_pushlightuserdata(L
				, unitvarKey);
		lua_rawget(L, LUA_REGISTRYINDEX);
		lua_setmetatable(L, -2);
		return 1;
	}
	if (strcmp(m, "attacks") == 0) {
		lua_createtable(L, 1, 0);
		lua_pushvalue(L, 1);
		// hack: store the unit at -1 becasue we want positive indexes to refers to the attacks.
		lua_rawseti(L, -2, -1);
		lua_pushlightuserdata(L, uattacksKey);
		lua_rawget(L, LUA_REGISTRYINDEX);
		lua_setmetatable(L, -2);
		return 1;
	}
	return_cfg_attrib("recall_filter", cfg = u.recall_filter());
	return_bool_attrib("hidden", u.get_hidden());
	return_bool_attrib("petrified", u.incapacitated());
	return_bool_attrib("resting", u.resting());
	return_string_attrib("role", u.get_role());
	return_string_attrib("race", u.race()->id());
	return_string_attrib("gender", gender_string(u.gender()));
	return_string_attrib("variation", u.variation());
	return_bool_attrib("zoc", u.get_emit_zoc());
	return_string_attrib("facing", map_location::write_direction(u.facing()));
	return_string_attrib("portrait", u.big_profile() == u.absolute_image() ? u.absolute_image() + u.image_mods() : u.big_profile());
	return_cfg_attrib("__cfg", u.write(cfg); u.get_location().write(cfg));

	return lua_kernel_base::get_lua_kernel<game_lua_kernel>(L).return_unit_method(L, m);
}

/**
 * Sets some data on a unit (__newindex metamethod).
 * - Arg 1: full userdata containing the unit id.
 * - Arg 2: string containing the name of the property.
 * - Arg 3: something containing the attribute.
 */
static int impl_unit_set(lua_State *L)
{
	lua_unit *lu = static_cast<lua_unit *>(lua_touserdata(L, 1));
	char const *m = luaL_checkstring(L, 2);
	unit* pu = lu->get();
	if (!pu) return luaL_argerror(L, 1, "unknown unit");
	unit &u = *pu;

	// Find the corresponding attribute.
	//modify_int_attrib_check_range("side", u.set_side(value), 1, static_cast<int>(teams().size())); TODO: Figure out if this is a good idea, to refer to teams() and make this depend on having a gamestate
	modify_int_attrib("side", u.set_side(value));
	modify_int_attrib("moves", u.set_movement(value));
	modify_int_attrib("hitpoints", u.set_hitpoints(value));
	modify_int_attrib("experience", u.set_experience(value));
	modify_int_attrib("recall_cost", u.set_recall_cost(value));
	modify_int_attrib("attacks_left", u.set_attacks(value));
	modify_int_attrib("level", u.set_level(value));
	modify_bool_attrib("resting", u.set_resting(value));
	modify_tstring_attrib("name", u.set_name(value));
	modify_string_attrib("role", u.set_role(value));
	modify_string_attrib("facing", u.set_facing(map_location::parse_direction(value)));
	modify_bool_attrib("hidden", u.set_hidden(value));
	modify_bool_attrib("zoc", u.set_emit_zoc(value));
	modify_bool_attrib("canrecruit", u.set_can_recruit(value));

	modify_vector_string_attrib("extra_recruit", u.set_recruits(vector));
	modify_vector_string_attrib("advances_to", u.set_advances_to(vector));
	if (strcmp(m, "alignment") == 0) {
		u.set_alignment(lua_check<unit_type::ALIGNMENT>(L, 3));
		return 0;
	}


	if (strcmp(m, "advancements") == 0) {
		u.set_advancements(lua_check<std::vector<config> >(L, 3));
		return 0;
	}

	if (strcmp(m, "upkeep") == 0) {
		if(lua_isnumber(L, 3)) {
			u.set_upkeep(luaL_checkint(L, 3));
			return 0;
		}
		const char* v = luaL_checkstring(L, 3);
		if(strcmp(m, "loyal") == 0) {
			u.set_upkeep(unit::upkeep_loyal());
		}
		else if(strcmp(m, "full") == 0) {
			u.set_upkeep(unit::upkeep_full());
		}
		else {

			std::string err_msg = "unknown upkeep value of unit: ";
			err_msg += v;
			return luaL_argerror(L, 2, err_msg.c_str());
		}
		return 0;
	}
	if (!lu->on_map()) {
		map_location loc = u.get_location();
		modify_int_attrib("x", loc.x = value - 1; u.set_location(loc));
		modify_int_attrib("y", loc.y = value - 1; u.set_location(loc));
	}

	std::string err_msg = "unknown modifiable property of unit: ";
	err_msg += m;
	return luaL_argerror(L, 2, err_msg.c_str());
}

/**
 * Gets the status of a unit (__index metamethod).
 * - Arg 1: table containing the userdata containing the unit id.
 * - Arg 2: string containing the name of the status.
 * - Ret 1: boolean.
 */
static int impl_unit_status_get(lua_State *L)
{
	if (!lua_istable(L, 1))
		return luaL_typerror(L, 1, "unit status");
	lua_rawgeti(L, 1, 1);
	const unit* u = luaW_tounit(L, -1);
	if (!u) return luaL_argerror(L, 1, "unknown unit");
	char const *m = luaL_checkstring(L, 2);
	lua_pushboolean(L, u->get_state(m));
	return 1;
}

/**
 * Sets the status of a unit (__newindex metamethod).
 * - Arg 1: table containing the userdata containing the unit id.
 * - Arg 2: string containing the name of the status.
 * - Arg 3: boolean.
 */
static int impl_unit_status_set(lua_State *L)
{
	if (!lua_istable(L, 1))
		return luaL_typerror(L, 1, "unit status");
	lua_rawgeti(L, 1, 1);
	unit* u = luaW_tounit(L, -1);
	if (!u) return luaL_argerror(L, 1, "unknown unit");
	char const *m = luaL_checkstring(L, 2);
	u->set_state(m, luaW_toboolean(L, 3));
	return 0;
}

/**
 * Gets the variable of a unit (__index metamethod).
 * - Arg 1: table containing the userdata containing the unit id.
 * - Arg 2: string containing the name of the status.
 * - Ret 1: boolean.
 */
static int impl_unit_variables_get(lua_State *L)
{
	if (!lua_istable(L, 1))
		return luaL_typerror(L, 1, "unit variables");
	lua_rawgeti(L, 1, 1);
	const unit* u = luaW_tounit(L, -1);
	if (!u) return luaL_argerror(L, 1, "unknown unit");
	char const *m = luaL_checkstring(L, 2);
	return_cfgref_attrib("__cfg", u->variables());

	variable_access_const v(m, u->variables());
	return luaW_pushvariable(L, v) ? 1 : 0;
}
/**
 * Gets the attacks of a unit or unit type (__index metamethod).
 * - Arg 1: table containing the userdata containing the unit or unit type.
 * - Arg 2: index (int) or id (string) identifying a particular attack.
 * - Ret 1: the unit's attacks.
 */
static int impl_unit_attacks_get(lua_State *L)
{
	if (!lua_istable(L, 1)) {
		return luaL_typerror(L, 1, "unit attacks");
	}
	lua_rawgeti(L, 1, -1);
	const unit* u = luaW_tounit(L, -1);
	const unit_type* ut = static_cast<const unit_type*>(luaL_testudata(L, -1, "unit type"));
	if (!u && !ut) {
		return luaL_argerror(L, 1, "unknown unit");
	}
	const attack_type* attack = nullptr;
	const std::vector<attack_type>& attacks = u ? u->attacks() : ut->attacks();
	if(!lua_isnumber(L,2)) {
		std::string attack_id = luaL_checkstring(L, 2);
		for (const attack_type& at : attacks) {
			if(at.id() == attack_id) {
				attack = &at;
				break;
			}
		}
		if (attack == nullptr) {
			//return nil on invalid index, just like lua tables do.
			return 0;
		}
	}
	else
	{
		//
		size_t index = luaL_checkinteger(L, 2) - 1;
		if (index >= attacks.size()) {
			//return nil on invalid index, just like lua tables do.
			return 0;
		}
		attack = &attacks[index];
	}

	// stack { lua_unit }, id/index, lua_unit
	lua_createtable(L, 2, 0);
	// stack { lua_unit }, id/index, lua_unit, table
	lua_pushvalue(L, -2);
	// stack { lua_unit }, id/index, lua_unit, table, lua_unit
	lua_rawseti(L, -2, 1);
	// stack { lua_unit }, id/index, lua_unit, table
	lua_pushstring(L, attack->id().c_str());
	// stack { lua_unit }, id/index, lua_unit, table, attack id
	lua_rawseti(L, -2, 2);
	// stack { lua_unit }, id/index, lua_unit, table
	lua_pushlightuserdata(L, uattackKey);
	lua_rawget(L, LUA_REGISTRYINDEX);
	lua_setmetatable(L, -2);
	return 1;
}

/**
 * Counts the attacks of a unit (__len metamethod).
 * - Arg 1: table containing the userdata containing the unit id.
 * - Ret 1: size of unit attacks vector.
 */
static int impl_unit_attacks_len(lua_State *L)
{
	if (!lua_istable(L, 1)) {
		return luaL_typerror(L, 1, "unit attacks");
	}
	lua_rawgeti(L, 1, -1);
	const unit* u = luaW_tounit(L, -1);
	if (!u) {
		return luaL_argerror(L, 1, "unknown unit");
	}
	lua_pushinteger(L, u->attacks().size());
	return 1;
}

/**
 * Gets a propoerty of a units attack (__index metamethod).
 * - Arg 1: table containing the userdata containing the unit id. and a string identyfying the attack.
 * - Arg 2: string
 * - Ret 1:
 */
static int impl_unit_attack_get(lua_State *L)
{
	if (!lua_istable(L, 1)) {
		return luaL_typerror(L, 1, "unit attack");
	}
	lua_rawgeti(L, 1, 1);
	const unit* u = luaW_tounit(L, -1);
	if (!u) {
		return luaL_argerror(L, 1, "unknown unit");
	}
	lua_rawgeti(L, 1, 2);
	std::string attack_id = luaL_checkstring(L, -1);
	char const *m = luaL_checkstring(L, 2);
	for (const attack_type& attack : u->attacks())
	{
		if(attack.id() == attack_id)
		{

			return_string_attrib("description", attack.name());
			return_string_attrib("name", attack.id());
			return_string_attrib("type", attack.type());
			return_string_attrib("icon", attack.icon());
			return_string_attrib("range", attack.range());
			// "min_range"
			// "max_range"
			return_int_attrib("damage", attack.damage());
			return_int_attrib("number", attack.num_attacks());
			return_int_attrib("attack_weight", attack.attack_weight());
			return_int_attrib("defense_weight", attack.defense_weight());
			return_int_attrib("accuracy", attack.accuracy());
			return_int_attrib("movement_used", attack.movement_used());
			return_int_attrib("parry", attack.parry());
			return_cfgref_attrib("specials", attack.specials());
			return_cfgref_attrib("__cfg", attack.to_config());
			std::string err_msg = "unknown property of attack: ";
			err_msg += m;
			return luaL_argerror(L, 2, err_msg.c_str());
		}
	}
	return luaL_argerror(L, 1, "invalid attack id");
}

/**
 * Gets a propoerty of a units attack (__index metamethod).
 * - Arg 1: table containing the userdata containing the unit id. and a string identyfying the attack.
 * - Arg 2: string
 * - Ret 1:
 */
static int impl_unit_attack_set(lua_State *L)
{
	if (!lua_istable(L, 1)) {
		return luaL_typerror(L, 1, "unit attack");
	}
	lua_rawgeti(L, 1, 1);
	unit* u = luaW_tounit(L, -1);
	if (!u) {
		return luaL_argerror(L, 1, "unknown unit");
	}
	lua_rawgeti(L, 1, 2);
	std::string attack_id = luaL_checkstring(L, -1);
	char const *m = luaL_checkstring(L, 2);
	for (attack_type& attack : u->attacks())
	{
		if(attack.id() == attack_id)
		{

			modify_tstring_attrib("description", attack.set_name(value));
			// modify_string_attrib("name", attack.set_id(value));
			modify_string_attrib("type", attack.set_type(value));
			modify_string_attrib("icon", attack.set_icon(value));
			modify_string_attrib("range", attack.set_range(value));
			// "min_range"
			// "max_range"
			modify_int_attrib("damage", attack.set_damage(value));
			modify_int_attrib("number", attack.set_num_attacks(value));
			modify_int_attrib("attack_weight", attack.set_attack_weight(value));
			modify_int_attrib("defense_weight", attack.set_defense_weight(value));
			modify_int_attrib("accuracy", attack.set_accuracy(value));
			modify_int_attrib("movement_used", attack.set_movement_used(value));
			modify_int_attrib("parry", attack.set_parry(value));

			if (strcmp(m, "specials") == 0) { \
				attack.set_specials(luaW_checkconfig(L, 3));
				return 0;
			}
			return_cfgref_attrib("specials", attack.specials());
			std::string err_msg = "unknown modifyable property of attack: ";
			err_msg += m;
			return luaL_argerror(L, 2, err_msg.c_str());
		}
	}
	return luaL_argerror(L, 1, "invalid attack id");
}

/**
 * Sets the variable of a unit (__newindex metamethod).
 * - Arg 1: table containing the userdata containing the unit id.
 * - Arg 2: string containing the name of the status.
 * - Arg 3: scalar.
 */
static int impl_unit_variables_set(lua_State *L)
{
	if (!lua_istable(L, 1))
		return luaL_typerror(L, 1, "unit variables");
	lua_rawgeti(L, 1, 1);
	unit* u = luaW_tounit(L, -1);
	if (!u) return luaL_argerror(L, 1, "unknown unit");
	char const *m = luaL_checkstring(L, 2);
	if (strcmp(m, "__cfg") == 0) {
		u->variables() = luaW_checkconfig(L, 3);
		return 0;
	}
	variable_access_create v(m, u->variables());
	luaW_checkvariable(L, v, 3);
	return 0;
}

/**
=======
>>>>>>> 39477b40
 * Gets currently viewing side.
 * - Ret 1: integer specifying the currently viewing side
 * - Ret 2: Bool whether the vision is not limited to that team, this can for example be true during replays.
 */
static int intf_get_viewing_side(lua_State *L)
{
	if(const display* disp = display::get_singleton()) {
		lua_pushinteger(L, disp->viewing_side());
		lua_pushboolean(L, disp->show_everything());
		return 2;
	}
	else {
		return 0;
	}
}

int game_lua_kernel::intf_animate_unit(lua_State *L)
{
	// if (game_display_)
	{
		events::command_disabler disable_commands;
		unit_display::wml_animation(luaW_checkvconfig(L, 1), get_event_info().loc1);
	}
	return 0;
}

int game_lua_kernel::intf_gamestate_inspector(lua_State *L)
{
	if (game_display_) {
		return lua_gui2::show_gamestate_inspector(game_display_->video(), luaW_checkvconfig(L, 1));
	}
	return 0;
}

/**
 * Gets the unit at the given location or with the given id.
 * - Arg 1: location
 * OR
 * - Arg 1: string ID
 * - Ret 1: full userdata with __index pointing to impl_unit_get and
 *          __newindex pointing to impl_unit_set.
 */
int game_lua_kernel::intf_get_unit(lua_State *L)
{
	map_location loc;
	if(lua_isstring(L, 1) && !lua_isnumber(L, 1)) {
		std::string id = luaL_checkstring(L, 1);
		for(const unit& u : units()) {
			if(u.id() == id) {
				luaW_pushunit(L, u.underlying_id());
				return 1;
			}
		}
		return 0;
	}
	if(!luaW_tolocation(L, 1, loc)) {
		return luaL_argerror(L, 1, "expected string or location");
	}
	unit_map::const_iterator ui = units().find(loc);

	if (!ui.valid()) return 0;

	luaW_pushunit(L, ui->underlying_id());
	return 1;
}

/**
 * Gets the unit displayed in the sidebar.
 * - Ret 1: full userdata with __index pointing to impl_unit_get and
 *          __newindex pointing to impl_unit_set.
 */
int game_lua_kernel::intf_get_displayed_unit(lua_State *L)
{
	if (!game_display_) {
		return 0;
	}

	unit_map::const_iterator ui = board().find_visible_unit(
		game_display_->displayed_unit_hex(),
		teams()[game_display_->viewing_team()],
		game_display_->show_everything());
	if (!ui.valid()) return 0;

	luaW_pushunit(L, ui->underlying_id());
	return 1;
}

/**
 * Gets all the units matching a given filter.
 * - Arg 1: optional table containing a filter
 * - Ret 1: table containing full userdata with __index pointing to
 *          impl_unit_get and __newindex pointing to impl_unit_set.
 */
int game_lua_kernel::intf_get_units(lua_State *L)
{
	vconfig filter = luaW_checkvconfig(L, 1, true);

	// Go through all the units while keeping the following stack:
	// 1: return table, 2: userdata
	lua_settop(L, 0);
	lua_newtable(L);
	int i = 1;

	// note that if filter is null, this yields a null filter matching everything (and doing no work)
	filter_context & fc = game_state_;
	for (const unit * ui : unit_filter(filter, &fc).all_matches_on_map()) {
		luaW_pushunit(L, ui->underlying_id());
		lua_rawseti(L, 1, i);
		++i;
	}
	return 1;
}

/**
 * Matches a unit against the given filter.
 * - Arg 1: full userdata.
 * - Arg 2: table containing a filter
 * - Arg 3: optional location OR optional "adjacent" unit
 * - Ret 1: boolean.
 */
int game_lua_kernel::intf_match_unit(lua_State *L)
{
	lua_unit& u = *luaW_checkunit_ref(L, 1);

	vconfig filter = luaW_checkvconfig(L, 2, true);

	if (filter.null()) {
		lua_pushboolean(L, true);
		return 1;
	}

	filter_context & fc = game_state_;

	if(unit* u_adj = luaW_tounit(L, 3)) {
		if(int side = u.on_recall_list()) {
			WRN_LUA << "wesnoth.match_unit called with a secondary unit (3rd argument), ";
			WRN_LUA << "but unit to match was on recall list. ";
			WRN_LUA << "Thus the 3rd argument is ignored.\n";
			team &t = (teams())[side - 1];
			scoped_recall_unit auto_store("this_unit", t.save_id(), t.recall_list().find_index(u->id()));
			lua_pushboolean(L, unit_filter(filter, &fc).matches(*u, map_location()));
			return 1;
		}
		if (!u_adj) {
			return luaL_argerror(L, 3, "unit not found");
		}
		lua_pushboolean(L, unit_filter(filter, &fc).matches(*u, *u_adj));
	} else if(int side = u.on_recall_list()) {
		map_location loc;
		luaW_tolocation(L, 3, loc); // If argument 3 isn't a location, loc is unchanged
		team &t = (teams())[side - 1];
		scoped_recall_unit auto_store("this_unit", t.save_id(), t.recall_list().find_index(u->id()));
		lua_pushboolean(L, unit_filter(filter, &fc).matches(*u, loc));
		return 1;
	} else {
		map_location loc = u->get_location();
		luaW_tolocation(L, 3, loc); // If argument 3 isn't a location, loc is unchanged
		lua_pushboolean(L, unit_filter(filter, &fc).matches(*u, loc));
	}
	return 1;
}

/**
 * Gets the numeric ids of all the units matching a given filter on the recall lists.
 * - Arg 1: optional table containing a filter
 * - Ret 1: table containing full userdata with __index pointing to
 *          impl_unit_get and __newindex pointing to impl_unit_set.
 */
int game_lua_kernel::intf_get_recall_units(lua_State *L)
{
	vconfig filter = luaW_checkvconfig(L, 1, true);

	// Go through all the units while keeping the following stack:
	// 1: return table, 2: userdata
	lua_settop(L, 0);
	lua_newtable(L);
	int i = 1, s = 1;
	filter_context & fc = game_state_;
	const unit_filter ufilt(filter, &fc);
	for (team &t : teams())
	{
		for (unit_ptr & u : t.recall_list())
		{
			if (!filter.null()) {
				scoped_recall_unit auto_store("this_unit",
					t.save_id(), t.recall_list().find_index(u->id()));
				if (!ufilt( *u, map_location() ))
					continue;
			}
			luaW_pushunit(L, s, u->underlying_id());
			lua_rawseti(L, 1, i);
			++i;
		}
		++s;
	}
	return 1;
}

/**
 * Fires an event.
 * - Arg 1: string containing the event name or id.
 * - Arg 2: optional first location.
 * - Arg 3: optional second location.
 * - Arg 4: optional WML table used as the [weapon] tag.
 * - Arg 5: optional WML table used as the [second_weapon] tag.
 * - Ret 1: boolean indicating whether the event was processed or not.
 */
int game_lua_kernel::intf_fire_event(lua_State *L, const bool by_id)
{
	char const *m = luaL_checkstring(L, 1);

	int pos = 2;
	map_location l1, l2;
	config data;

	if (luaW_tolocation(L, 2, l1)) {
		if (luaW_tolocation(L, 3, l2)) {
			pos = 4;
		} else {
			pos = 3;
		}
	}

	if (!lua_isnoneornil(L, pos)) {
		data.add_child("first", luaW_checkconfig(L, pos));
	}
	++pos;
	if (!lua_isnoneornil(L, pos)) {
		data.add_child("second", luaW_checkconfig(L, pos));
	}

	bool b = false;

	if (by_id) {
	  b = play_controller_.pump().fire("", m, l1, l2, data);
	}
	else {
	  b = play_controller_.pump().fire(m, l1, l2, data);
	}
	lua_pushboolean(L, b);
	return 1;
}


/**
 * Fires a wml menu item.
 * - Arg 1: id of the item. it is not possible to fire items that don't have ids with this function.
 * - Arg 2: optional first location.
 * - Ret 1: boolean, true indicating that the event was fired successfully
 *
 * NOTE: This is not an "official" feature, it may currently cause assertion failures if used with
 * menu items which have "needs_select". It is not supported right now to use it this way.
 * The purpose of this function right now is to make it possible to have automated sanity tests for
 * the wml menu items system.
 */
int game_lua_kernel::intf_fire_wml_menu_item(lua_State *L)
{
	char const *m = luaL_checkstring(L, 1);

	map_location l1 = luaW_checklocation(L, 2);

	bool b = game_state_.get_wml_menu_items().fire_item(m, l1, gamedata(), game_state_, units());
	lua_pushboolean(L, b);
	return 1;
}

/**
 * Gets a WML variable.
 * - Arg 1: string containing the variable name.
 * - Arg 2: optional bool indicating if tables for containers should be left empty.
 * - Ret 1: value of the variable, if any.
 */
int game_lua_kernel::intf_get_variable(lua_State *L)
{
	char const *m = luaL_checkstring(L, 1);
	variable_access_const v = gamedata().get_variable_access_read(m);
	return luaW_pushvariable(L, v) ? 1 : 0;
}

/**
 * Gets a side specific WML variable.
 * - Arg 1: integer side number.
 * - Arg 2: string containing the variable name.
 * - Ret 1: value of the variable, if any.
 */
int game_lua_kernel::intf_get_side_variable(lua_State *L)
{

	unsigned side_index = luaL_checkinteger(L, 1) - 1;
	if(side_index >= teams().size()) {
		return luaL_argerror(L, 1, "invalid side number");
	}
	char const *m = luaL_checkstring(L, 2);
	variable_access_const v(m, teams()[side_index].variables());
	return luaW_pushvariable(L, v) ? 1 : 0;
}

/**
 * Gets a side specific WML variable.
 * - Arg 1: integer side number.
 * - Arg 2: string containing the variable name.
 * - Arg 3: boolean/integer/string/table containing the value.
 */
int game_lua_kernel::intf_set_side_variable(lua_State *L)
{
	unsigned side_index = luaL_checkinteger(L, 1) - 1;
	if(side_index >= teams().size()) {
		return luaL_argerror(L, 1, "invalid side number");
	}
	char const *m = luaL_checkstring(L, 2);
	//TODO: maybe support removing values with an empty arg3.
	variable_access_create v(m, teams()[side_index].variables());
	luaW_checkvariable(L, v, 3);
	return 0;
}

/**
 * Sets a WML variable.
 * - Arg 1: string containing the variable name.
 * - Arg 2: boolean/integer/string/table containing the value.
 */
int game_lua_kernel::intf_set_variable(lua_State *L)
{
	const std::string m = luaL_checkstring(L, 1);
	if(m.empty()) return luaL_argerror(L, 1, "empty variable name");
	if (lua_isnoneornil(L, 2)) {
		gamedata().clear_variable(m);
		return 0;
	}
	variable_access_create v = gamedata().get_variable_access_write(m);
	luaW_checkvariable(L, v, 2);
	return 0;
}

/**
 * Returns a random numer, same interface as math.random.
 */
int game_lua_kernel::intf_random(lua_State *L)
{
	if(lua_isnoneornil(L, 1)) {
		double r = double (random_new::generator->next_random());
		double r_max = double (std::numeric_limits<uint32_t>::max());
		lua_push(L, r / (r_max + 1));
		return 1;
	}
	else {
		int32_t min;
		int32_t max;
		if(lua_isnumber(L, 2)) {
			min = lua_check<int32_t>(L, 1);
			max = lua_check<int32_t>(L, 2);
		}
		else {
			min = 1;
			max = lua_check<int32_t>(L, 1);
		}
		if(min > max) {
			return luaL_argerror(L, 1, "min > max");
		}
		lua_push(L, random_new::generator->get_random_int(min, max));
		return 1;
	}
}

int game_lua_kernel::intf_set_menu_item(lua_State *L)
{
	game_state_.get_wml_menu_items().set_item(luaL_checkstring(L, 1), luaW_checkvconfig(L,2));
	return 0;
}

int game_lua_kernel::intf_clear_menu_item(lua_State *L)
{
	std::string ids(luaL_checkstring(L, 1));
	for(const std::string& id : utils::split(ids, ',', utils::STRIP_SPACES)) {
		if(id.empty()) {
			WRN_LUA << "[clear_menu_item] has been given an empty id=, ignoring" << std::endl;
			continue;
		}
		game_state_.get_wml_menu_items().erase(id);
	}
	return 0;
}

int game_lua_kernel::intf_set_end_campaign_credits(lua_State *L)
{
	game_classification &classification = play_controller_.get_classification();
	classification.end_credits = luaW_toboolean(L, 1);
	return 0;
}

int game_lua_kernel::intf_set_end_campaign_text(lua_State *L)
{
	game_classification &classification = play_controller_.get_classification();
	classification.end_text = luaW_checktstring(L, 1);
	if (lua_isnumber(L, 2)) {
		classification.end_text_duration = static_cast<int> (lua_tonumber(L, 2));
	}

	return 0;
}

int game_lua_kernel::intf_set_next_scenario(lua_State *L)
{
	gamedata().set_next_scenario(luaL_checkstring(L, 1));
	return 0;
}

int game_lua_kernel::intf_shroud_op(lua_State *L, bool place_shroud)
{
	vconfig cfg = luaW_checkvconfig(L, 1);

	// Filter the sides.
	std::vector<int> sides = get_sides_vector(cfg);
	size_t index;

	// Filter the locations.
	std::set<map_location> locs;
	const terrain_filter filter(cfg, &game_state_);
	filter.get_locations(locs, true);

	for (const int &side_num : sides)
	{
		index = side_num - 1;
		team &t = teams()[index];

		for (map_location const &loc : locs)
		{
			if (place_shroud) {
				t.place_shroud(loc);
			} else {
				t.clear_shroud(loc);
			}
		}
	}

	game_display_->labels().recalculate_shroud();
	game_display_->recalculate_minimap();
	game_display_->invalidate_all();

	return 0;
}


/**
 * Highlights the given location on the map.
 * - Arg 1: location.
 */
int game_lua_kernel::intf_highlight_hex(lua_State *L)
{
	if (!game_display_) {
		return 0;
	}

	const map_location loc = luaW_checklocation(L, 1);
	if(!map().on_board(loc)) return luaL_argerror(L, 1, "not on board");
	game_display_->highlight_hex(loc);
	game_display_->display_unit_hex(loc);

	return 0;
}

/**
 * Returns whether the first side is an enemy of the second one.
 * - Args 1,2: side numbers.
 * - Ret 1: boolean.
 */
int game_lua_kernel::intf_is_enemy(lua_State *L)
{
	unsigned side_1 = luaL_checkint(L, 1) - 1;
	unsigned side_2 = luaL_checkint(L, 2) - 1;
	if (side_1 >= teams().size() || side_2 >= teams().size()) return 0;
	lua_pushboolean(L, teams()[side_1].is_enemy(side_2 + 1));
	return 1;
}

/**
 * Gets whether gamemap scrolling is disabled for the user.
 * - Ret 1: boolean.
 */
int game_lua_kernel::intf_view_locked(lua_State *L)
{
	if (!game_display_) {
		return 0;
	}

	lua_pushboolean(L, game_display_->view_locked());
	return 1;
}

/**
 * Sets whether gamemap scrolling is disabled for the user.
 * - Arg 1: boolean, specifying the new locked/unlocked status.
 */
int game_lua_kernel::intf_lock_view(lua_State *L)
{
	bool lock = luaW_toboolean(L, 1);
	if (game_display_) {
		game_display_->set_view_locked(lock);
	}
	return 0;
}

/**
 * Gets a terrain code.
 * - Arg 1: map location.
 * - Ret 1: string.
 */
int game_lua_kernel::intf_get_terrain(lua_State *L)
{
	map_location loc = luaW_checklocation(L, 1);

	t_translation::t_terrain const &t = board().map().
		get_terrain(loc);
	lua_pushstring(L, t_translation::write_terrain_code(t).c_str());
	return 1;
}

/**
 * Sets a terrain code.
 * - Arg 1: map location.
 * - Arg 2: terrain code string.
 * - Arg 3: layer: (overlay|base|both, default=both)
 * - Arg 4: replace_if_failed, default = no
 */
int game_lua_kernel::intf_set_terrain(lua_State *L)
{
	map_location loc = luaW_checklocation(L, 1);
	std::string t_str(luaL_checkstring(L, 2));

	std::string mode_str = "both";
	bool replace_if_failed = false;
	if (!lua_isnone(L, 3)) {
		if (!lua_isnil(L, 3)) {
			mode_str = luaL_checkstring(L, 3);
		}

		if(!lua_isnoneornil(L, 4)) {
			replace_if_failed = luaW_toboolean(L, 4);
		}
	}

	bool result = board().change_terrain(loc, t_str, mode_str, replace_if_failed);

	if (game_display_) {
		game_display_->needs_rebuild(result);
	}

	return 0;
}

/**
 * Gets details about a terrain.
 * - Arg 1: terrain code string.
 * - Ret 1: table.
 */
int game_lua_kernel::intf_get_terrain_info(lua_State *L)
{
	char const *m = luaL_checkstring(L, 1);
	t_translation::t_terrain t = t_translation::read_terrain_code(m);
	if (t == t_translation::NONE_TERRAIN) return 0;
	terrain_type const &info = board().map().tdata()->get_terrain_info(t);

	lua_newtable(L);
	lua_pushstring(L, info.id().c_str());
	lua_setfield(L, -2, "id");
	luaW_pushtstring(L, info.name());
	lua_setfield(L, -2, "name");
	luaW_pushtstring(L, info.editor_name());
	lua_setfield(L, -2, "editor_name");
	luaW_pushtstring(L, info.description());
	lua_setfield(L, -2, "description");
	lua_push(L, info.icon_image());
	lua_setfield(L, -2, "icon");
	lua_push(L, info.editor_image());
	lua_setfield(L, -2, "editor_image");
	lua_pushinteger(L, info.light_bonus(0));
	lua_setfield(L, -2, "light");
	lua_pushboolean(L, info.is_village());
	lua_setfield(L, -2, "village");
	lua_pushboolean(L, info.is_castle());
	lua_setfield(L, -2, "castle");
	lua_pushboolean(L, info.is_keep());
	lua_setfield(L, -2, "keep");
	lua_pushinteger(L, info.gives_healing());
	lua_setfield(L, -2, "healing");

	return 1;
}

/**
 * Gets time of day information.
 * - Arg 1: optional turn number
 * - Arg 2: optional location
 * - Arg 3: optional boolean (consider_illuminates)
 * - Ret 1: table.
 */
int game_lua_kernel::intf_get_time_of_day(lua_State *L)
{
	unsigned arg = 1;

	int for_turn = tod_man().turn();
	map_location loc = map_location();
	bool consider_illuminates = false;

	if(lua_isnumber(L, arg)) {
		++arg;
		for_turn = luaL_checkint(L, 1);
		int number_of_turns = tod_man().number_of_turns();
		if(for_turn < 1 || (number_of_turns != -1 && for_turn > number_of_turns)) {
			return luaL_argerror(L, 1, "turn number out of range");
		}
	}
	else if(lua_isnil(L, arg)) ++arg;

	if(luaW_tolocation(L, arg, loc)) {
		if(!board().map().on_board(loc)) return luaL_argerror(L, arg, "coordinates are not on board");

		if(lua_istable(L, arg)) {
			lua_rawgeti(L, arg, 3);
			consider_illuminates = luaW_toboolean(L, -1);
			lua_pop(L, 1);
		} else if(lua_isboolean(L, arg + 1)) {
			consider_illuminates = luaW_toboolean(L, arg + 1);
		}
	}

	const time_of_day& tod = consider_illuminates ?
		tod_man().get_illuminated_time_of_day(board().units(), board().map(), loc, for_turn) :
		tod_man().get_time_of_day(loc, for_turn);

	lua_newtable(L);
	lua_pushstring(L, tod.id.c_str());
	lua_setfield(L, -2, "id");
	lua_pushinteger(L, tod.lawful_bonus);
	lua_setfield(L, -2, "lawful_bonus");
	lua_pushinteger(L, tod.bonus_modified);
	lua_setfield(L, -2, "bonus_modified");
	lua_pushstring(L, tod.image.c_str());
	lua_setfield(L, -2, "image");
	luaW_pushtstring(L, tod.name);
	lua_setfield(L, -2, "name");

	lua_pushinteger(L, tod.color.r);
	lua_setfield(L, -2, "red");
	lua_pushinteger(L, tod.color.g);
	lua_setfield(L, -2, "green");
	lua_pushinteger(L, tod.color.b);
	lua_setfield(L, -2, "blue");

	return 1;
}

/**
 * Gets the side of a village owner.
 * - Arg 1: map location.
 * - Ret 1: integer.
 */
int game_lua_kernel::intf_get_village_owner(lua_State *L)
{
	map_location loc = luaW_checklocation(L, 1);
	if (!board().map().is_village(loc))
		return 0;

	int side = board().village_owner(loc) + 1;
	if (!side) return 0;
	lua_pushinteger(L, side);
	return 1;
}

/**
 * Sets the owner of a village.
 * - Arg 1: map location.
 * - Arg 2: integer for the side or empty to remove ownership.
 */
int game_lua_kernel::intf_set_village_owner(lua_State *L)
{
	map_location loc = luaW_checklocation(L, 1);
	int new_side = lua_isnoneornil(L, 2) ? 0 : luaL_checkint(L, 2);

	if (!board().map().is_village(loc))
		return 0;

	int old_side = board().village_owner(loc) + 1;

	if (new_side == old_side || new_side < 0 || new_side > static_cast<int>(teams().size()) || board().team_is_defeated(teams()[new_side - 1])) {
		return 0;
	}

	if (old_side) {
		teams()[old_side - 1].lose_village(loc);
	}
	if (new_side) {
		teams()[new_side - 1].get_village(loc, old_side, (luaW_toboolean(L, 4) ? &gamedata() : nullptr) );
	}
	return 0;
}


/**
 * Returns the map size.
 * - Ret 1: width.
 * - Ret 2: height.
 * - Ret 3: border size.
 */
int game_lua_kernel::intf_get_map_size(lua_State *L)
{
	const gamemap &map = board().map();
	lua_pushinteger(L, map.w());
	lua_pushinteger(L, map.h());
	lua_pushinteger(L, map.border_size());
	return 3;
}

/**
 * Returns the currently overed tile.
 * - Ret 1: x.
 * - Ret 2: y.
 */
int game_lua_kernel::intf_get_mouseover_tile(lua_State *L)
{
	if (!game_display_) {
		return 0;
	}

	const map_location &loc = game_display_->mouseover_hex();
	if (!board().map().on_board(loc)) return 0;
	lua_pushinteger(L, loc.x + 1);
	lua_pushinteger(L, loc.y + 1);
	return 2;
}

/**
 * Returns the currently selected tile.
 * - Ret 1: x.
 * - Ret 2: y.
 */
int game_lua_kernel::intf_get_selected_tile(lua_State *L)
{
	if (!game_display_) {
		return 0;
	}

	const map_location &loc = game_display_->selected_hex();
	if (!board().map().on_board(loc)) return 0;
	lua_pushinteger(L, loc.x + 1);
	lua_pushinteger(L, loc.y + 1);
	return 2;
}

/**
 * Returns the starting position of a side.
 * Arg 1: side number
 * Ret 1: table with unnamed indices holding wml coordinates x and y
*/
int game_lua_kernel::intf_get_starting_location(lua_State* L)
{
	const int side = luaL_checkint(L, 1);
	if(side < 1 || static_cast<int>(teams().size()) < side)
		return luaL_argerror(L, 1, "out of bounds");
	const map_location& starting_pos = board().map().starting_position(side);
	if(!board().map().on_board(starting_pos)) return 0;

	lua_createtable(L, 2, 0);
	lua_pushinteger(L, starting_pos.x + 1);
	lua_rawseti(L, -2, 1);
	lua_pushinteger(L, starting_pos.y + 1);
	lua_rawseti(L, -2, 2);

	return 1;
}

/**
 * Gets a table for an era tag.
 * - Arg 1: userdata (ignored).
 * - Arg 2: string containing id of the desired era
 * - Ret 1: config for the era
 */
static int intf_get_era(lua_State *L)
{
	char const *m = luaL_checkstring(L, 1);
	luaW_pushconfig(L, game_config_manager::get()->game_config().find_child("era","id",m));
	return 1;
}

/**
 * Gets some game_config data (__index metamethod).
 * - Arg 1: userdata (ignored).
 * - Arg 2: string containing the name of the property.
 * - Ret 1: something containing the attribute.
 */
int game_lua_kernel::impl_game_config_get(lua_State *L)
{
	LOG_LUA << "impl_game_config_get\n";
	char const *m = luaL_checkstring(L, 2);

	// Find the corresponding attribute.
	return_int_attrib("base_income", game_config::base_income);
	return_int_attrib("village_income", game_config::village_income);
	return_int_attrib("village_support", game_config::village_support);
	return_int_attrib("poison_amount", game_config::poison_amount);
	return_int_attrib("rest_heal_amount", game_config::rest_heal_amount);
	return_int_attrib("recall_cost", game_config::recall_cost);
	return_int_attrib("kill_experience", game_config::kill_experience);
	return_int_attrib("last_turn", tod_man().number_of_turns());
	return_string_attrib("version", game_config::version);
	return_bool_attrib("debug", game_config::debug);
	return_bool_attrib("debug_lua", game_config::debug_lua);
	return_bool_attrib("mp_debug", game_config::mp_debug);

	const mp_game_settings& mp_settings = play_controller_.get_mp_settings();
	const game_classification & classification = play_controller_.get_classification();

	return_string_attrib("campaign_type", classification.campaign_type.to_string());
	if(classification.campaign_type==game_classification::CAMPAIGN_TYPE::MULTIPLAYER) {
		return_cfgref_attrib("mp_settings", mp_settings.to_config());
		return_cfgref_attrib("era", game_config_manager::get()->game_config().find_child("era","id",mp_settings.mp_era));
		//^ finds the era with name matching mp_era, and creates a lua reference from the config of that era.

		//This code for SigurdFD, not the cleanest implementation but seems to work just fine.
		config::const_child_itors its = game_config_manager::get()->game_config().child_range("era");
		std::string eras_list(its.front()["id"]);
		its.pop_front();
		for(const auto& cfg : its) {
			eras_list = eras_list + "," + cfg["id"];
		}
		return_string_attrib("eras", eras_list);
	}
	return 0;
}

/**
 * Sets some game_config data (__newindex metamethod).
 * - Arg 1: userdata (ignored).
 * - Arg 2: string containing the name of the property.
 * - Arg 3: something containing the attribute.
 */
int game_lua_kernel::impl_game_config_set(lua_State *L)
{
	LOG_LUA << "impl_game_config_set\n";
	char const *m = luaL_checkstring(L, 2);

	// Find the corresponding attribute.
	modify_int_attrib("base_income", game_config::base_income = value);
	modify_int_attrib("village_income", game_config::village_income = value);
	modify_int_attrib("village_support", game_config::village_support = value);
	modify_int_attrib("poison_amount", game_config::poison_amount = value);
	modify_int_attrib("rest_heal_amount", game_config::rest_heal_amount = value);
	modify_int_attrib("recall_cost", game_config::recall_cost = value);
	modify_int_attrib("kill_experience", game_config::kill_experience = value);
	modify_int_attrib("last_turn", tod_man().set_number_of_turns_by_wml(value));

	std::string err_msg = "unknown modifiable property of game_config: ";
	err_msg += m;
	return luaL_argerror(L, 2, err_msg.c_str());
}

/**
	converts synced_context::get_synced_state() to a string.
*/
std::string game_lua_kernel::synced_state()
{
	//maybe return "initial" for game_data::INITIAL?
	if(gamedata().phase() == game_data::PRELOAD || gamedata().phase() == game_data::INITIAL)
	{
		return "preload";
	}
	switch(synced_context::get_synced_state())
	{
	case synced_context::LOCAL_CHOICE:
		return "local_choice";
	case synced_context::SYNCED:
		return "synced";
	case synced_context::UNSYNCED:
		return "unsynced";
	default:
		throw game::game_error("Found corrupt synced_context::synced_state");
	}
}


/**
 * Gets some data about current point of game (__index metamethod).
 * - Arg 1: userdata (ignored).
 * - Arg 2: string containing the name of the property.
 * - Ret 1: something containing the attribute.
 */
int game_lua_kernel::impl_current_get(lua_State *L)
{
	char const *m = luaL_checkstring(L, 2);

	// Find the corresponding attribute.
	return_int_attrib("side", play_controller_.current_side());
	return_int_attrib("turn", play_controller_.turn());
	return_string_attrib("synced_state", synced_state());

	if (strcmp(m, "event_context") == 0)
	{
		const game_events::queued_event &ev = get_event_info();
		config cfg;
		cfg["name"] = ev.name;
		cfg["id"]   = ev.id;
		if (const config &weapon = ev.data.child("first")) {
			cfg.add_child("weapon", weapon);
		}
		if (const config &weapon = ev.data.child("second")) {
			cfg.add_child("second_weapon", weapon);
		}
		if (ev.loc1.valid()) {
			cfg["x1"] = ev.loc1.filter_x() + 1;
			cfg["y1"] = ev.loc1.filter_y() + 1;
			// The position of the unit involved in this event, currently the only case where this is different from x1/y1 are enter/exit_hex events
			cfg["unit_x"] = ev.loc1.x + 1;
			cfg["unit_y"] = ev.loc1.y + 1;
		}
		if (ev.loc2.valid()) {
			cfg["x2"] = ev.loc2.filter_x() + 1;
			cfg["y2"] = ev.loc2.filter_y() + 1;
		}
		luaW_pushconfig(L, cfg);
		return 1;
	}

	return 0;
}

/**
 * Displays a message in the chat window and in the logs.
 * - Arg 1: optional message header.
 * - Arg 2 (or 1): message.
 */
int game_lua_kernel::intf_message(lua_State *L)
{
	t_string m = luaW_checktstring(L, 1);
	t_string h = m;
	if (lua_isnone(L, 2)) {
		h = "Lua";
	} else {
		m = luaW_checktstring(L, 2);
	}
	lua_chat(h, m);
	LOG_LUA << "Script says: \"" << m << "\"\n";
	return 0;
}

int game_lua_kernel::intf_open_help(lua_State *L)
{
	if (game_display_) {
		help::show_help(game_display_->video(), luaL_checkstring(L, 1));
	}
	return 0;
}

/**
 * Dumps a wml table or userdata wml object into a pretty string.
 * - Arg 1: wml table or vconfig userdata
 * - Ret 1: string
 */
static int intf_debug(lua_State* L)
{
	const config& arg = luaW_checkconfig(L, 1);
	const std::string& result = arg.debug();
	lua_pushstring(L, result.c_str());
	return 1;
}

/**
 * Removes all messages from the chat window.
 */
int game_lua_kernel::intf_clear_messages(lua_State*)
{
	if (game_display_) {
		game_display_->get_chat_manager().clear_chat_messages();
	}
	return 0;
}

static int impl_end_level_data_get(lua_State* L)
{
	const end_level_data& data = *static_cast<end_level_data*>(lua_touserdata(L, 1));
	const char* m = luaL_checkstring(L, 2);

	return_string_attrib("music", data.transient.custom_endlevel_music);
	return_bool_attrib("linger_mode", data.transient.linger_mode);
	return_bool_attrib("reveal_map", data.transient.reveal_map);
	return_bool_attrib("carryover_report", data.transient.carryover_report);
	return_bool_attrib("prescenario_save", data.prescenario_save);
	return_bool_attrib("replay_save", data.replay_save);
	return_bool_attrib("proceed_to_next_level", data.proceed_to_next_level);
	return_bool_attrib("is_victory", data.is_victory);
	return_bool_attrib("is_loss", !data.is_victory);
	return_cstring_attrib("result", data.is_victory ? "victory" : "loss"); // to match wesnoth.end_level()
	return_cfg_attrib("__cfg", data.to_config_full());

	return 0;
}

namespace {
	struct end_level_committer {
		end_level_committer(end_level_data& data, play_controller& pc) : data_(data), pc_(pc) {}
		~end_level_committer() {
			pc_.set_end_level_data(data_);
		}
	private:
		end_level_data& data_;
		play_controller& pc_;
	};
}

int game_lua_kernel::impl_end_level_data_set(lua_State* L)
{
	end_level_data& data = *static_cast<end_level_data*>(lua_touserdata(L, 1));
	const char* m = luaL_checkstring(L, 2);
	end_level_committer commit(data, play_controller_);

	modify_string_attrib("music", data.transient.custom_endlevel_music = value);
	modify_bool_attrib("linger_mode", data.transient.linger_mode = value);
	modify_bool_attrib("reveal_map", data.transient.reveal_map = value);
	modify_bool_attrib("carryover_report", data.transient.carryover_report = value);
	modify_bool_attrib("prescenario_save", data.prescenario_save = value);
	modify_bool_attrib("replay_save", data.replay_save = value);

	return 0;
}

static int impl_end_level_data_collect(lua_State* L)
{
	end_level_data* data = static_cast<end_level_data*>(lua_touserdata(L, 1));
	data->~end_level_data();
	return 0;
}

int game_lua_kernel::intf_get_end_level_data(lua_State* L)
{
	if (!play_controller_.is_regular_game_end()) {
		return 0;
	}
	auto data = play_controller_.get_end_level_data_const();
	new(L) end_level_data();
	if(luaL_newmetatable(L, "end level data")) {
		static luaL_Reg const callbacks[] = {
			{ "__index", 	    &impl_end_level_data_get},
			{ "__newindex",     &dispatch<&game_lua_kernel::impl_end_level_data_set>},
			{ "__gc",           &impl_end_level_data_collect},
			{ nullptr, nullptr }
		};
		luaL_setfuncs(L, callbacks, 0);
	}
	lua_setmetatable(L, -2);
	return 1;
}

int game_lua_kernel::intf_end_level(lua_State *L)
{
	vconfig cfg(luaW_checkvconfig(L, 1));
	end_level_data data;

	data.proceed_to_next_level = cfg["proceed_to_next_level"].to_bool(true);
	data.transient.custom_endlevel_music = cfg["music"].str();
	data.transient.carryover_report = cfg["carryover_report"].to_bool(true);
	data.prescenario_save = cfg["save"].to_bool(true);
	data.replay_save = cfg["replay_save"].to_bool(true);
	data.transient.linger_mode = cfg["linger_mode"].to_bool(true) && !teams().empty();
	data.transient.reveal_map = cfg["reveal_map"].to_bool(true);
	data.is_victory = cfg["result"] == "victory";
	play_controller_.set_end_level_data(data);
	return 0;
}

int game_lua_kernel::intf_end_turn(lua_State*)
{
	play_controller_.force_end_turn();
	return 0;
}

/**
 * Evaluates a boolean WML conditional.
 * - Arg 1: WML table.
 * - Ret 1: boolean.
 */
static int intf_eval_conditional(lua_State *L)
{
	vconfig cond = luaW_checkvconfig(L, 1);
	bool b = game_events::conditional_passed(cond);
	lua_pushboolean(L, b);
	return 1;
}


/**
 * Finds a path between two locations.
 * - Arg 1: source location. (Or Arg 1: unit.)
 * - Arg 2: destination.
 * - Arg 3: optional cost function or
 *          table (optional fields: ignore_units, ignore_teleport, max_cost, viewing_side).
 * - Ret 1: array of pairs containing path steps.
 * - Ret 2: path cost.
 */
int game_lua_kernel::intf_find_path(lua_State *L)
{
	int arg = 1;
	map_location src, dst;
	const unit* u = nullptr;

	if (lua_isuserdata(L, arg))
	{
		u = &luaW_checkunit(L, arg);
		src = u->get_location();
		++arg;
	}
	else
	{
		src = luaW_checklocation(L, arg);
		unit_map::const_unit_iterator ui = units().find(src);
		if (ui.valid()) {
			u = ui.get_shared_ptr().get();
		}
		++arg;
	}

	dst = luaW_checklocation(L, arg);
	++arg;

	if (!board().map().on_board(src))
		return luaL_argerror(L, 1, "invalid location");
	if (!board().map().on_board(dst))
		return luaL_argerror(L, arg - 2, "invalid location");

	const gamemap &map = board().map();
	int viewing_side = 0;
	bool ignore_units = false, see_all = false, ignore_teleport = false;
	double stop_at = 10000;
	pathfind::cost_calculator *calc = nullptr;

	if (lua_istable(L, arg))
	{
		lua_pushstring(L, "ignore_units");
		lua_rawget(L, arg);
		ignore_units = luaW_toboolean(L, -1);
		lua_pop(L, 1);

		lua_pushstring(L, "ignore_teleport");
		lua_rawget(L, arg);
		ignore_teleport = luaW_toboolean(L, -1);
		lua_pop(L, 1);

		lua_pushstring(L, "max_cost");
		lua_rawget(L, arg);
		if (!lua_isnil(L, -1))
			stop_at = luaL_checknumber(L, -1);
		lua_pop(L, 1);

		lua_pushstring(L, "viewing_side");
		lua_rawget(L, arg);
		if (!lua_isnil(L, -1)) {
			int i = luaL_checkinteger(L, -1);
			if (i >= 1 && i <= int(teams().size())) viewing_side = i;
			else see_all = true;
		}
		lua_pop(L, 1);
	}
	else if (lua_isfunction(L, arg))
	{
		calc = new lua_pathfind_cost_calculator(L, arg);
	}

	pathfind::teleport_map teleport_locations;

	if (!calc) {
		if (!u) return luaL_argerror(L, 1, "unit not found");

		const team &viewing_team = board().teams()[(viewing_side ? viewing_side : u->side()) - 1];
		if (!ignore_teleport) {
			teleport_locations = pathfind::get_teleport_locations(
				*u, viewing_team, see_all, ignore_units);
		}
		calc = new pathfind::shortest_path_calculator(*u, viewing_team,
			teams(), map, ignore_units, false, see_all);
	}

	pathfind::plain_route res = pathfind::a_star_search(src, dst, stop_at, calc, map.w(), map.h(),
		&teleport_locations);
	delete calc;

	int nb = res.steps.size();
	lua_createtable(L, nb, 0);
	for (int i = 0; i < nb; ++i)
	{
		lua_createtable(L, 2, 0);
		lua_pushinteger(L, res.steps[i].x + 1);
		lua_rawseti(L, -2, 1);
		lua_pushinteger(L, res.steps[i].y + 1);
		lua_rawseti(L, -2, 2);
		lua_rawseti(L, -2, i + 1);
	}
	lua_pushinteger(L, res.move_cost);

	return 2;
}

/**
 * Finds all the locations reachable by a unit.
 * - Arg 1: source location OR unit.
 * - Arg 2: optional table (optional fields: ignore_units, ignore_teleport, additional_turns, viewing_side).
 * - Ret 1: array of triples (coordinates + remaining movement).
 */
int game_lua_kernel::intf_find_reach(lua_State *L)
{
	int arg = 1;
	const unit* u = nullptr;

	if (lua_isuserdata(L, arg))
	{
		u = &luaW_checkunit(L, arg);
		++arg;
	}
	else
	{
		map_location src = luaW_checklocation(L, arg);
		unit_map::const_unit_iterator ui = units().find(src);
		if (!ui.valid())
			return luaL_argerror(L, 1, "unit not found");
		u = ui.get_shared_ptr().get();
		++arg;
	}

	int viewing_side = 0;
	bool ignore_units = false, see_all = false, ignore_teleport = false;
	int additional_turns = 0;

	if (lua_istable(L, arg))
	{
		lua_pushstring(L, "ignore_units");
		lua_rawget(L, arg);
		ignore_units = luaW_toboolean(L, -1);
		lua_pop(L, 1);

		lua_pushstring(L, "ignore_teleport");
		lua_rawget(L, arg);
		ignore_teleport = luaW_toboolean(L, -1);
		lua_pop(L, 1);

		lua_pushstring(L, "additional_turns");
		lua_rawget(L, arg);
		additional_turns = lua_tointeger(L, -1);
		lua_pop(L, 1);

		lua_pushstring(L, "viewing_side");
		lua_rawget(L, arg);
		if (!lua_isnil(L, -1)) {
			int i = luaL_checkinteger(L, -1);
			if (i >= 1 && i <= int(teams().size())) viewing_side = i;
			else see_all = true;
		}
		lua_pop(L, 1);
	}

	const team &viewing_team = board().teams()[(viewing_side ? viewing_side : u->side()) - 1];
	pathfind::paths res(*u, ignore_units, !ignore_teleport,
		viewing_team, additional_turns, see_all, ignore_units);

	int nb = res.destinations.size();
	lua_createtable(L, nb, 0);
	for (int i = 0; i < nb; ++i)
	{
		pathfind::paths::step &s = res.destinations[i];
		lua_createtable(L, 2, 0);
		lua_pushinteger(L, s.curr.x + 1);
		lua_rawseti(L, -2, 1);
		lua_pushinteger(L, s.curr.y + 1);
		lua_rawseti(L, -2, 2);
		lua_pushinteger(L, s.move_left);
		lua_rawseti(L, -2, 3);
		lua_rawseti(L, -2, i + 1);
	}

	return 1;
}

static bool intf_find_cost_map_helper(const unit * ptr) {
	return ptr->get_location().valid();
}

template<typename T> // This is only a template so I can avoid typing out the long typename. >_>
static int load_fake_units(lua_State* L, int arg, T& fake_units)
{
	for (int i = 1, i_end = lua_rawlen(L, arg); i <= i_end; ++i)
	{
		map_location src;
		lua_rawgeti(L, arg, i);
		int entry = lua_gettop(L);
		if (!lua_istable(L, entry)) {
			goto error;
		}

		if (!luaW_tolocation(L, entry, src)) {
			goto error;
		}

		lua_rawgeti(L, entry, 3);
		if (!lua_isnumber(L, -1)) {
			lua_getfield(L, entry, "side");
			if (!lua_isnumber(L, -1)) {
				goto error;
			}
		}
		int side = lua_tointeger(L, -1);

		lua_rawgeti(L, entry, 4);
		if (!lua_isstring(L, -1)) {
			lua_getfield(L, entry, "type");
			if (!lua_isstring(L, -1)) {
				goto error;
			}
		}
		std::string unit_type = lua_tostring(L, -1);

		std::tuple<map_location, int, std::string> tuple(src, side, unit_type);
		fake_units.push_back(tuple);

		lua_settop(L, entry - 1);
	}
	return 0;
error:
	return luaL_argerror(L, arg, "unit type table malformed - each entry should be either array of 4 elements or table with keys x, y, side, type");
}

/**
 * Is called with one or more units and builds a cost map.
 * - Arg 1: source location. (Or Arg 1: unit. Or Arg 1: table containing a filter)
 * - Arg 2: optional array of tables with 4 elements (coordinates + side + unit type string)
 * - Arg 3: optional table (optional fields: ignore_units, ignore_teleport, viewing_side, debug).
 * - Arg 4: optional table: standard location filter.
 * - Ret 1: array of triples (coordinates + array of tuples(summed cost + reach counter)).
 */
int game_lua_kernel::intf_find_cost_map(lua_State *L)
{
	int arg = 1;
	unit* u = luaW_tounit(L, arg, true);
	vconfig filter = vconfig::unconstructed_vconfig();
	luaW_tovconfig(L, arg, filter);

	std::vector<const unit*> real_units;
	typedef std::vector<std::tuple<map_location, int, std::string> > unit_type_vector;
	unit_type_vector fake_units;


	if (u)  // 1. arg - unit
	{
		real_units.push_back(u);
	}
	else if (!filter.null())  // 1. arg - filter
	{
		filter_context & fc = game_state_;
		boost::copy(unit_filter(filter, &fc).all_matches_on_map() | boost::adaptors::filtered(&intf_find_cost_map_helper), std::back_inserter(real_units));
	}
	else  // 1. arg - coordinates
	{
		map_location src = luaW_checklocation(L, arg);
		unit_map::const_unit_iterator ui = units().find(src);
		if (ui.valid())
		{
			real_units.push_back(&(*ui));
		}
	}
	++arg;

	if (lua_istable(L, arg))  // 2. arg - optional types
	{
		load_fake_units(L, arg, fake_units);
		++arg;
	}

	if(real_units.empty() && fake_units.empty())
	{
		return luaL_argerror(L, 1, "unit(s) not found");
	}

	int viewing_side = 0;
	bool ignore_units = true, see_all = true, ignore_teleport = false, debug = false, use_max_moves = false;

	if (lua_istable(L, arg))  // 4. arg - options
	{
		lua_pushstring(L, "ignore_units");
		lua_rawget(L, arg);
		if (!lua_isnil(L, -1))
		{
			ignore_units = luaW_toboolean(L, -1);
		}
		lua_pop(L, 1);

		lua_pushstring(L, "ignore_teleport");
		lua_rawget(L, arg);
		if (!lua_isnil(L, -1))
		{
			ignore_teleport = luaW_toboolean(L, -1);
		}
		lua_pop(L, 1);

		lua_pushstring(L, "viewing_side");
		lua_rawget(L, arg);
		if (!lua_isnil(L, -1))
		{
			int i = luaL_checkinteger(L, -1);
			if (i >= 1 && i <= int(teams().size()))
			{
				viewing_side = i;
				see_all = false;
			}
		}

		lua_pushstring(L, "debug");
		lua_rawget(L, arg);
		if (!lua_isnil(L, -1))
		{
			debug = luaW_toboolean(L, -1);
		}
		lua_pop(L, 1);

		lua_pushstring(L, "use_max_moves");
		lua_rawget(L, arg);
		if (!lua_isnil(L, -1))
		{
			use_max_moves = luaW_toboolean(L, -1);
		}
		lua_pop(L, 1);
		++arg;
	}

	// 5. arg - location filter
	filter = vconfig::unconstructed_vconfig();
	std::set<map_location> location_set;
	luaW_tovconfig(L, arg, filter);
	if (filter.null())
	{
		filter = vconfig(config(), true);
	}
	filter_context & fc = game_state_;
	const terrain_filter t_filter(filter, &fc);
	t_filter.get_locations(location_set, true);
	++arg;

	// build cost_map
	const team &viewing_team = board().teams()[(viewing_side ? viewing_side : 1) - 1];
	pathfind::full_cost_map cost_map(
			ignore_units, !ignore_teleport, viewing_team, see_all, ignore_units);

	for (const unit* const u : real_units)
	{
		cost_map.add_unit(*u, use_max_moves);
	}
	for (const unit_type_vector::value_type& fu : fake_units)
	{
		const unit_type* ut = unit_types.find(std::get<2>(fu));
		cost_map.add_unit(std::get<0>(fu), ut, std::get<1>(fu));
	}

	if (debug)
	{
		if (game_display_) {
			game_display_->labels().clear_all();
			for (const map_location& loc : location_set)
			{
				std::stringstream s;
				s << cost_map.get_pair_at(loc.x, loc.y).first;
				s << " / ";
				s << cost_map.get_pair_at(loc.x, loc.y).second;
				game_display_->labels().set_label(loc, s.str());
			}
		}
	}

	// create return value
	lua_createtable(L, location_set.size(), 0);
	int counter = 1;
	for (const map_location& loc : location_set)
	{
		lua_createtable(L, 4, 0);

		lua_pushinteger(L, loc.x + 1);
		lua_rawseti(L, -2, 1);

		lua_pushinteger(L, loc.y + 1);
		lua_rawseti(L, -2, 2);

		lua_pushinteger(L, cost_map.get_pair_at(loc.x, loc.y).first);
		lua_rawseti(L, -2, 3);

		lua_pushinteger(L, cost_map.get_pair_at(loc.x, loc.y).second);
		lua_rawseti(L, -2, 4);

		lua_rawseti(L, -2, counter);
		++counter;
	}
	return 1;
}

int game_lua_kernel::intf_heal_unit(lua_State *L)
{
	vconfig cfg(luaW_checkvconfig(L, 1));

	const game_events::queued_event &event_info = get_event_info();

	unit_map & temp = units();
	unit_map* units = & temp;

	const vconfig & healers_filter = cfg.child("filter_second");
	std::vector<unit*> healers;
	if (!healers_filter.null()) {
		const unit_filter ufilt(healers_filter, &game_state_);
		for (unit& u : *units) {
			if ( ufilt(u) && u.has_ability_type("heals") ) {
				healers.push_back(&u);
			}
		}
	}

	const config::attribute_value amount = cfg["amount"];
	const config::attribute_value moves = cfg["moves"];
	const bool restore_attacks = cfg["restore_attacks"].to_bool(false);
	const bool restore_statuses = cfg["restore_statuses"].to_bool(true);
	const bool animate = cfg["animate"].to_bool(false);

	const vconfig & healed_filter = cfg.child("filter");
	bool only_unit_at_loc1 = healed_filter.null();
	bool heal_amount_to_set = true;

	const unit_filter ufilt(healed_filter, &game_state_);
	for(unit_map::unit_iterator u  = units->begin(); u != units->end(); ++u) {
		if (only_unit_at_loc1)
		{
			u = units->find(event_info.loc1);
			if(!u.valid()) return 0;
		}
		else if ( !ufilt(*u) ) continue;

		int heal_amount = u->max_hitpoints() - u->hitpoints();
		if(amount.blank() || amount == "full") u->set_hitpoints(u->max_hitpoints());
		else {
			heal_amount = lexical_cast_default<int, config::attribute_value> (amount, heal_amount);
			const int new_hitpoints = std::max(1, std::min(u->max_hitpoints(), u->hitpoints() + heal_amount));
			heal_amount = new_hitpoints - u->hitpoints();
			u->set_hitpoints(new_hitpoints);
		}

		if(!moves.blank()) {
			if(moves == "full") u->set_movement(u->total_movement());
			else {
				// set_movement doesn't set below 0
				u->set_movement(std::min<int>(
					u->total_movement(),
					u->movement_left() + lexical_cast_default<int, config::attribute_value> (moves, 0)
					));
			}
		}

		if(restore_attacks) u->set_attacks(u->max_attacks());

		if(restore_statuses)
		{
			u->set_state(unit::STATE_POISONED, false);
			u->set_state(unit::STATE_SLOWED, false);
			u->set_state(unit::STATE_PETRIFIED, false);
			u->set_state(unit::STATE_UNHEALABLE, false);
			u->anim_comp().set_standing();
		}

		if (heal_amount_to_set)
		{
			heal_amount_to_set = false;
			gamedata().get_variable("heal_amount") = heal_amount;
		}

		if(animate) unit_display::unit_healing(*u, healers, heal_amount);
		if(only_unit_at_loc1) return 0;
	}
	return 0;
}

int game_lua_kernel::intf_print(lua_State *L) {
	vconfig cfg(luaW_checkvconfig(L, 1));

	// Remove any old message.
	static int floating_label = 0;
	if (floating_label)
		font::remove_floating_label(floating_label);

	// Display a message on-screen
	std::string text = cfg["text"];
	if(text.empty() || !game_display_)
		return 0;

	int size = cfg["size"].to_int(font::SIZE_SMALL);
	int lifetime = cfg["duration"].to_int(50);

	SDL_Color color = font::LABEL_COLOR;

	if(!cfg["color"].empty()) {
		color = string_to_color(cfg["color"]);
	} else if(cfg.has_attribute("red") || cfg.has_attribute("green") || cfg.has_attribute("blue")) {
		color = create_color(cfg["red"], cfg["green"], cfg["blue"]);
	}

	const SDL_Rect& rect = game_display_->map_outside_area();

	font::floating_label flabel(text);
	flabel.set_font_size(size);
	flabel.set_color(color);
	flabel.set_position(rect.w/2,rect.h/2);
	flabel.set_lifetime(lifetime);
	flabel.set_clip_rect(rect);

	floating_label = font::add_floating_label(flabel);

	return 0;
}

void game_lua_kernel::put_unit_helper(const map_location& loc)
{
	if(game_display_) {
		game_display_->invalidate(loc);
	}

	units().erase(loc);
}

/**
 * Places a unit on the map.
 * - Arg 1: (optional) location.
 * - Arg 2: Unit (WML table or proxy), or nothing/nil to delete.
 * OR
 * - Arg 1: Unit (WML table or proxy)
 * - Arg 2: (optional) location
 * - Arg 3: (optional) boolean
 */
int game_lua_kernel::intf_put_unit(lua_State *L)
{
	if(map_locked_) {
		return luaL_error(L, "Attempted to move a unit while the map is locked");
	}
	int unit_arg = 1;

	map_location loc;
	if (lua_isnumber(L, 1)) {
		// Since this form is deprecated, I didn't bother updating it to luaW_tolocation.
		unit_arg = 3;
		loc.x = lua_tointeger(L, 1) - 1;
		loc.y = luaL_checkinteger(L, 2) - 1;
		if (!map().on_board(loc)) {
			return luaL_argerror(L, 1, "invalid location");
		}
	} else if (luaW_tolocation(L, 2, loc)) {
		if (!map().on_board(loc)) {
			return luaL_argerror(L, 2, "invalid location");
		}
	}

	if((luaW_isunit(L, unit_arg))) {
		lua_unit& u = *luaW_checkunit_ref(L, unit_arg);
		if(u.on_map() && u->get_location() == loc) {
			return 0;
		}
		if (!loc.valid()) {
			loc = u->get_location();
			if (!map().on_board(loc))
				return luaL_argerror(L, 1, "invalid location");
		} else if (unit_arg != 1) {
			WRN_LUA << "wesnoth.put_unit(x, y, unit) is deprecated. Use wesnoth.put_unit(unit, x, y) instead\n";
		}
<<<<<<< HEAD
	}
	else if (!lua_isnoneornil(L, unit_arg))
	{
		const vconfig* vcfg = nullptr;
		config cfg = luaW_checkconfig(L, unit_arg, vcfg);
=======
		put_unit_helper(loc);
		u.put_map(loc);
		u.get_shared()->anim_comp().set_standing();
	} else if(!lua_isnoneornil(L, unit_arg)) {
		config cfg = luaW_checkconfig(L, unit_arg);
>>>>>>> 39477b40
		if (unit_arg == 1 && !map().on_board(loc)) {
			loc.x = cfg["x"] - 1;
			loc.y = cfg["y"] - 1;
			if (!map().on_board(loc))
				return luaL_argerror(L, 2, "invalid location");
		} else if (unit_arg != 1) {
			WRN_LUA << "wesnoth.put_unit(x, y, unit) is deprecated. Use wesnoth.put_unit(unit, x, y) instead\n";
		}
<<<<<<< HEAD
		u = unit_ptr (new unit(cfg, true, vcfg));
	}

	if (game_display_) {
		game_display_->invalidate(loc);
	}

	if (!u) {
		if (unit_arg == 3) {
			WRN_LUA << "wesnoth.put_unit(x, y) is deprecated. Use wesnoth.erase_unit(x, y) instead\n";
			units().erase(loc);
		}
		return 0;
	}
	units().erase(loc);

	if (lu) {
		lu->put_map(loc);
		lu->get_shared()->anim_comp().set_standing();
	} else {
=======
		unit_ptr u(new unit(cfg, true));
		put_unit_helper(loc);
>>>>>>> 39477b40
		u->set_location(loc);
		units().insert(u);
	} else {
		WRN_LUA << "wesnoth.put_unit(x, y) is deprecated. Use wesnoth.erase_unit(x, y) instead\n";
		put_unit_helper(loc);
		return 0; // Don't fire event when unit is only erase
	}

	if(unit_arg != 1 || luaW_toboolean(L, 3)) {
		play_controller_.pump().fire("unit_placed", loc);
	}
	return 0;
}

/**
 * Erases a unit from the map
 * - Arg 1: Unit to erase OR Location to erase unit
 */
int game_lua_kernel::intf_erase_unit(lua_State *L)
{
	if(map_locked_) {
		return luaL_error(L, "Attempted to remove a unit while the map is locked");
	}
	map_location loc;

	if(luaW_isunit(L, 1)) {
		lua_unit& u = *luaW_checkunit_ref(L, 1);
		if (u.on_map()) {
			loc = u->get_location();
			if (!map().on_board(loc)) {
				return luaL_argerror(L, 1, "invalid location");
			}
		} else if (int side = u.on_recall_list()) {
			team &t = teams()[side - 1];
			// Should it use underlying ID instead?
			t.recall_list().erase_if_matches_id(u->id());
		} else {
			return luaL_argerror(L, 1, "can't erase private units");
		}
	} else if (luaW_tolocation(L, 1, loc)) {
		if (!map().on_board(loc)) {
			return luaL_argerror(L, 1, "invalid location");
		}
	} else if (!lua_isnoneornil(L, 1)) {
		config cfg = luaW_checkconfig(L, 1);
		loc.x = cfg["x"] - 1;
		loc.y = cfg["y"] - 1;
		if (!map().on_board(loc)) {
			return luaL_argerror(L, 1, "invalid location");
		}
	} else {
		return luaL_argerror(L, 1, "expected unit or integer");
	}

	units().erase(loc);
	return 0;
}

/**
 * Puts a unit on a recall list.
 * - Arg 1: WML table or unit.
 * - Arg 2: (optional) side.
 */
int game_lua_kernel::intf_put_recall_unit(lua_State *L)
{
	if(map_locked_) {
		return luaL_error(L, "Attempted to move a unit while the map is locked");
	}
	lua_unit *lu = nullptr;
	unit_ptr u = unit_ptr();
	int side = lua_tointeger(L, 2);
	if (unsigned(side) > teams().size()) side = 0;

	if(luaW_isunit(L, 1)) {
		lu = luaW_checkunit_ref(L, 1);
		u = lu->get_shared();
<<<<<<< HEAD
		if (!u || lu->on_recall_list())
			return luaL_argerror(L, 1, "unit not found");
	}
	else
	{
		const vconfig* vcfg = nullptr;
		config cfg = luaW_checkconfig(L, 1, vcfg);
		u = unit_ptr(new unit(cfg, true, vcfg));
=======
		if(lu->on_recall_list() == side) {
			return luaL_argerror(L, 1, "unit already on recall list");
		}
	} else {
		config cfg = luaW_checkconfig(L, 1);
		u = unit_ptr(new unit(cfg, true));
>>>>>>> 39477b40
	}

	if (!side) {
		side = u->side();
	} else {
		u->set_side(side);
	}
	team &t = teams()[side - 1];
	// Avoid duplicates in the recall list.
	size_t uid = u->underlying_id();
	t.recall_list().erase_by_underlying_id(uid);
	t.recall_list().add(u);
	if (lu) {
		if (lu->on_map())
			units().erase(u->get_location());
		lu->lua_unit::~lua_unit();
		new(lu) lua_unit(side, uid);
	}

	return 0;
}

/**
 * Extracts a unit from the map or a recall list and gives it to Lua.
 * - Arg 1: unit userdata.
 */
int game_lua_kernel::intf_extract_unit(lua_State *L)
{
	if(map_locked_) {
		return luaL_error(L, "Attempted to remove a unit while the map is locked");
	}
	lua_unit* lu = luaW_checkunit_ref(L, 1);
	unit_ptr u = lu->get_shared();

	if (lu->on_map()) {
		u = units().extract(u->get_location());
		assert(u);
		u->anim_comp().clear_haloes();
	} else if (int side = lu->on_recall_list()) {
		team &t = teams()[side - 1];
		unit_ptr v = unit_ptr(new unit(*u));
		t.recall_list().erase_if_matches_id(u->id());
		u = v;
	} else {
		return 0;
	}

	lu->lua_unit::~lua_unit();
	new(lu) lua_unit(u);
	return 0;
}

/**
 * Finds a vacant tile.
 * - Arg 1: location.
 * - Arg 2: optional unit for checking movement type.
 * - Rets 1,2: location.
 */
int game_lua_kernel::intf_find_vacant_tile(lua_State *L)
{
	map_location loc = luaW_checklocation(L, 1);

	unit_ptr u;
	if (!lua_isnoneornil(L, 2)) {
		if(luaW_isunit(L, 2)) {
			u = luaW_checkunit_ptr(L, 2, true);
		} else {
			const vconfig* vcfg = nullptr;
			config cfg = luaW_checkconfig(L, 2, vcfg);
			u.reset(new unit(cfg, false, vcfg));
		}
	}

	map_location res = find_vacant_tile(loc, pathfind::VACANT_ANY, u.get());

	if (!res.valid()) return 0;
	lua_pushinteger(L, res.x + 1);
	lua_pushinteger(L, res.y + 1);
	return 2;
}

/**
 * Floats some text on the map.
 * - Arg 1: location.
 * - Arg 2: string.
 * - Arg 3: color.
 */
int game_lua_kernel::intf_float_label(lua_State *L)
{
	map_location loc = luaW_checklocation(L, 1);
	SDL_Color color = font::LABEL_COLOR;

	t_string text = luaW_checktstring(L, 2);
	if (!lua_isnoneornil(L, 3)) {
		color = string_to_color(luaL_checkstring(L, 3));
	}

	if (game_display_) {
		game_display_->float_label(loc, text, color);
	}
	return 0;
}

/**
 * Creates a unit from its WML description.
 * - Arg 1: WML table.
 * - Ret 1: unit userdata.
 */
static int intf_create_unit(lua_State *L)
{
<<<<<<< HEAD
	const vconfig* vcfg = nullptr;
	config cfg = luaW_checkconfig(L, 1, vcfg);
	unit_ptr u = unit_ptr(new unit(cfg, true, vcfg));
	new(lua_newuserdata(L, sizeof(lua_unit))) lua_unit(u);
	lua_pushlightuserdata(L
			, getunitKey);
	lua_rawget(L, LUA_REGISTRYINDEX);
	lua_setmetatable(L, -2);
=======
	config cfg = luaW_checkconfig(L, 1);
	unit_ptr u = unit_ptr(new unit(cfg, true));
	luaW_pushunit(L, u);
>>>>>>> 39477b40
	return 1;
}

/**
 * Copies a unit.
 * - Arg 1: unit userdata.
 * - Ret 1: unit userdata.
 */
static int intf_copy_unit(lua_State *L)
{
	unit& u = luaW_checkunit(L, 1);
	luaW_pushunit(L, unit_ptr(new unit(u)));
	return 1;
}

/**
 * Returns unit resistance against a given attack type.
 * - Arg 1: unit userdata.
 * - Arg 2: string containing the attack type.
 * - Arg 3: boolean indicating if attacker.
 * - Arg 4: optional location.
 * - Ret 1: integer.
 */
static int intf_unit_resistance(lua_State *L)
{
	const unit& u = luaW_checkunit(L, 1);
	char const *m = luaL_checkstring(L, 2);
	bool a = luaW_toboolean(L, 3);

	map_location loc = u.get_location();
	if (!lua_isnoneornil(L, 4)) {
		loc = luaW_checklocation(L, 4);
	}

	lua_pushinteger(L, u.resistance_against(m, a, loc));
	return 1;
}

/**
 * Returns unit movement cost on a given terrain.
 * - Arg 1: unit userdata.
 * - Arg 2: string containing the terrain type.
 * - Ret 1: integer.
 */
static int intf_unit_movement_cost(lua_State *L)
{
	const unit& u = luaW_checkunit(L, 1);
	char const *m = luaL_checkstring(L, 2);
	t_translation::t_terrain t = t_translation::read_terrain_code(m);
	lua_pushinteger(L, u.movement_cost(t));
	return 1;
}

/**
 * Returns unit vision cost on a given terrain.
 * - Arg 1: unit userdata.
 * - Arg 2: string containing the terrain type.
 * - Ret 1: integer.
 */
static int intf_unit_vision_cost(lua_State *L)
{
	const unit& u = luaW_checkunit(L, 1);
	char const *m = luaL_checkstring(L, 2);
	t_translation::t_terrain t = t_translation::read_terrain_code(m);
	lua_pushinteger(L, u.vision_cost(t));
	return 1;
}

/**
 * Returns unit jamming cost on a given terrain.
 * - Arg 1: unit userdata.
 * - Arg 2: string containing the terrain type.
 * - Ret 1: integer.
 */
static int intf_unit_jamming_cost(lua_State *L)
{
	const unit& u = luaW_checkunit(L, 1);
	char const *m = luaL_checkstring(L, 2);
	t_translation::t_terrain t = t_translation::read_terrain_code(m);
	lua_pushinteger(L, u.jamming_cost(t));
	return 1;
}

/**
 * Returns unit defense on a given terrain.
 * - Arg 1: unit userdata.
 * - Arg 2: string containing the terrain type.
 * - Ret 1: integer.
 */
static int intf_unit_defense(lua_State *L)
{
	const unit& u = luaW_checkunit(L, 1);
	char const *m = luaL_checkstring(L, 2);
	t_translation::t_terrain t = t_translation::read_terrain_code(m);
	lua_pushinteger(L, u.defense_modifier(t));
	return 1;
}

/**
 * Returns true if the unit has the given ability enabled.
 * - Arg 1: unit userdata.
 * - Arg 2: string.
 * - Ret 1: boolean.
 */
static int intf_unit_ability(lua_State *L)
{
	const unit& u = luaW_checkunit(L, 1);
	char const *m = luaL_checkstring(L, 2);
	lua_pushboolean(L, u.get_ability_bool(m));
	return 1;
}

/**
 * Changes a unit to the given unit type.
 * - Arg 1: unit userdata.
 * - Arg 2: string.
 */
static int intf_transform_unit(lua_State *L)
{
	unit& u = luaW_checkunit(L, 1);
	char const *m = luaL_checkstring(L, 2);
	const unit_type *utp = unit_types.find(m);
	if (!utp) return luaL_argerror(L, 2, "unknown unit type");
	u.advance_to(*utp);

	return 0;
}

/**
 * Puts a table at the top of the stack with some combat result.
 */
static void luaW_pushsimdata(lua_State *L, const combatant &cmb)
{
	int n = cmb.hp_dist.size();
	lua_createtable(L, 0, 4);
	lua_pushnumber(L, cmb.poisoned);
	lua_setfield(L, -2, "poisoned");
	lua_pushnumber(L, cmb.slowed);
	lua_setfield(L, -2, "slowed");
	lua_pushnumber(L, cmb.average_hp());
	lua_setfield(L, -2, "average_hp");
	lua_createtable(L, n, 0);
	for (int i = 0; i < n; ++i) {
		lua_pushnumber(L, cmb.hp_dist[i]);
		lua_rawseti(L, -2, i);
	}
	lua_setfield(L, -2, "hp_chance");
}

/**
 * Puts a table at the top of the stack with information about the combatants' weapons.
 */
static void luaW_pushsimweapon(lua_State *L, const battle_context_unit_stats &bcustats)
{

	lua_createtable(L, 0, 16);

	lua_pushnumber(L, bcustats.num_blows);
	lua_setfield(L, -2, "num_blows");
	lua_pushnumber(L, bcustats.damage);
	lua_setfield(L, -2, "damage");
	lua_pushnumber(L, bcustats.chance_to_hit);
	lua_setfield(L, -2, "chance_to_hit");
	lua_pushboolean(L, bcustats.poisons);
	lua_setfield(L, -2, "poisons");
	lua_pushboolean(L, bcustats.slows);
	lua_setfield(L, -2, "slows");
	lua_pushboolean(L, bcustats.petrifies);
	lua_setfield(L, -2, "petrifies");
	lua_pushboolean(L, bcustats.plagues);
	lua_setfield(L, -2, "plagues");
	lua_pushstring(L, bcustats.plague_type.c_str());
	lua_setfield(L, -2, "plague_type");
	lua_pushboolean(L, bcustats.backstab_pos);
	lua_setfield(L, -2, "backstabs");
	lua_pushnumber(L, bcustats.rounds);
	lua_setfield(L, -2, "rounds");
	lua_pushboolean(L, bcustats.firststrike);
	lua_setfield(L, -2, "firststrike");
	lua_pushboolean(L, bcustats.drains);
	lua_setfield(L, -2, "drains");
	lua_pushnumber(L, bcustats.drain_constant);
	lua_setfield(L, -2, "drain_constant");
	lua_pushnumber(L, bcustats.drain_percent);
	lua_setfield(L, -2, "drain_percent");


	//if we called simulate_combat without giving an explicit weapon this can be useful.
	lua_pushnumber(L, bcustats.attack_num);
	lua_setfield(L, -2, "attack_num");
	//this is nullptr when there is no counter weapon
	if(bcustats.weapon != nullptr)
	{
		lua_pushstring(L, bcustats.weapon->id().c_str());
		lua_setfield(L, -2, "name");
	}

}

/**
 * Simulates a combat between two units.
 * - Arg 1: attacker userdata.
 * - Arg 2: optional weapon index.
 * - Arg 3: defender userdata.
 * - Arg 4: optional weapon index.
 * - Ret 1: attacker results.
 * - Ret 2: defender results.
 * - Ret 3: info about the attacker weapon.
 * - Ret 4: info about the defender weapon.
 */
int game_lua_kernel::intf_simulate_combat(lua_State *L)
{
	int arg_num = 1, att_w = -1, def_w = -1;

	const unit& att = luaW_checkunit(L, arg_num);
	++arg_num;
	if (lua_isnumber(L, arg_num)) {
		att_w = lua_tointeger(L, arg_num) - 1;
		if (att_w < 0 || att_w >= int(att.attacks().size()))
			return luaL_argerror(L, arg_num, "weapon index out of bounds");
		++arg_num;
	}

	const unit& def = luaW_checkunit(L, arg_num, true);
	++arg_num;
	if (lua_isnumber(L, arg_num)) {
		def_w = lua_tointeger(L, arg_num) - 1;
		if (def_w < 0 || def_w >= int(def.attacks().size()))
			return luaL_argerror(L, arg_num, "weapon index out of bounds");
		++arg_num;
	}

	battle_context context(units(), att.get_location(),
		def.get_location(), att_w, def_w, 0.0, nullptr, &att);

	luaW_pushsimdata(L, context.get_attacker_combatant());
	luaW_pushsimdata(L, context.get_defender_combatant());
	luaW_pushsimweapon(L, context.get_attacker_stats());
	luaW_pushsimweapon(L, context.get_defender_stats());
	return 4;
}

/**
 * Modifies the music playlist.
 * - Arg 1: WML table, or nil to force changes.
 */
static int intf_set_music(lua_State *L)
{
	if (lua_isnoneornil(L, 1)) {
		sound::commit_music_changes();
		return 0;
	}

	config cfg = luaW_checkconfig(L, 1);
	sound::play_music_config(cfg);
	return 0;
}

/**
 * Plays a sound, possibly repeated.
 * - Arg 1: string.
 * - Arg 2: optional integer.
 */
int game_lua_kernel::intf_play_sound(lua_State *L)
{
	char const *m = luaL_checkstring(L, 1);
	if (play_controller_.is_skipping_replay()) return 0;
	int repeats = lua_tointeger(L, 2);
	sound::play_sound(m, sound::SOUND_FX, repeats);
	return 0;
}

/**
 * Scrolls to given tile.
 * - Arg 1: location.
 * - Arg 2: boolean preventing scroll to fog.
 * - Arg 3: boolean specifying whether to warp instantly.
 */
int game_lua_kernel::intf_scroll_to_tile(lua_State *L)
{
	map_location loc = luaW_checklocation(L, 1);
	bool check_fogged = luaW_toboolean(L, 2);
	bool immediate = luaW_toboolean(L, 3);
	if (game_display_) {
		game_display_->scroll_to_tile(loc,
			immediate ? game_display::WARP : game_display::SCROLL, check_fogged);
	}
	return 0;
}

int game_lua_kernel::intf_select_hex(lua_State *L)
{
	ERR_LUA << "wesnoth.select_hex is deprecated, use wesnoth.select_unit and/or wesnoth.highlight_hex" << std::endl;

	// Need this because check_location may change the stack
	// By doing this now, we ensure that it won't do so when
	// intf_select_unit and intf_highlight_hex call it.
	const map_location loc = luaW_checklocation(L, 1);
	luaW_pushlocation(L, loc);
	lua_replace(L, 1);

	intf_select_unit(L);
	if(!lua_isnoneornil(L, 2) && luaW_toboolean(L,2)) {
		intf_highlight_hex(L);
	}
	return 0;
}

/**
 * Selects and highlights the given location on the map.
 * - Arg 1: location.
 * - Args 2,3: booleans
 */
int game_lua_kernel::intf_select_unit(lua_State *L)
{
	const map_location loc = luaW_checklocation(L, 1);
	if(!map().on_board(loc)) return luaL_argerror(L, 1, "not on board");
	bool highlight = true;
	if(!lua_isnoneornil(L, 2))
		highlight = luaW_toboolean(L, 2);
	const bool fire_event = luaW_toboolean(L, 3);
	play_controller_.get_mouse_handler_base().select_hex(
		loc, false, highlight, fire_event);
	return 0;
}

/**
 * Deselects any highlighted hex on the map.
 * No arguments or return values
 */
int game_lua_kernel::intf_deselect_hex(lua_State*)
{
	const map_location loc;
	play_controller_.get_mouse_handler_base().select_hex(
		loc, false, false, false);
	if (game_display_) {
		game_display_->highlight_hex(loc);
	}
	return 0;
}

/**
 * Return true if a replay is in progress but the player has chosen to skip it
 */
int game_lua_kernel::intf_is_skipping_messages(lua_State *L)
{
	bool skipping = play_controller_.is_skipping_replay();
	if (!skipping) {
		skipping = game_state_.events_manager_->pump().context_skip_messages();
	}
	lua_pushboolean(L, skipping);
	return 1;
}

/**
 * Set whether to skip messages
 * Arg 1 (optional) - boolean
 */
int game_lua_kernel::intf_skip_messages(lua_State *L)
{
	bool skip = true;
	if (!lua_isnone(L, 1)) {
		skip = luaW_toboolean(L, 1);
	}
	game_state_.events_manager_->pump().context_skip_messages(skip);
	return 0;
}

namespace
{
	struct lua_synchronize : mp_sync::user_choice
	{
		lua_State *L;
		int user_choice_index;
		int random_choice_index;
		int ai_choice_index;
		std::string  desc;
		lua_synchronize(lua_State *l, const std::string& descr, int user_index, int random_index = 0, int ai_index = 0)
			: L(l)
			, user_choice_index(user_index)
			, random_choice_index(random_index)
			, ai_choice_index(ai_index != 0 ? ai_index : user_index)
			, desc(descr)
		{}

		virtual config query_user(int side) const
		{
			bool is_local_ai = lua_kernel_base::get_lua_kernel<game_lua_kernel>(L).teams()[side - 1].is_local_ai();
			config cfg;
			query_lua(side, is_local_ai ? ai_choice_index : user_choice_index, cfg);
			return cfg;
		}

		virtual config random_choice(int side) const
		{
			config cfg;
			if(random_choice_index != 0 && lua_isfunction(L, random_choice_index)) {
				query_lua(side, random_choice_index, cfg);
			}
			return cfg;
		}

		virtual std::string description() const override
		{
			return desc;
		}

		void query_lua(int side, int function_index, config& cfg) const
		{
			assert(cfg.empty());
			lua_pushvalue(L, function_index);
			lua_pushnumber(L, side);
			if (luaW_pcall(L, 1, 1, false)) {
				if(!luaW_toconfig(L, -1, cfg)) {
					lua_kernel_base::get_lua_kernel<game_lua_kernel>(L).log_error("function returned to wesnoth.synchronize_choice a table which was partially invalid");
				}
			}
		}
		//Although luas sync_choice can show a dialog, (and will in most cases)
		//we return false to enable other possible things that do not contain UI things.
		//it's in the responsibility of the umc dev to not show dialogs during prestart events.
		virtual bool is_visible() const { return false; }
	};
}//unnamed namespace for lua_synchronize

/**
 * Ensures a value is synchronized among all the clients.
 * - Arg 1: optional string specifying the type id of the choice.
 * - Arg 2: function to compute the value, called if the client is the master.
 * - Arg 3: optional function, called instead of the first function if the user is not human.
 * - Arg 4: optional integer  specifying, on which side the function should be evaluated.
 * - Ret 1: WML table returned by the function.
 */
static int intf_synchronize_choice(lua_State *L)
{
	std::string tagname = "input";
	t_string desc = _("input");
	int human_func = 0;
	int ai_func = 0;
	int side_for;

	int nextarg = 1;
	if(!lua_isfunction(L, nextarg) && luaW_totstring(L, nextarg, desc) ) {
		++nextarg;
	}
	if(lua_isfunction(L, nextarg)) {
		human_func = nextarg++;
	}
	else {
		return luaL_argerror(L, nextarg, "expected a function");
	}
	if(lua_isfunction(L, nextarg)) {
		ai_func = nextarg++;
	}
	side_for = lua_tointeger(L, nextarg);

	config cfg = mp_sync::get_user_choice(tagname, lua_synchronize(L, desc, human_func, 0, ai_func), side_for);
	luaW_pushconfig(L, cfg);
	return 1;
}
/**
 * Ensures a value is synchronized among all the clients.
 * - Arg 1: optional string the id of this type of user input, may only contain chracters a-z and '_'
 * - Arg 2: function to compute the value, called if the client is the master.
 * - Arg 3: an optional function to compute the value, if the side was null/empty controlled.
 * - Arg 4: an array of integers specifying, on which side the function should be evaluated.
 * - Ret 1: a map int -> WML tabls.
 */
static int intf_synchronize_choices(lua_State *L)
{
	std::string tagname = "input";
	t_string desc = _("input");
	int human_func = 0;
	int null_func = 0;
	std::vector<int> sides_for;

	int nextarg = 1;
	if(!lua_isfunction(L, nextarg) && luaW_totstring(L, nextarg, desc) ) {
		++nextarg;
	}
	if(lua_isfunction(L, nextarg)) {
		human_func = nextarg++;
	}
	else {
		return luaL_argerror(L, nextarg, "expected a function");
	}
	if(lua_isfunction(L, nextarg)) {
		null_func = nextarg++;
	};
	sides_for = lua_check<std::vector<int> >(L, nextarg++);

	lua_push(L, mp_sync::get_user_choice_multiple_sides(tagname, lua_synchronize(L, desc, human_func, null_func), std::set<int>(sides_for.begin(), sides_for.end())));
	return 1;
}


/**
 * Calls a function in an unsynced context (this specially means that all random calls used by that function will be unsynced).
 * This is usualy used together with an unsynced if like 'if controller != network'
 * - Arg 1: function that will be called during the unsynced context.
 */
static int intf_do_unsynced(lua_State *L)
{
	set_scontext_unsynced sync;
	lua_pushvalue(L, 1);
	luaW_pcall(L, 0, 0, false);
	return 0;
}

/**
 * Gets all the locations matching a given filter.
 * - Arg 1: WML table.
 * - Ret 1: array of integer pairs.
 */
int game_lua_kernel::intf_get_locations(lua_State *L)
{
	vconfig filter = luaW_checkvconfig(L, 1);

	std::set<map_location> res;
	filter_context & fc = game_state_;
	const terrain_filter t_filter(filter, &fc);
	t_filter.get_locations(res, true);

	lua_createtable(L, res.size(), 0);
	int i = 1;
	for (map_location const &loc : res)
	{
		lua_createtable(L, 2, 0);
		lua_pushinteger(L, loc.x + 1);
		lua_rawseti(L, -2, 1);
		lua_pushinteger(L, loc.y + 1);
		lua_rawseti(L, -2, 2);
		lua_rawseti(L, -2, i);
		++i;
	}
	return 1;
}

/**
 * Gets all the villages matching a given filter, or all the villages on the map if no filter is given.
 * - Arg 1: WML table (optional).
 * - Ret 1: array of integer pairs.
 */
int game_lua_kernel::intf_get_villages(lua_State *L)
{
	std::vector<map_location> locs = map().villages();
	lua_newtable(L);
	int i = 1;

	vconfig filter = luaW_checkvconfig(L, 1);

	filter_context & fc = game_state_;
	for(std::vector<map_location>::const_iterator it = locs.begin(); it != locs.end(); ++it) {
		bool matches = terrain_filter(filter, &fc).match(*it);
		if (matches) {
			lua_createtable(L, 2, 0);
			lua_pushinteger(L, it->x + 1);
			lua_rawseti(L, -2, 1);
			lua_pushinteger(L, it->y + 1);
			lua_rawseti(L, -2, 2);
			lua_rawseti(L, -2, i);
			++i;
		}
	}
	return 1;
}

/**
 * Matches a location against the given filter.
 * - Arg 1: location.
 * - Arg 2: WML table.
 * - Ret 1: boolean.
 */
int game_lua_kernel::intf_match_location(lua_State *L)
{
	map_location loc = luaW_checklocation(L, 1);
	vconfig filter = luaW_checkvconfig(L, 2, true);

	if (filter.null()) {
		lua_pushboolean(L, true);
		return 1;
	}

	filter_context & fc = game_state_;
	const terrain_filter t_filter(filter, &fc);
	lua_pushboolean(L, t_filter.match(loc));
	return 1;
}



/**
 * Matches a side against the given filter.
 * - Args 1: side number.
 * - Arg 2: WML table.
 * - Ret 1: boolean.
 */
int game_lua_kernel::intf_match_side(lua_State *L)
{
	unsigned side = luaL_checkinteger(L, 1) - 1;
	if (side >= teams().size()) return 0;
	vconfig filter = luaW_checkvconfig(L, 2, true);

	if (filter.null()) {
		lua_pushboolean(L, true);
		return 1;
	}

	filter_context & fc = game_state_;
	side_filter s_filter(filter, &fc);
	lua_pushboolean(L, s_filter.match(side + 1));
	return 1;
}

int game_lua_kernel::intf_modify_ai_wml(lua_State *L)
{
	vconfig cfg(luaW_checkvconfig(L, 1));

	side_filter ssf(cfg, &game_state_);
	std::vector<int> sides = ssf.get_teams();
	for (const int &side_num : sides)
	{
		ai::manager::modify_active_ai_for_side(side_num,cfg.get_parsed_config());
	}
	return 0;
}

int game_lua_kernel::intf_modify_side(lua_State *L)
{
	vconfig cfg(luaW_checkvconfig(L, 1));

	bool invalidate_screen = false;

	std::string team_name = cfg["team_name"];
	std::string user_team_name = cfg["user_team_name"];
	std::string controller = cfg["controller"];
	std::string defeat_condition = cfg["defeat_condition"];
	std::string recruit_str = cfg["recruit"];
	std::string shroud_data = cfg["shroud_data"];
	std::string village_support = cfg["village_support"];
	const config& parsed = cfg.get_parsed_config();
	const config::const_child_itors &ai = parsed.child_range("ai");
	std::string switch_ai = cfg["switch_ai"];

	std::vector<int> sides = get_sides_vector(cfg);
	size_t team_index;

	for(const int &side_num : sides)
	{
		team_index = side_num - 1;

		team & tm = teams()[team_index];

		LOG_LUA << "modifying side: " << side_num << "\n";
		if(!team_name.empty()) {
			LOG_LUA << "change side's team to team_name '" << team_name << "'\n";
			tm.change_team(team_name,
					user_team_name);
		} else if(!user_team_name.empty()) {
			LOG_LUA << "change side's user_team_name to '" << user_team_name << "'\n";
			tm.change_team(tm.team_name(),
					user_team_name);
		}
		// Modify recruit list (override)
		if (!recruit_str.empty()) {
			tm.set_recruits(utils::set_split(recruit_str));
		}
		// Modify income
		config::attribute_value income = cfg["income"];
		if (!income.empty()) {
			tm.set_base_income(income.to_int() + game_config::base_income);
		}
		// Modify total gold
		config::attribute_value gold = cfg["gold"];
		if (!gold.empty()) {
			tm.set_gold(gold);
		}
		// Set controller
		if (!controller.empty()) {
			tm.change_controller_by_wml(controller);
		}
		// Set defeat_condition
		if (!defeat_condition.empty()) {
			tm.set_defeat_condition_string(defeat_condition);
		}
		// Set shroud
		config::attribute_value shroud = cfg["shroud"];
		if (!shroud.empty()) {
			tm.set_shroud(shroud.to_bool(true));
			invalidate_screen = true;
		}
		// Reset shroud
		if ( cfg["reset_maps"].to_bool(false) ) {
			tm.reshroud();
			invalidate_screen = true;
		}
		// Merge shroud data
		if (!shroud_data.empty()) {
			tm.merge_shroud_map_data(shroud_data);
			invalidate_screen = true;
		}
		// Set whether team is hidden in status table
		config::attribute_value hidden = cfg["hidden"];
		if (!hidden.empty()) {
			tm.set_hidden(hidden.to_bool(true));
		}
		// Set fog
		config::attribute_value fog = cfg["fog"];
		if (!fog.empty()) {
			tm.set_fog(fog.to_bool(true));
			invalidate_screen = true;
		}
		// Reset fog
		if ( cfg["reset_view"].to_bool(false) ) {
			tm.refog();
			invalidate_screen = true;
		}
		// Set income per village
		config::attribute_value village_gold = cfg["village_gold"];
		if (!village_gold.empty()) {
			tm.set_village_gold(village_gold);
		}
		// Set support (unit levels supported per village, for upkeep purposes)
		if (!village_support.empty()) {
			tm.set_village_support(lexical_cast_default<int>(village_support, game_config::village_support));
		}
		// Redeploy ai from location (this ignores current AI parameters)
		if (!switch_ai.empty()) {
			ai::manager::add_ai_for_side_from_file(side_num,switch_ai,true);
		}
		// Override AI parameters
		if (!ai.empty()) {
			ai::manager::modify_active_ai_config_old_for_side(side_num,ai);
		}
		// Change team color
		config::attribute_value color = cfg["color"];
		if(!color.empty()) {
			tm.set_color(color);
			invalidate_screen = true;
		}
		// Change flag imageset
		config::attribute_value flag = cfg["flag"];
		if(!flag.empty()) {
			tm.set_flag(flag);
			// Needed especially when map isn't animated.
			invalidate_screen = true;
		}
		// If either the flag set or the team color changed, we need to
		// rebuild the team's flag cache to reflect the changes. Note that
		// this is not required for flag icons (used by the theme UI only).
		if((!color.empty() || !flag.empty()) && game_display_) {
			game_display_->reinit_flags_for_side(team_index);
		}
		// Change flag icon
		config::attribute_value flag_icon = cfg["flag_icon"];
		if(!flag_icon.empty()) {
			tm.set_flag_icon(flag_icon);
			// Not needed.
			//invalidate_screen = true;
		}
		tm.handle_legacy_share_vision(cfg.get_parsed_config());
		// Suppress end turn confirmations?
		config::attribute_value setc = cfg["suppress_end_turn_confirmation"];
		if ( !setc.empty() ) {
			tm.set_no_turn_confirmation(setc.to_bool());
		}

		// Change leader scrolling options
		config::attribute_value stl = cfg["scroll_to_leader"];
		if ( !stl.empty()) {
			tm.set_scroll_to_leader(stl.to_bool(true));
		}
	}

	// Flag an update of the screen, if needed.
	if ( invalidate_screen && game_display_) {
		game_display_->recalculate_minimap();
		game_display_->invalidate_all();
	}


	return 0;
}

/**
 * Returns a proxy table array for all sides matching the given SSF.
 * - Arg 1: SSF
 * - Ret 1: proxy table array
 */
int game_lua_kernel::intf_get_sides(lua_State* L)
{
	LOG_LUA << "intf_get_sides called: this = " << std::hex << this << std::dec << " myname = " << my_name() << std::endl;
	std::vector<int> sides;
	const vconfig ssf = luaW_checkvconfig(L, 1, true);
	if(ssf.null()){
		for(unsigned side_number = 1; side_number <= teams().size(); ++side_number)
			sides.push_back(side_number);
	} else {
		filter_context & fc = game_state_;

		side_filter filter(ssf, &fc);
		sides = filter.get_teams();
	}

	lua_settop(L, 0);
	lua_createtable(L, sides.size(), 0);
	unsigned index = 1;
	for(int side : sides) {
		luaW_pushteam(L, teams()[side - 1]);
		lua_rawseti(L, -2, index);
		++index;
	}

	return 1;
}

/**
 * .Returns information about the global traits known to the engine.
 * - Ret 1: Table with named fields holding wml tables describing the traits.
 */
static int intf_get_traits(lua_State* L)
{
	lua_newtable(L);
	for(const config& trait : unit_types.traits()) {
		const std::string& id = trait["id"];
		//It seems the engine does nowhere check the id field for emptyness or duplicates
		//(also not later on).
		//However, the worst thing to happen is that the trait read later overwrites the older one,
		//and this is not the right place for such checks.
		lua_pushstring(L, id.c_str());
		luaW_pushconfig(L, trait);
		lua_rawset(L, -3);
	}
	return 1;
}

/**
 * Adds a modification to a unit.
 * - Arg 1: unit.
 * - Arg 2: string.
 * - Arg 3: WML table.
 * - Arg 4: (optional) Whether to add to [modifications] - default true
 */
static int intf_add_modification(lua_State *L)
{
	unit& u = luaW_checkunit(L, 1);
	char const *m = luaL_checkstring(L, 2);
	std::string sm = m;
	if (sm == "advance") { // Maintain backwards compatibility
		sm = "advancement";
		lg::wml_error() << "(Lua) Modifications of type \"advance\" are deprecated, use \"advancement\" instead\n";
	}
	if (sm != "advancement" && sm != "object" && sm != "trait") {
		return luaL_argerror(L, 2, "unknown modification type");
	}
	bool write_to_mods = true;
	if (!lua_isnone(L, 4)) {
		write_to_mods = luaW_toboolean(L, 4);
	}
	if(sm.empty()) {
		write_to_mods = false;
	}

	config cfg = luaW_checkconfig(L, 3);
	u.add_modification(sm, cfg, !write_to_mods);
	return 0;
}

/**
 * Removes modifications from a unit
 * - Arg 1: unit
 * - Arg 2: table (filter as [filter_wml])
 * - Arg 3: type of modification (default "object")
 */
static int intf_remove_modifications(lua_State *L)
{
	unit& u = luaW_checkunit(L, 1);
	config filter = luaW_checkconfig(L, 2);
	std::string tag = luaL_optstring(L, 3, "object");
	//TODO
	if(filter.attribute_count() == 1 && filter.all_children_count() == 0 && filter.attribute_range().front().first == "duration") {
		u.expire_modifications(filter["duration"]);
	} else {
		for(config& obj : u.get_modifications().child_range(tag)) {
			if(obj.matches(filter)) {
				obj["duration"] = "now";
			}
		}
		u.expire_modifications("now");
	}
	return 0;
}

/**
 * Advances a unit if the unit has enough xp.
 * - Arg 1: unit.
 * - Arg 2: optional boolean whether to animate the advancement.
 * - Arg 3: optional boolean whether to fire advancement events.
 */
static int intf_advance_unit(lua_State *L)
{
	//TODO: check whether the unit is on the map.
	unit& u = luaW_checkunit(L, 1, true);
	advance_unit_params par(u.get_location());
	if(lua_isboolean(L, 2)) {
		par.animate(luaW_toboolean(L, 2));
	}
	if(lua_isboolean(L, 3)) {
		par.fire_events(luaW_toboolean(L, 3));
	}
	advance_unit_at(par);
	return 0;
}


/**
 * Adds a new known unit type to the help system.
 * - Arg 1: string.
 */
static int intf_add_known_unit(lua_State *L)
{
	char const *ty = luaL_checkstring(L, 1);
	if(!unit_types.find(ty))
	{
		std::stringstream ss;
		ss << "unknown unit type: '" << ty << "'";
		return luaL_argerror(L, 1, ss.str().c_str());
	}
	preferences::encountered_units().insert(ty);
	return 0;
}

/**
 * Adds an overlay on a tile.
 * - Arg 1: location.
 * - Arg 2: WML table.
 */
int game_lua_kernel::intf_add_tile_overlay(lua_State *L)
{
	map_location loc = luaW_checklocation(L, 1);
	config cfg = luaW_checkconfig(L, 2);

	if (game_display_) {
		game_display_->add_overlay(loc, cfg["image"], cfg["halo"],
			cfg["team_name"], cfg["name"], cfg["visible_in_fog"].to_bool(true));
	}
	return 0;
}

/**
 * Removes an overlay from a tile.
 * - Arg 1: location.
 * - Arg 2: optional string.
 */
int game_lua_kernel::intf_remove_tile_overlay(lua_State *L)
{
	map_location loc = luaW_checklocation(L, 1);
	char const *m = lua_tostring(L, 2);

	if (m) {
		if (game_display_) {
			game_display_->remove_single_overlay(loc, m);
		}
	} else {
		if (game_display_) {
			game_display_->remove_overlay(loc);
		}
	}
	return 0;
}

/// Adding new events
int game_lua_kernel::intf_add_event(lua_State *L)
{
	vconfig cfg(luaW_checkvconfig(L, 1));
	game_events::manager & man = *game_state_.events_manager_;

	if (!cfg["delayed_variable_substitution"].to_bool(true)) {
		man.add_event_handler(cfg.get_parsed_config());
	} else {
		man.add_event_handler(cfg.get_config());
	}
	return 0;
}

int game_lua_kernel::intf_remove_event(lua_State *L)
{
	game_state_.events_manager_->remove_event_handler(luaL_checkstring(L, 1));
	return 0;
}

int game_lua_kernel::intf_color_adjust(lua_State *L)
{
	if (game_display_) {
		vconfig cfg(luaW_checkvconfig(L, 1));

		game_display_->adjust_color_overlay(cfg["red"], cfg["green"], cfg["blue"]);
		game_display_->invalidate_all();
		game_display_->draw(true,true);
	}
	return 0;
}

/**
 * Delays engine for a while.
 * - Arg 1: integer.
 * - Arg 2: boolean (optional).
 */
int game_lua_kernel::intf_delay(lua_State *L)
{
	lua_Integer delay = luaL_checkinteger(L, 1);
	if(delay == 0) {
		play_controller_.play_slice(false);
		return 0;
	}
	if(luaW_toboolean(L, 2) && game_display_ && game_display_->turbo_speed() > 0) {
		delay /= game_display_->turbo_speed();
	}
	const unsigned final = SDL_GetTicks() + delay;
	do {
		play_controller_.play_slice(false);
		CVideo::delay(10);
	} while (int(final - SDL_GetTicks()) > 0);
	return 0;
}

namespace { // Types

	class recursion_preventer {
		typedef std::map<map_location, int> t_counter;
		static t_counter counter_;
		static const int max_recursion = 10;

		map_location loc_;
		bool too_many_recursions_;

		public:
		recursion_preventer(map_location& loc) :
			loc_(loc),
			too_many_recursions_(false)
		{
			t_counter::iterator inserted = counter_.insert(std::make_pair(loc_, 0)).first;
			++inserted->second;
			too_many_recursions_ = inserted->second >= max_recursion;
		}
		~recursion_preventer()
		{
			t_counter::iterator itor = counter_.find(loc_);
			if (--itor->second == 0)
			{
				counter_.erase(itor);
			}
		}
		bool too_many_recursions() const
		{
			return too_many_recursions_;
		}
	};
	recursion_preventer::t_counter recursion_preventer::counter_;
	typedef std::unique_ptr<recursion_preventer> recursion_preventer_ptr;
} // end anonymouse namespace (types)

int game_lua_kernel::intf_kill(lua_State *L)
{
	vconfig cfg(luaW_checkvconfig(L, 1));

	const game_events::queued_event &event_info = get_event_info();

	size_t number_killed = 0;

	bool secondary_unit = cfg.has_child("secondary_unit");
	game_events::entity_location killer_loc(map_location(0, 0));
	if(cfg["fire_event"].to_bool() && secondary_unit)
	{
		secondary_unit = false;
		const unit_filter ufilt(cfg.child("secondary_unit"), &game_state_);
		for(unit_map::const_unit_iterator unit = units().begin(); unit; ++unit) {
				if ( ufilt( *unit) )
				{
					killer_loc = game_events::entity_location(*unit);
					secondary_unit = true;
					break;
				}
		}
		if(!secondary_unit) {
			WRN_LUA << "failed to match [secondary_unit] in [kill] with a single on-board unit" << std::endl;
		}
	}

	//Find all the dead units first, because firing events ruins unit_map iteration
	std::vector<unit *> dead_men_walking;
	const unit_filter ufilt(cfg, &game_state_);
	for (unit & u : units()){
		if ( ufilt(u) ) {
			dead_men_walking.push_back(&u);
		}
	}

	for(unit * un : dead_men_walking) {
		map_location loc(un->get_location());
		bool fire_event = false;
		game_events::entity_location death_loc(*un);
		if(!secondary_unit) {
			killer_loc = game_events::entity_location(*un);
		}

		if (cfg["fire_event"].to_bool())
			{
				// Prevent infinite recursion of 'die' events
				fire_event = true;
				recursion_preventer_ptr recursion_prevent;

				if (event_info.loc1 == death_loc && (event_info.name == "die" || event_info.name == "last breath"))
					{
						recursion_prevent.reset(new recursion_preventer(death_loc));

						if(recursion_prevent->too_many_recursions())
							{
								fire_event = false;

								ERR_LUA << "tried to fire 'die' or 'last breath' event on primary_unit inside its own 'die' or 'last breath' event with 'first_time_only' set to false!" << std::endl;
							}
					}
			}
		if (fire_event) {
			play_controller_.pump().fire("last_breath", death_loc, killer_loc);
		}

		// Visual consequences of the kill.
		if (game_display_) {
			if (cfg["animate"].to_bool()) {
				game_display_->scroll_to_tile(loc);
				if (unit_map::iterator iun = units().find(loc)) {
					unit_display::unit_die(loc, *iun);
				}
			} else {
				// Make sure the unit gets (fully) cleaned off the screen.
				game_display_->invalidate(loc);
				if (unit_map::iterator iun = units().find(loc)) {
					iun->anim_comp().invalidate(*game_display_);
				}
			}
			game_display_->redraw_minimap();
		}

		if (fire_event) {
			play_controller_.pump().fire("die", death_loc, killer_loc);
			unit_map::iterator iun = units().find(death_loc);
			if ( death_loc.matches_unit(iun) ) {
				units().erase(iun);
			}
		}
		else units().erase(loc);

		++number_killed;
	}

	// If the filter doesn't contain positional information,
	// then it may match units on all recall lists.
	const config::attribute_value cfg_x = cfg["x"];
	const config::attribute_value cfg_y = cfg["y"];
	if((cfg_x.empty() || cfg_x == "recall")
	&& (cfg_y.empty() || cfg_y == "recall"))
	{
		const unit_filter ufilt(cfg, &game_state_);
		//remove the unit from the corresponding team's recall list
		for(std::vector<team>::iterator pi = teams().begin();
				pi!=teams().end(); ++pi)
		{
			for(std::vector<unit_ptr>::iterator j = pi->recall_list().begin(); j != pi->recall_list().end();) { //TODO: This block is really messy, cleanup somehow...
				scoped_recall_unit auto_store("this_unit", pi->save_id(), j - pi->recall_list().begin());
				if (ufilt( *(*j), map_location() )) {
					j = pi->recall_list().erase(j);
					++number_killed;
				} else {
					++j;
				}
			}
		}
	}

	lua_pushinteger(L, number_killed);

	return 1;
}

int game_lua_kernel::intf_label(lua_State *L)
{
	if (game_display_) {
		vconfig cfg(luaW_checkvconfig(L, 1));

		game_display &screen = *game_display_;

		terrain_label label(screen.labels(), cfg.get_config());

		screen.labels().set_label(label.location(), label.text(), label.creator(), label.team_name(), label.color(),
				label.visible_in_fog(), label.visible_in_shroud(), label.immutable(), label.category(), label.tooltip());
	}
	return 0;
}

int game_lua_kernel::intf_redraw(lua_State *L)
{
	if (game_display_) {
		game_display & screen = *game_display_;

		vconfig cfg(luaW_checkvconfig(L, 1));
		bool clear_shroud(luaW_toboolean(L, 2));

		// We do this twice so any applicable redraws happen both before and after
		// any events caused by redrawing shroud are fired
		bool result = screen.maybe_rebuild();
		if (!result) {
			screen.invalidate_all();
		}

		if (clear_shroud) {
			side_filter filter(cfg, &game_state_);
			for (const int side : filter.get_teams()){
				actions::clear_shroud(side);
			}
			screen.recalculate_minimap();
		}

		result = screen.maybe_rebuild();
		if (!result) {
			screen.invalidate_all();
		}

		screen.draw(true,true);
	}
	return 0;
}

/**
 * Gets the dimension of an image.
 * - Arg 1: string.
 * - Ret 1: width.
 * - Ret 2: height.
 */
static int intf_get_image_size(lua_State *L)
{
	char const *m = luaL_checkstring(L, 1);
	image::locator img(m);
	if (!img.file_exists()) return 0;
	surface s = get_image(img);
	lua_pushinteger(L, s->w);
	lua_pushinteger(L, s->h);
	return 2;
}

/**
 * Returns the time stamp, exactly as [set_variable] time=stamp does.
 * - Ret 1: integer
 */
static int intf_get_time_stamp(lua_State *L)
{
	lua_pushinteger(L, SDL_GetTicks());
	return 1;
}

/**
 * Lua frontend to the modify_ai functionality
 * - Arg 1: config.
 */
static int intf_modify_ai(lua_State *L)
{
	config cfg;
	luaW_toconfig(L, 1, cfg);
	int side = cfg["side"];
	ai::manager::modify_active_ai_for_side(side, cfg);
	return 0;
}

static int cfun_exec_candidate_action(lua_State *L)
{
	bool exec = luaW_toboolean(L, -1);
	lua_pop(L, 1);

	lua_getfield(L, -1, "ca_ptr");

	ai::candidate_action *ca = static_cast<ai::candidate_action*>(lua_touserdata(L, -1));
	lua_pop(L, 2);
	if (exec) {
		ca->execute();
		return 0;
	}
	lua_pushinteger(L, ca->evaluate());
	return 1;
}

static int cfun_exec_stage(lua_State *L)
{
	lua_getfield(L, -1, "stg_ptr");
	ai::stage *stg = static_cast<ai::stage*>(lua_touserdata(L, -1));
	lua_pop(L, 2);
	stg->play_stage();
	return 0;
}

static void push_component(lua_State *L, ai::component* c, const std::string &ct = "")
{
	lua_createtable(L, 0, 0); // Table for a component

	lua_pushstring(L, "name");
	lua_pushstring(L, c->get_name().c_str());
	lua_rawset(L, -3);

	lua_pushstring(L, "engine");
	lua_pushstring(L, c->get_engine().c_str());
	lua_rawset(L, -3);

	lua_pushstring(L, "id");
	lua_pushstring(L, c->get_id().c_str());
	lua_rawset(L, -3);

	if (ct == "candidate_action") {
		lua_pushstring(L, "ca_ptr");
		lua_pushlightuserdata(L, c);
		lua_rawset(L, -3);

		lua_pushstring(L, "exec");
		lua_pushcclosure(L, &cfun_exec_candidate_action, 0);
		lua_rawset(L, -3);
	}

	if (ct == "stage") {
		lua_pushstring(L, "stg_ptr");
		lua_pushlightuserdata(L, c);
		lua_rawset(L, -3);

		lua_pushstring(L, "exec");
		lua_pushcclosure(L, &cfun_exec_stage, 0);
		lua_rawset(L, -3);
	}


	std::vector<std::string> c_types = c->get_children_types();

	for (std::vector<std::string>::const_iterator t = c_types.begin(); t != c_types.end(); ++t)
	{
		std::vector<ai::component*> children = c->get_children(*t);
		std::string type = *t;
		if (type == "aspect" || type == "goal" || type == "engine")
		{
			continue;
		}

		lua_pushstring(L, type.c_str());
		lua_createtable(L, 0, 0); // this table will be on top of the stack during recursive calls

		for (std::vector<ai::component*>::const_iterator i = children.begin(); i != children.end(); ++i)
		{
			lua_pushstring(L, (*i)->get_name().c_str());
			push_component(L, *i, type);
			lua_rawset(L, -3);

			//if (type == "candidate_action")
			//{
			//	ai::candidate_action *ca = dynamic_cast<ai::candidate_action*>(*i);
			//	ca->execute();
			//}
		}

		lua_rawset(L, -3); // setting the child table
	}


}

/**
 * Debug access to the ai tables
 * - Arg 1: int
 * - Ret 1: ai table
 */
static int intf_debug_ai(lua_State *L)
{
	if (!game_config::debug) { // This function works in debug mode only
		return 0;
	}
	int side = lua_tointeger(L, 1);
	lua_pop(L, 1);

	ai::component* c = ai::manager::get_active_ai_holder_for_side_dbg(side).get_component(nullptr, "");

	// Bad, but works
	std::vector<ai::component*> engines = c->get_children("engine");
	ai::engine_lua* lua_engine = nullptr;
	for (std::vector<ai::component*>::const_iterator i = engines.begin(); i != engines.end(); ++i)
	{
		if ((*i)->get_name() == "lua")
		{
			lua_engine = dynamic_cast<ai::engine_lua *>(*i);
		}
	}

	// Better way, but doesn't work
	//ai::component* e = ai::manager::get_active_ai_holder_for_side_dbg(side).get_component(c, "engine[lua]");
	//ai::engine_lua* lua_engine = dynamic_cast<ai::engine_lua *>(e);

	if (lua_engine == nullptr)
	{
		//no lua engine is defined for this side.
		//so set up a dummy engine

		ai::ai_composite * ai_ptr = dynamic_cast<ai::ai_composite *>(c);

		assert(ai_ptr);

		ai::ai_context& ai_context = ai_ptr->get_ai_context();
		config cfg = ai::configuration::get_default_ai_parameters();

		lua_engine = new ai::engine_lua(ai_context, cfg);
		LOG_LUA << "Created new dummy lua-engine for debug_ai(). \n";

		//and add the dummy engine as a component
		//to the manager, so we could use it later
		cfg.add_child("engine", lua_engine->to_config());
		ai::component_manager::add_component(c, "engine[]", cfg);
	}

	lua_engine->push_ai_table(); // stack: [-1: ai_context]

	lua_pushstring(L, "components");
	push_component(L, c); // stack: [-1: component tree; -2: ai context]
	lua_rawset(L, -3);

	return 1;
}

/// Allow undo sets the flag saying whether the event has mutated the game to false.
int game_lua_kernel::intf_allow_end_turn(lua_State * L)
{
	gamedata().set_allow_end_turn(luaW_toboolean(L, 1));
	return 0;
}

/// Allow undo sets the flag saying whether the event has mutated the game to false.
int game_lua_kernel::intf_allow_undo(lua_State * L)
{
	if(lua_isboolean(L, 1)) {
		play_controller_.pump().context_mutated(!luaW_toboolean(L, 1));
	}
	else {
		play_controller_.pump().context_mutated(false);
	}
	return 0;
}

/// Adding new time_areas dynamically with Standard Location Filters.
int game_lua_kernel::intf_add_time_area(lua_State * L)
{
	log_scope("time_area");

	vconfig cfg(luaW_checkvconfig(L, 1));
	const std::string id = cfg["id"];

	std::set<map_location> locs;
	const terrain_filter filter(cfg, &game_state_);
	filter.get_locations(locs, true);
	config parsed_cfg = cfg.get_parsed_config();
	tod_man().add_time_area(id, locs, parsed_cfg);
	LOG_LUA << "Lua inserted time_area '" << id << "'\n";
	return 0;
}

/// Removing new time_areas dynamically with Standard Location Filters.
int game_lua_kernel::intf_remove_time_area(lua_State * L)
{
	log_scope("remove_time_area");

	const char * id = luaL_checkstring(L, 1);
	tod_man().remove_time_area(id);
	LOG_LUA << "Lua removed time_area '" << id << "'\n";

	return 0;
}

/// Replacing the current time of day schedule.
int game_lua_kernel::intf_replace_schedule(lua_State * L)
{
	vconfig cfg = luaW_checkvconfig(L, 1);

	if(cfg.get_children("time").empty()) {
		ERR_LUA << "attempted to to replace ToD schedule with empty schedule" << std::endl;
	} else {
		tod_man().replace_schedule(cfg.get_parsed_config());
		if (game_display_) {
			game_display_->new_turn();
		}
		LOG_LUA << "replaced ToD schedule\n";
	}
	return 0;
}

int game_lua_kernel::intf_set_time_of_day(lua_State * L)
{
	if(!game_display_) {
		return 0;
	}
	std::string area_id;
	size_t area_i = 0;
	if (lua_isstring(L, 2)) {
		area_id = lua_tostring(L, 1);
		std::vector<std::string> area_ids = tod_man().get_area_ids();
		area_i = std::find(area_ids.begin(), area_ids.end(), area_id) - area_ids.begin();
		if(area_i >= area_ids.size()) {
			return luaL_argerror(L, 1, "invalid time area ID");
		}
	}
	int is_num = false;
	int new_time = lua_tonumberx(L, 1, &is_num) - 1;
	const std::vector<time_of_day>& times = area_id.empty()
		? tod_man().times()
		: tod_man().times(area_i);
	int num_times = times.size();
	if(!is_num) {
		std::string time_id = luaL_checkstring(L, 1);
		new_time = 0;
		for(const time_of_day& time : times) {
			if(time_id == time.id) {
				break;
			}
			new_time++;
		}
		if(new_time >= num_times) {
			return luaL_argerror(L, 1, "invalid time of day ID");
		}
	}
	if(new_time < 0 || new_time >= num_times) {
		return luaL_argerror(L, 1, "invalid time of day index");
	}

	if(area_id.empty()) {
		tod_man().set_current_time(new_time);
	} else {
		tod_man().set_current_time(new_time, area_i);
	}
	return 0;
}

int game_lua_kernel::intf_scroll(lua_State * L)
{
	vconfig cfg = luaW_checkvconfig(L, 1);

	if (game_display_) {
		const std::vector<int> side_list = get_sides_vector(cfg);
		bool side_match = false;
		for (int side : side_list) {
			if(teams()[side-1].is_local_human()) {
				side_match = true;
				break;
			}
		}
		if ((cfg["side"].empty() && !cfg.has_child("filter_side")) || side_match) {
			game_display_->scroll(cfg["x"], cfg["y"], true);
			game_display_->draw(true,true);
		}
	}

	return 0;
}

namespace {
	struct lua_report_generator : reports::generator
	{
		lua_State *mState;
		std::string name;
		lua_report_generator(lua_State *L, const std::string &n)
			: mState(L), name(n) {}
		virtual config generate(reports::context & rc);
	};

	config lua_report_generator::generate(reports::context & /*rc*/)
	{
		lua_State *L = mState;
		config cfg;
		if (!luaW_getglobal(L, "wesnoth", "theme_items", name))
			return cfg;
		if (!luaW_pcall(L, 0, 1)) return cfg;
		luaW_toconfig(L, -1, cfg);
		lua_pop(L, 1);
		return cfg;
	}
}//unnamed namespace for lua_report_generator

/**
 * Executes its upvalue as a theme item generator.
 */
int game_lua_kernel::impl_theme_item(lua_State *L, std::string m)
{
	reports::context temp_context = reports::context(board(), *game_display_, tod_man(), play_controller_.get_whiteboard(), play_controller_.get_mouse_handler_base());
	luaW_pushconfig(L, reports_.generate_report(m.c_str(), temp_context , true));
	return 1;
}

/**
 * Creates a field of the theme_items table and returns it (__index metamethod).
 */
int game_lua_kernel::impl_theme_items_get(lua_State *L)
{
	char const *m = luaL_checkstring(L, 2);
	lua_cpp::push_closure(L, std::bind(&game_lua_kernel::impl_theme_item, this, _1, std::string(m)), 0);
	lua_pushvalue(L, 2);
	lua_pushvalue(L, -2);
	lua_rawset(L, 1);
	reports_.register_generator(m, new lua_report_generator(L, m));
	return 1;
}

/**
 * Sets a field of the theme_items table (__newindex metamethod).
 */
int game_lua_kernel::impl_theme_items_set(lua_State *L)
{
	char const *m = luaL_checkstring(L, 2);
	lua_pushvalue(L, 2);
	lua_pushvalue(L, 3);
	lua_rawset(L, 1);
	reports_.register_generator(m, new lua_report_generator(L, m));
	return 0;
}

/**
 * Gets all the WML variables currently set.
 * - Ret 1: WML table
 */
int game_lua_kernel::intf_get_all_vars(lua_State *L) {
	luaW_pushconfig(L, gamedata().get_variables());
	return 1;
}

/**
 * Teeleports a unit to a location.
 * Arg 1: unit
 * Arg 2: target location
 * Arg 3: bool (ignore_passability)
 * Arg 4: bool (clear_shroud)
 * Arg 5: bool (animate)
 */
int game_lua_kernel::intf_teleport(lua_State *L)
{
	unit_ptr u = luaW_checkunit_ptr(L, 1, true);
	map_location dst = luaW_checklocation(L, 2);
	bool check_passability = !luaW_toboolean(L, 3);
	bool clear_shroud = luaW_toboolean(L, 4);
	bool animate = luaW_toboolean(L, 5);

	if (dst == u->get_location() || !map().on_board(dst)) {
		return 0;
	}
	const map_location vacant_dst = find_vacant_tile(dst, pathfind::VACANT_ANY, check_passability ? u.get() : nullptr);
	if (!map().on_board(vacant_dst)) {
		return 0;
	}
	// Clear the destination hex before the move (so the animation can be seen).
	actions::shroud_clearer clearer;
	if ( clear_shroud ) {
		clearer.clear_dest(vacant_dst, *u);
	}

	map_location src_loc = u->get_location();

	std::vector<map_location> teleport_path;
	teleport_path.push_back(src_loc);
	teleport_path.push_back(vacant_dst);
	unit_display::move_unit(teleport_path, u, animate);

	units().move(src_loc, vacant_dst);
	unit::clear_status_caches();

	u = &*units().find(vacant_dst);
	u->anim_comp().set_standing();

	if ( clear_shroud ) {
		// Now that the unit is visibly in position, clear the shroud.
		clearer.clear_unit(vacant_dst, *u);
	}

	if (map().is_village(vacant_dst)) {
		actions::get_village(vacant_dst, u->side());
	}

	game_display_->invalidate_unit_after_move(src_loc, vacant_dst);
	game_display_->draw();

	// Sighted events.
	clearer.fire_events();
	return 0;
}

/**
 * Removes a sound source by its ID
 * Arg 1: sound source ID
 */
int game_lua_kernel::intf_remove_sound_source(lua_State *L)
{
	soundsource::manager* man = play_controller_.get_soundsource_man();
	std::string id = luaL_checkstring(L, 1);
	man->remove(id);
	return 0;
}

/**
 * Add a new sound source
 * Arg 1: Table containing keyword arguments
 */
int game_lua_kernel::intf_add_sound_source(lua_State *L)
{
	soundsource::manager* man = play_controller_.get_soundsource_man();
	config cfg = luaW_checkconfig(L, 1);
	try {
		soundsource::sourcespec spec(cfg);
		man->add(spec);
	} catch (bad_lexical_cast &) {
		ERR_LUA << "Error when parsing sound_source config: invalid parameter." << std::endl;
		ERR_LUA << "sound_source config was: " << cfg.debug() << std::endl;
		ERR_LUA << "Skipping this sound source..." << std::endl;
	}
	return 0;
}

/**
 * Get an existing sound source
 * Arg 1: The sound source ID
 * Return: Config of sound source info, or nil if it didn't exist
 * This is a copy of the sound source info, so you need to call
 * add_sound_source again after changing it.
 */
int game_lua_kernel::intf_get_sound_source(lua_State *L)
{
	soundsource::manager* man = play_controller_.get_soundsource_man();
	std::string id = luaL_checkstring(L, 1);
	config cfg = man->get(id);
	if(cfg.empty()) {
		return 0;
	}
	// Sound sources do not know their own string ID
	// Thus, we need to add this manually
	cfg["id"] = id;
	luaW_pushconfig(L, cfg);
	return 1;
}

/**
 * Logs a message
 * Arg 1: (optional) Logger; "wml" for WML errors or deprecations
 * Arg 2: Message
 * Arg 3: Whether to print to chat (always true if arg 1 is "wml")
 */
int game_lua_kernel::intf_log(lua_State *L)
{
	const std::string& logger = lua_isstring(L, 2) ? luaL_checkstring(L, 1) : "";
	const std::string& msg = lua_isstring(L, 2) ? luaL_checkstring(L, 2) : luaL_checkstring(L, 1);

	if(logger == "wml" || logger == "WML") {
		lg::wml_error() << msg << '\n';
	} else {
		bool in_chat = luaW_toboolean(L, -1);
		game_state_.events_manager_->pump().put_wml_message(logger,msg,in_chat);
	}
	return 0;
}

/**
 * Implements the lifting and resetting of fog via WML.
 * Keeping affect_normal_fog as false causes only the fog override to be affected.
 * Otherwise, fog lifting will be implemented similar to normal sight (cannot be
 * individually reset and ends at the end of the turn), and fog resetting will, in
 * addition to removing overrides, extend the specified teams' normal fog to all
 * hexes.
 *
 * Arg 1: (optional) Side number, or list of side numbers
 * Arg 2: List of locations; each is a two-element array or a table with x and y keys
 * Arg 3: (optional) boolean
 */
int game_lua_kernel::intf_toggle_fog(lua_State *L, const bool clear)
{
	bool affect_normal_fog = false;
	if(lua_isboolean(L, -1)) {
		affect_normal_fog = luaW_toboolean(L, -1);
	}
	std::set<int> sides;
	if(lua_isnumber(L, 1)) {
		sides.insert(lua_tonumber(L, 1));
	} else if(lua_istable(L, 1) && lua_istable(L, 2)) {
		const auto& v = lua_check<std::vector<int>>(L, 1);
		sides.insert(v.begin(), v.end());
	} else {
		for(const team& t : teams()) {
			sides.insert(t.side()+1);
		}
	}
	const auto& v_locs = lua_check<std::vector<map_location>>(L, lua_istable(L, 2) ? 2 : 1);
	std::set<map_location> locs(v_locs.begin(), v_locs.end());

	for(const int &side_num : sides) {
		if(side_num < 1 || static_cast<size_t>(side_num) > teams().size()) {
			continue;
		}
		team &t = teams()[side_num-1];
		if(!clear) {
			// Extend fog.
			t.remove_fog_override(locs);
			if(affect_normal_fog) {
				t.refog();
			}
		} else if(!affect_normal_fog) {
			// Force the locations clear of fog.
			t.add_fog_override(locs);
		} else {
			// Simply clear fog from the locations.
			for(const map_location &hex : locs) {
				t.clear_fog(hex);
			}
		}
	}

	// Flag a screen update.
	game_display_->recalculate_minimap();
	game_display_->invalidate_all();
	return 0;
}

// END CALLBACK IMPLEMENTATION

game_board & game_lua_kernel::board() {
	return game_state_.board_;
}

unit_map & game_lua_kernel::units() {
	return game_state_.board_.units_;
}

std::vector<team> & game_lua_kernel::teams() {
	return game_state_.board_.teams_;
}

const gamemap & game_lua_kernel::map() const {
	return game_state_.board_.map();
}

game_data & game_lua_kernel::gamedata() {
	return game_state_.gamedata_;
}

tod_manager & game_lua_kernel::tod_man() {
	return game_state_.tod_manager_;
}

const game_events::queued_event & game_lua_kernel::get_event_info() {
	return *queued_events_.top();
}


game_lua_kernel::game_lua_kernel(CVideo * video, game_state & gs, play_controller & pc, reports & reports_object)
	: lua_kernel_base(video)
	, game_display_(nullptr)
	, game_state_(gs)
	, play_controller_(pc)
	, reports_(reports_object)
	, level_lua_()
	, queued_events_()
	, map_locked_(0)
{
	static game_events::queued_event default_queued_event("_from_lua", "", map_location(), map_location(), config());
	queued_events_.push(&default_queued_event);

	lua_State *L = mState;

	cmd_log_ << "Registering game-specific wesnoth lib functions...\n";

	// Put some callback functions in the scripting environment.
	static luaL_Reg const callbacks[] = {
		{ "add_known_unit",           &intf_add_known_unit           },
		{ "add_modification",         &intf_add_modification         },
		{ "advance_unit",             &intf_advance_unit             },
		{ "copy_unit",                &intf_copy_unit                },
		{ "create_unit",              &intf_create_unit              },
		{ "debug",                    &intf_debug                    },
		{ "debug_ai",                 &intf_debug_ai                 },
		{ "eval_conditional",         &intf_eval_conditional         },
		{ "get_era",                  &intf_get_era                  },
		{ "get_image_size",           &intf_get_image_size           },
		{ "get_time_stamp",           &intf_get_time_stamp           },
		{ "get_traits",               &intf_get_traits               },
		{ "get_viewing_side",         &intf_get_viewing_side         },
		{ "modify_ai",                &intf_modify_ai                },
		{ "remove_modifications",     &intf_remove_modifications     },
		{ "set_music",                &intf_set_music                },
		{ "transform_unit",           &intf_transform_unit           },
		{ "unit_ability",             &intf_unit_ability             },
		{ "unit_defense",             &intf_unit_defense             },
		{ "unit_movement_cost",       &intf_unit_movement_cost       },
		{ "unit_vision_cost",         &intf_unit_vision_cost         },
		{ "unit_jamming_cost",        &intf_unit_jamming_cost        },
		{ "unit_resistance",          &intf_unit_resistance          },
		{ "unsynced",                 &intf_do_unsynced              },
		{ "add_event_handler",         &dispatch<&game_lua_kernel::intf_add_event                  >        },
		{ "add_fog",                   &dispatch2<&game_lua_kernel::intf_toggle_fog, false         >        },
		{ "add_tile_overlay",          &dispatch<&game_lua_kernel::intf_add_tile_overlay           >        },
		{ "add_time_area",             &dispatch<&game_lua_kernel::intf_add_time_area              >        },
		{ "add_sound_source",          &dispatch<&game_lua_kernel::intf_add_sound_source           >        },
		{ "allow_end_turn",            &dispatch<&game_lua_kernel::intf_allow_end_turn             >        },
		{ "allow_undo",                &dispatch<&game_lua_kernel::intf_allow_undo                 >        },
		{ "animate_unit",              &dispatch<&game_lua_kernel::intf_animate_unit               >        },
		{ "clear_menu_item",           &dispatch<&game_lua_kernel::intf_clear_menu_item            >        },
		{ "clear_messages",            &dispatch<&game_lua_kernel::intf_clear_messages             >        },
		{ "color_adjust",              &dispatch<&game_lua_kernel::intf_color_adjust               >        },
		{ "delay",                     &dispatch<&game_lua_kernel::intf_delay                      >        },
		{ "end_turn",                  &dispatch<&game_lua_kernel::intf_end_turn                   >        },
		{ "end_level",                 &dispatch<&game_lua_kernel::intf_end_level                  >        },
		{ "erase_unit",                &dispatch<&game_lua_kernel::intf_erase_unit                 >        },
		{ "extract_unit",              &dispatch<&game_lua_kernel::intf_extract_unit               >        },
		{ "find_cost_map",             &dispatch<&game_lua_kernel::intf_find_cost_map              >        },
		{ "find_path",                 &dispatch<&game_lua_kernel::intf_find_path                  >        },
		{ "find_reach",                &dispatch<&game_lua_kernel::intf_find_reach                 >        },
		{ "find_vacant_tile",          &dispatch<&game_lua_kernel::intf_find_vacant_tile           >        },
		{ "fire_event",                &dispatch2<&game_lua_kernel::intf_fire_event, false         >        },
		{ "fire_event_by_name",        &dispatch2<&game_lua_kernel::intf_fire_event, false         >        },
		{ "fire_event_by_id",          &dispatch2<&game_lua_kernel::intf_fire_event, true          >        },
		{ "fire_wml_menu_item",        &dispatch<&game_lua_kernel::intf_fire_wml_menu_item         >        },
		{ "float_label",               &dispatch<&game_lua_kernel::intf_float_label                >        },
		{ "gamestate_inspector",       &dispatch<&game_lua_kernel::intf_gamestate_inspector        >        },
		{ "get_all_vars",              &dispatch<&game_lua_kernel::intf_get_all_vars               >        },
		{ "get_end_level_data",        &dispatch<&game_lua_kernel::intf_get_end_level_data         >        },
		{ "get_locations",             &dispatch<&game_lua_kernel::intf_get_locations              >        },
		{ "get_map_size",              &dispatch<&game_lua_kernel::intf_get_map_size               >        },
		{ "get_mouseover_tile",        &dispatch<&game_lua_kernel::intf_get_mouseover_tile         >        },
		{ "get_recall_units",          &dispatch<&game_lua_kernel::intf_get_recall_units           >        },
		{ "get_selected_tile",         &dispatch<&game_lua_kernel::intf_get_selected_tile          >        },
		{ "get_sides",                 &dispatch<&game_lua_kernel::intf_get_sides                  >        },
		{ "get_sound_source",          &dispatch<&game_lua_kernel::intf_get_sound_source           >        },
		{ "get_starting_location",     &dispatch<&game_lua_kernel::intf_get_starting_location      >        },
		{ "get_terrain",               &dispatch<&game_lua_kernel::intf_get_terrain                >        },
		{ "get_terrain_info",          &dispatch<&game_lua_kernel::intf_get_terrain_info           >        },
		{ "get_time_of_day",           &dispatch<&game_lua_kernel::intf_get_time_of_day            >        },
		{ "get_unit",                  &dispatch<&game_lua_kernel::intf_get_unit                   >        },
		{ "get_units",                 &dispatch<&game_lua_kernel::intf_get_units                  >        },
		{ "get_variable",              &dispatch<&game_lua_kernel::intf_get_variable               >        },
		{ "get_side_variable",         &dispatch<&game_lua_kernel::intf_get_side_variable          >        },
		{ "get_villages",              &dispatch<&game_lua_kernel::intf_get_villages               >        },
		{ "get_village_owner",         &dispatch<&game_lua_kernel::intf_get_village_owner          >        },
		{ "get_displayed_unit",        &dispatch<&game_lua_kernel::intf_get_displayed_unit         >        },
		{ "heal_unit",                 &dispatch<&game_lua_kernel::intf_heal_unit                  >        },
		{ "highlight_hex",             &dispatch<&game_lua_kernel::intf_highlight_hex              >        },
		{ "is_enemy",                  &dispatch<&game_lua_kernel::intf_is_enemy                   >        },
		{ "kill",                      &dispatch<&game_lua_kernel::intf_kill                       >        },
		{ "label",                     &dispatch<&game_lua_kernel::intf_label                      >        },
		{ "lock_view",                 &dispatch<&game_lua_kernel::intf_lock_view                  >        },
		{ "log",                       &dispatch<&game_lua_kernel::intf_log                        >        },
		{ "match_location",            &dispatch<&game_lua_kernel::intf_match_location             >        },
		{ "match_side",                &dispatch<&game_lua_kernel::intf_match_side                 >        },
		{ "match_unit",                &dispatch<&game_lua_kernel::intf_match_unit                 >        },
		{ "message",                   &dispatch<&game_lua_kernel::intf_message                    >        },
		{ "modify_ai_wml",             &dispatch<&game_lua_kernel::intf_modify_ai_wml              >        },
		{ "modify_side",               &dispatch<&game_lua_kernel::intf_modify_side                >        },
		{ "open_help",                 &dispatch<&game_lua_kernel::intf_open_help                  >        },
		{ "play_sound",                &dispatch<&game_lua_kernel::intf_play_sound                 >        },
		{ "print",                     &dispatch<&game_lua_kernel::intf_print                      >        },
		{ "put_recall_unit",           &dispatch<&game_lua_kernel::intf_put_recall_unit            >        },
		{ "put_unit",                  &dispatch<&game_lua_kernel::intf_put_unit                   >        },
		{ "random",                    &dispatch<&game_lua_kernel::intf_random                     >        },
		{ "redraw",                    &dispatch<&game_lua_kernel::intf_redraw                     >        },
		{ "remove_event_handler",      &dispatch<&game_lua_kernel::intf_remove_event               >        },
		{ "remove_fog",                &dispatch2<&game_lua_kernel::intf_toggle_fog, true          >        },
		{ "remove_tile_overlay",       &dispatch<&game_lua_kernel::intf_remove_tile_overlay        >        },
		{ "remove_time_area",          &dispatch<&game_lua_kernel::intf_remove_time_area           >        },
		{ "remove_sound_source",       &dispatch<&game_lua_kernel::intf_remove_sound_source        >        },
		{ "replace_schedule",          &dispatch<&game_lua_kernel::intf_replace_schedule           >        },
		{ "scroll",                    &dispatch<&game_lua_kernel::intf_scroll                     >        },
		{ "scroll_to_tile",            &dispatch<&game_lua_kernel::intf_scroll_to_tile             >        },
		{ "select_hex",                &dispatch<&game_lua_kernel::intf_select_hex                 >        },
		{ "set_time_of_day",           &dispatch<&game_lua_kernel::intf_set_time_of_day            >        },
		{ "deselect_hex",              &dispatch<&game_lua_kernel::intf_deselect_hex               >        },
		{ "select_unit",               &dispatch<&game_lua_kernel::intf_select_unit                >        },
		{ "skip_messages",             &dispatch<&game_lua_kernel::intf_skip_messages              >        },
		{ "is_skipping_messages",      &dispatch<&game_lua_kernel::intf_is_skipping_messages       >        },
		{ "set_end_campaign_credits",  &dispatch<&game_lua_kernel::intf_set_end_campaign_credits   >        },
		{ "set_end_campaign_text",     &dispatch<&game_lua_kernel::intf_set_end_campaign_text      >        },
		{ "set_menu_item",             &dispatch<&game_lua_kernel::intf_set_menu_item              >        },
		{ "set_next_scenario",         &dispatch<&game_lua_kernel::intf_set_next_scenario          >        },
		{ "set_terrain",               &dispatch<&game_lua_kernel::intf_set_terrain                >        },
		{ "set_variable",              &dispatch<&game_lua_kernel::intf_set_variable               >        },
		{ "set_side_variable",         &dispatch<&game_lua_kernel::intf_set_side_variable          >        },
		{ "set_village_owner",         &dispatch<&game_lua_kernel::intf_set_village_owner          >        },
		{ "simulate_combat",           &dispatch<&game_lua_kernel::intf_simulate_combat            >        },
		{ "synchronize_choice",        &intf_synchronize_choice                                             },
		{ "synchronize_choices",       &intf_synchronize_choices                                            },
		{ "teleport",                  &dispatch<&game_lua_kernel::intf_teleport                   >        },
		{ "view_locked",               &dispatch<&game_lua_kernel::intf_view_locked                >        },
		{ "place_shroud",              &dispatch2<&game_lua_kernel::intf_shroud_op, true  >                 },
		{ "remove_shroud",             &dispatch2<&game_lua_kernel::intf_shroud_op, false >                 },
		{ nullptr, nullptr }
	};
	/*
	lua_cpp::Reg const cpp_callbacks[] = {
	};
	*/
	lua_getglobal(L, "wesnoth");
	if (!lua_istable(L,-1)) {
		lua_newtable(L);
	}
	luaL_setfuncs(L, callbacks, 0);
	//lua_cpp::set_functions(L, cpp_callbacks);
	lua_setglobal(L, "wesnoth");

	// Create the getside metatable.
	cmd_log_ << lua_team::register_metatable(L);

	// Create the gettype metatable.
	cmd_log_ << lua_unit_type::register_metatable(L);

	//Create the getrace metatable
	cmd_log_ << lua_race::register_metatable(L);

	//Create the unit metatables
	cmd_log_ << lua_units::register_metatables(L);
	cmd_log_ << lua_units::register_attacks_metatables(L);

	// Create the vconfig metatable.
	cmd_log_ << lua_common::register_vconfig_metatable(L);

	// Create the ai elements table.
	cmd_log_ << "Adding ai elements table...\n";

	ai::lua_ai_context::init(L);

	// Create the game_config variable with its metatable.
	cmd_log_ << "Adding game_config table...\n";

	lua_getglobal(L, "wesnoth");
	lua_newuserdata(L, 0);
	lua_createtable(L, 0, 3);
	lua_pushcfunction(L, &dispatch<&game_lua_kernel::impl_game_config_get>);
	lua_setfield(L, -2, "__index");
	lua_pushcfunction(L, &dispatch<&game_lua_kernel::impl_game_config_set>);
	lua_setfield(L, -2, "__newindex");
	lua_pushstring(L, "game config");
	lua_setfield(L, -2, "__metatable");
	lua_setmetatable(L, -2);
	lua_setfield(L, -2, "game_config");
	lua_pop(L, 1);

	// Create the current variable with its metatable.
	cmd_log_ << "Adding wesnoth current table...\n";

	lua_getglobal(L, "wesnoth");
	lua_newuserdata(L, 0);
	lua_createtable(L, 0, 2);
	lua_pushcfunction(L, &dispatch<&game_lua_kernel::impl_current_get>);
	lua_setfield(L, -2, "__index");
	lua_pushstring(L, "current config");
	lua_setfield(L, -2, "__metatable");
	lua_setmetatable(L, -2);
	lua_setfield(L, -2, "current");
	lua_pop(L, 1);

	// Create the wml_actions table.
	cmd_log_ << "Adding wml_actions table...\n";

	lua_getglobal(L, "wesnoth");
	lua_newtable(L);
	lua_setfield(L, -2, "wml_actions");
	lua_pop(L, 1);

	// Create the wml_conditionals table.
	cmd_log_ << "Adding wml_conditionals table...\n";

	lua_getglobal(L, "wesnoth");
	lua_newtable(L);
	lua_setfield(L, -2, "wml_conditionals");
	lua_pop(L, 1);
	set_wml_condition("have_unit", &game_events::builtin_conditions::have_unit);
	set_wml_condition("have_location", &game_events::builtin_conditions::have_location);
	set_wml_condition("variable", &game_events::builtin_conditions::variable_matches);

	// Create the effects table.
	cmd_log_ << "Adding effects table...\n";

	lua_getglobal(L, "wesnoth");
	lua_newtable(L);
	lua_setfield(L, -2, "effects");
	lua_pop(L, 1);

	// Create the game_events table.
	cmd_log_ << "Adding game_events table...\n";

	lua_getglobal(L, "wesnoth");
	lua_newtable(L);
	lua_setfield(L, -2, "game_events");
	push_locations_talbe(L);
	lua_setfield(L, -2, "special_locations");
	lua_pop(L, 1);

	// Create the theme_items table.
	cmd_log_ << "Adding theme_items table...\n";

	lua_getglobal(L, "wesnoth");
	lua_newtable(L);
	lua_createtable(L, 0, 2);
	lua_pushcfunction(L, &dispatch<&game_lua_kernel::impl_theme_items_get>);
	lua_setfield(L, -2, "__index");
	lua_pushcfunction(L, &dispatch<&game_lua_kernel::impl_theme_items_set>);
	lua_setfield(L, -2, "__newindex");
	lua_setmetatable(L, -2);
	lua_setfield(L, -2, "theme_items");
	lua_pop(L, 1);

	lua_settop(L, 0);

	for(const auto& handler : game_events::wml_action::registry())
	{
		set_wml_action(handler.first, handler.second);
	}
	luaW_getglobal(L, "wesnoth", "effects");
	for(const std::string& effect : unit::builtin_effects) {
		lua_pushstring(L, effect.c_str());
		push_builtin_effect();
		lua_rawset(L, -3);
	}
	lua_settop(L, 0);
}

void game_lua_kernel::initialize(const config& level)
{
	lua_State *L = mState;
	assert(level_lua_.empty());
	level_lua_.append_children(level, "lua");
	// Create the sides table.
	// note:
	// This table is redundant to the return value of wesnoth.get_sides({}).
	// Still needed for backwards compatibility.
	lua_settop(L, 0);
	lua_getglobal(L, "wesnoth");

	lua_pushstring(L, "get_sides");
	lua_rawget(L, -2);
	lua_createtable(L, 0, 0);

	if (!protected_call(1, 1, std::bind(&lua_kernel_base::log_error, this, _1, _2))) {
		cmd_log_ << "Failed to compute wesnoth.sides\n";
	} else {
		lua_setfield(L, -2, "sides");
		cmd_log_ << "Added wesnoth.sides\n";
	}

	// Create the unit_types table.
	cmd_log_ << "Adding unit_types table...\n";

	lua_settop(L, 0);
	lua_getglobal(L, "wesnoth");
	lua_newtable(L);
	for (const unit_type_data::unit_type_map::value_type &ut : unit_types.types())
	{
		luaW_pushunittype(L, ut.first);
		lua_setfield(L, -2, ut.first.c_str());
	}
	lua_setfield(L, -2, "unit_types");

	//Create the races table.
	cmd_log_ << "Adding races table...\n";

	lua_settop(L, 0);
	lua_getglobal(L, "wesnoth");
	luaW_pushracetable(L);
	lua_setfield(L, -2, "races");
	lua_pop(L, 1);

	// Execute the preload scripts.
	cmd_log_ << "Running preload scripts...\n";

	game_config::load_config(game_lua_kernel::preload_config);
	for (const config &cfg : game_lua_kernel::preload_scripts) {
		run_lua_tag(cfg);
	}
	for (const config &cfg : level_lua_.child_range("lua")) {
		run_lua_tag(cfg);
	}

	load_game(level);
}

int game_lua_kernel::return_unit_method(lua_State *L, char const *m) {
	static luaL_Reg const methods[] = {
		{"matches",               &dispatch<&game_lua_kernel::intf_match_unit>},
		{"to_recall",             &dispatch<&game_lua_kernel::intf_put_recall_unit>},
		{"to_map",                &dispatch<&game_lua_kernel::intf_put_unit>},
		{"erase",                 &dispatch<&game_lua_kernel::intf_erase_unit>},
		{"clone",                 intf_copy_unit},
		{"extract",               &dispatch<&game_lua_kernel::intf_extract_unit>},
		{"advance",               intf_advance_unit},
		{"add_modification",      intf_add_modification},
		{"remove_modifications",  intf_remove_modifications},
		{"resistance",            intf_unit_resistance},
		{"defense",               intf_unit_defense},
		{"movement",              intf_unit_movement_cost},
		{"vision",                intf_unit_vision_cost},
		{"jamming",               intf_unit_jamming_cost},
		{"ability",               intf_unit_ability},
		{"transform",             intf_transform_unit},
		{"select",                &dispatch<&game_lua_kernel::intf_select_unit>},
	};

	for (const luaL_Reg& r : methods) {
		if (strcmp(m, r.name) == 0) {
			lua_pushcfunction(L, r.func);
			return 1;
		}
	}

	return 0;
}

void game_lua_kernel::set_game_display(game_display * gd) {
	game_display_ = gd;
	if (gd) {
		set_video(&gd->video());
	}
}

/// These are the child tags of [scenario] (and the like) that are handled
/// elsewhere (in the C++ code).
/// Any child tags not in this list will be passed to Lua's on_load event.
static char const *handled_file_tags[] = {
	"color_palette", "color_range", "display", "end_level_data", "era",
	"event", "generator", "label", "lua", "map", "menu_item",
	"modification", "music", "options", "side", "sound_source",
	"story", "terrain_graphics", "time", "time_area", "tunnel",
	"undo_stack", "variables"
};

static bool is_handled_file_tag(const std::string &s)
{
	for (char const *t : handled_file_tags) {
		if (s == t) return true;
	}
	return false;
}

/**
 * Executes the game_events.on_load function and passes to it all the
 * scenario tags not yet handled.
 */
void game_lua_kernel::load_game(const config& level)
{
	lua_State *L = mState;

	if (!luaW_getglobal(L, "wesnoth", "game_events", "on_load"))
		return;

	lua_newtable(L);
	int k = 1;
	for (const config::any_child &v : level.all_children_range())
	{
		if (is_handled_file_tag(v.key)) continue;
		lua_createtable(L, 2, 0);
		lua_pushstring(L, v.key.c_str());
		lua_rawseti(L, -2, 1);
		luaW_pushconfig(L, v.cfg);
		lua_rawseti(L, -2, 2);
		lua_rawseti(L, -2, k++);
	}

	luaW_pcall(L, 1, 0, true);
}

/**
 * Executes the game_events.on_save function and adds to @a cfg the
 * returned tags. Also flushes the [lua] tags.
 */
void game_lua_kernel::save_game(config &cfg)
{
	lua_State *L = mState;

	if (!luaW_getglobal(L, "wesnoth", "game_events", "on_save"))
		return;

	if (!luaW_pcall(L, 0, 1, false))
		return;

	config v;
	luaW_toconfig(L, -1, v);
	lua_pop(L, 1);

	for (;;)
	{
		config::all_children_iterator i = v.ordered_begin();
		if (i == v.ordered_end()) break;
		if (is_handled_file_tag(i->key))
		{
			/*
			 * It seems the only tags appearing in the config v variable here
			 * are the core-lua-handled (currently [item] and [objectives])
			 * and the extra UMC ones.
			 */
			const std::string m = "Tag is already used: [" + i->key + "]";
			log_error(m.c_str());
			v.erase(i);
			continue;
		}
		cfg.splice_children(v, i->key);
	}
}

/**
 * Executes the game_events.on_event function.
 * Returns false if there was no lua handler for this event
 */
bool game_lua_kernel::run_event(game_events::queued_event const &ev)
{
	lua_State *L = mState;

	if (!luaW_getglobal(L, "wesnoth", "game_events", "on_event"))
		return false;

	queued_event_context dummy(&ev, queued_events_);
	lua_pushstring(L, ev.name.c_str());
	luaW_pcall(L, 1, 0, false);
	return true;
}

/**
 * Applies its upvalue as an effect
 * Arg 1: The unit to apply to
 * Arg 3: The [effect] tag contents
 * Arg 3: If false, only build description
 * Return: The description of the effect
 */
int game_lua_kernel::cfun_builtin_effect(lua_State *L)
{
	std::string which_effect = lua_tostring(L, lua_upvalueindex(1));
	bool need_apply = luaW_toboolean(L, lua_upvalueindex(2));
	// Argument 1 is the implicit "self" argument, which isn't needed here
	lua_unit u(luaW_checkunit(L, 2));
	config cfg = luaW_checkconfig(L, 3);

	// The times= key is supposed to be ignored by the effect function.
	// However, just in case someone doesn't realize this, we will set it to 1 here.
	cfg["times"] = 1;

	if(need_apply) {
		u.get()->apply_builtin_effect(which_effect, cfg);
		return 0;
	} else {
		std::string description = u.get()->describe_builtin_effect(which_effect, cfg);
		lua_pushstring(L, description.c_str());
		return 1;
	}
}

/**
* Registers a function for use as an effect handler.
*/
void game_lua_kernel::push_builtin_effect()
{
	lua_State *L = mState;

	// The effect name is at the top of the stack
	int str_i = lua_gettop(L);
	lua_newtable(L); // The functor table
	lua_newtable(L); // The functor metatable
	lua_pushstring(L, "__call");
	lua_pushvalue(L, str_i);
	lua_pushboolean(L, true);
	lua_pushcclosure(L, &dispatch<&game_lua_kernel::cfun_builtin_effect>, 2);
	lua_rawset(L, -3); // Set the call metafunction
	lua_pushstring(L, "__descr");
	lua_pushvalue(L, str_i);
	lua_pushboolean(L, false);
	lua_pushcclosure(L, &dispatch<&game_lua_kernel::cfun_builtin_effect>, 2);
	lua_rawset(L, -3); // Set the descr "metafunction"
	lua_setmetatable(L, -2); // Apply the metatable to the functor table
}


/**
 * Executes its upvalue as a wml action.
 */
int game_lua_kernel::cfun_wml_action(lua_State *L)
{
	game_events::wml_action::handler h = reinterpret_cast<game_events::wml_action::handler>
		(lua_touserdata(L, lua_upvalueindex(1)));

	vconfig vcfg = luaW_checkvconfig(L, 1);
	h(get_event_info(), vcfg);
	return 0;
}

/**
 * Registers a function for use as an action handler.
 */
void game_lua_kernel::set_wml_action(std::string const &cmd, game_events::wml_action::handler h)
{
	lua_State *L = mState;

	lua_getglobal(L, "wesnoth");
	lua_pushstring(L, "wml_actions");
	lua_rawget(L, -2);
	lua_pushstring(L, cmd.c_str());
	lua_pushlightuserdata(L, reinterpret_cast<void *>(h));
	lua_pushcclosure(L, &dispatch<&game_lua_kernel::cfun_wml_action>, 1);
	lua_rawset(L, -3);
	lua_pop(L, 2);
}

using wml_conditional_handler = bool(*)(const vconfig&);

/**
 * Executes its upvalue as a wml condition and returns the result.
 */
static int cfun_wml_condition(lua_State *L)
{
	wml_conditional_handler h = reinterpret_cast<wml_conditional_handler>
		(lua_touserdata(L, lua_upvalueindex(1)));

	vconfig vcfg = luaW_checkvconfig(L, 1);
	lua_pushboolean(L, h(vcfg));
	return 1;
}

/**
 * Registers a function for use as a conditional handler.
 */
void game_lua_kernel::set_wml_condition(std::string const &cmd, wml_conditional_handler h)
{
	lua_State *L = mState;

	lua_getglobal(L, "wesnoth");
	lua_pushstring(L, "wml_conditionals");
	lua_rawget(L, -2);
	lua_pushstring(L, cmd.c_str());
	lua_pushlightuserdata(L, reinterpret_cast<void *>(h));
	lua_pushcclosure(L, &cfun_wml_condition, 1);
	lua_rawset(L, -3);
	lua_pop(L, 2);
}

/**
 * Runs a command from an event handler.
 * @return true if there is a handler for the command.
 * @note @a cfg should be either volatile or long-lived since the Lua
 *       code may grab it for an arbitrary long time.
 */
bool game_lua_kernel::run_wml_action(std::string const &cmd, vconfig const &cfg,
	game_events::queued_event const &ev)
{
	lua_State *L = mState;


	if (!luaW_getglobal(L, "wesnoth", "wml_actions", cmd))
		return false;

	queued_event_context dummy(&ev, queued_events_);
	luaW_pushvconfig(L, cfg);
	luaW_pcall(L, 1, 0, true);
	return true;
}


/**
 * Runs a command from an event handler.
 * @return true if there is a handler for the command.
 * @note @a cfg should be either volatile or long-lived since the Lua
 *       code may grab it for an arbitrary long time.
 */
bool game_lua_kernel::run_wml_conditional(std::string const &cmd, vconfig const &cfg)
{
	lua_State *L = mState;


	if (!luaW_getglobal(L, "wesnoth", "wml_conditionals", cmd)) {
		lg::wml_error() << "unknown conditional wml: [" << cmd << "]\n";
		return true;
	}

	luaW_pushvconfig(L, cfg);
	luaW_pcall(L, 1, 1, true);

	bool b = luaW_toboolean(L, -1);
	lua_pop(L, 1);
	return b;
}


/**
* Runs a script from a location filter.
* The script is an already compiled function given by its name.
*/
bool game_lua_kernel::run_filter(char const *name, const map_location& l)
{
	lua_pushinteger(mState, l.x + 1);
	lua_pushinteger(mState, l.y + 1);
	return run_filter(name, 2);
}
/**
* Runs a script from a unit filter.
* The script is an already compiled function given by its name.
*/
bool game_lua_kernel::run_filter(char const *name, unit const &u)
{
	lua_State *L = mState;
	unit_map::const_unit_iterator ui = units().find(u.get_location());
	if (!ui.valid()) return false;
	// Pass the unit as argument.
	luaW_pushunit(L, ui->underlying_id());

	return run_filter(name, 1);
}
/**
* Runs a script from a filter.
* The script is an already compiled function given by its name.
*/
bool game_lua_kernel::run_filter(char const *name, int nArgs)
{
	map_locker(this);
	lua_State *L = mState;
	// Get the user filter by name.
	const std::vector<std::string>& path = utils::split(name, '.', utils::STRIP_SPACES);
	if (!luaW_getglobal(L, path))
	{
		std::string message = std::string() + "function " + name + " not found";
		log_error(message.c_str(), "Lua SUF Error");
		//we pushed nothing and can safeley return.
		return false;
	}
	lua_insert(L, -nArgs - 1);

	if (!luaW_pcall(L, nArgs, 1)) return false;

	bool b = luaW_toboolean(L, -1);
	lua_pop(L, 1);
	return b;
}

std::string game_lua_kernel::apply_effect(const std::string& name, unit& u, const config& cfg, bool need_apply)
{
	lua_State *L = mState;
	int top = lua_gettop(L);
	std::string descr;
	// Stack: nothing
	lua_unit* lu = luaW_pushlocalunit(L, u);
	// Stack: unit
	// (Note: The unit needs to be on the stack twice to prevent untimely GC.)
	luaW_pushconfig(L, cfg);
	// Stack: unit, cfg
	if(luaW_getglobal(L, "wesnoth", "effects", name)) {
		map_locker(this);
		// Stack: unit, cfg, effect
		if(lua_istable(L, -1)) {
			// Effect is implemented by a table with __call and __descr
			if(need_apply) {
				lua_pushvalue(L, -1);
				// Stack: unit, cfg, effect, effect
				lua_pushvalue(L, top + 1);
				// Stack: unit, cfg, effect, effect, unit
				lua_pushvalue(L, top + 2);
				// Stack: unit, cfg, effect, effect, unit, cfg
				luaW_pcall(L, 2, 0);
				// Stack: unit, cfg, effect
			}
			if(luaL_getmetafield(L, -1, "__descr")) {
				// Stack: unit, cfg, effect, __descr
				if(lua_isstring(L, -1)) {
					// __descr was a static string
					descr = lua_tostring(L, -1);
				} else {
					lua_pushvalue(L, -2);
					// Stack: unit, cfg, effect, __descr, effect
					lua_pushvalue(L, top + 1);
					// Stack: unit, cfg, effect, __descr, effect, unit
					lua_pushvalue(L, top + 2);
					// Stack: unit, cfg, effect, __descr, effect, unit, cfg
					luaW_pcall(L, 3, 1);
					if(lua_isstring(L, -1) && !lua_isnumber(L, -1)) {
						descr = lua_tostring(L, -1);
					} else {
						ERR_LUA << "Effect __descr metafunction should have returned a string, but instead returned ";
						if(lua_isnone(L, -1)) {
							ERR_LUA << "nothing";
						} else {
							ERR_LUA << lua_typename(L, lua_type(L, -1));
						}
					}
				}
			}
		} else if(need_apply) {
			// Effect is assumed to be a simple function; no description is provided
			lua_pushvalue(L, top + 1);
			// Stack: unit, cfg, effect, unit
			lua_pushvalue(L, top + 2);
			// Stack: unit, cfg, effect, unit, cfg
			luaW_pcall(L, 2, 0);
			// Stack: unit, cfg
		}
	}
	lua_settop(L, top);
	lu->clear_ref();
	return descr;
}

ai::lua_ai_context* game_lua_kernel::create_lua_ai_context(char const *code, ai::engine_lua *engine)
{
	return ai::lua_ai_context::create(mState,code,engine);
}

ai::lua_ai_action_handler* game_lua_kernel::create_lua_ai_action_handler(char const *code, ai::lua_ai_context &context)
{
	return ai::lua_ai_action_handler::create(mState,code,context);
}

void game_lua_kernel::mouse_over_hex_callback(const map_location& loc)
{
	lua_State *L = mState;

	if (!luaW_getglobal(L, "wesnoth", "game_events", "on_mouse_move")) {
		return;
	}
	lua_push(L, loc.x + 1);
	lua_push(L, loc.y + 1);
	luaW_pcall(L, 2, 0, false);
	return;
}

void game_lua_kernel::select_hex_callback(const map_location& loc)
{
	lua_State *L = mState;

	if (!luaW_getglobal(L, "wesnoth", "game_events", "on_mouse_action")) {
		return;
	}
	lua_push(L, loc.x + 1);
	lua_push(L, loc.y + 1);
	luaW_pcall(L, 2, 0, false);
	return;
}<|MERGE_RESOLUTION|>--- conflicted
+++ resolved
@@ -328,500 +328,6 @@
 }//unnamed namespace for queued_event_context
 
 /**
-<<<<<<< HEAD
- * Destroys a unit object before it is collected (__gc metamethod).
- */
-static int impl_unit_collect(lua_State *L)
-{
-	lua_unit *u = static_cast<lua_unit *>(lua_touserdata(L, 1));
-	u->lua_unit::~lua_unit();
-	return 0;
-}
-
-/**
- * Checks two lua proxy units for equality. (__eq metamethod)
- */
-static int impl_unit_equality(lua_State* L)
-{
-	unit& left = luaW_checkunit(L, 1);
-	unit& right = luaW_checkunit(L, 2);
-	const bool equal = left.underlying_id() == right.underlying_id();
-	lua_pushboolean(L, equal);
-	return 1;
-}
-
-/**
- * Gets some data on a unit (__index metamethod).
- * - Arg 1: full userdata containing the unit id.
- * - Arg 2: string containing the name of the property.
- * - Ret 1: something containing the attribute.
- */
-static int impl_unit_get(lua_State *L)
-{
-	lua_unit *lu = static_cast<lua_unit *>(lua_touserdata(L, 1));
-	char const *m = luaL_checkstring(L, 2);
-	const unit* pu = lu->get();
-
-	if (strcmp(m, "valid") == 0)
-	{
-		if (!pu) return 0;
-		if (lu->on_map())
-			lua_pushstring(L, "map");
-		else if (lu->on_recall_list())
-			lua_pushstring(L, "recall");
-		else
-			lua_pushstring(L, "private");
-		return 1;
-	}
-
-	if (!pu) return luaL_argerror(L, 1, "unknown unit");
-	unit const &u = *pu;
-
-	// Find the corresponding attribute.
-	return_int_attrib("x", u.get_location().x + 1);
-	return_int_attrib("y", u.get_location().y + 1);
-	if (strcmp(m, "loc") == 0) {
-		lua_pushinteger(L, u.get_location().x + 1);
-		lua_pushinteger(L, u.get_location().y + 1);
-		return 2;
-	}
-	return_int_attrib("side", u.side());
-	return_string_attrib("id", u.id());
-	return_string_attrib("type", u.type_id());
-	return_string_attrib("image_mods", u.effect_image_mods());
-	return_string_attrib("usage", u.usage());
-	return_int_attrib("hitpoints", u.hitpoints());
-	return_int_attrib("max_hitpoints", u.max_hitpoints());
-	return_int_attrib("experience", u.experience());
-	return_int_attrib("max_experience", u.max_experience());
-	return_int_attrib("recall_cost", u.recall_cost());
-	return_int_attrib("moves", u.movement_left());
-	return_int_attrib("max_moves", u.total_movement());
-	return_int_attrib("max_attacks", u.max_attacks());
-	return_int_attrib("attacks_left", u.attacks_left());
-	return_tstring_attrib("name", u.name());
-	return_bool_attrib("canrecruit", u.can_recruit());
-	return_int_attrib("level", u.level());
-	return_int_attrib("cost", u.cost());
-
-	return_vector_string_attrib("extra_recruit", u.recruits());
-	return_vector_string_attrib("advances_to", u.advances_to());
-
-	if (strcmp(m, "alignment") == 0) {
-		lua_push(L, u.alignment());
-		return 1;
-	}
-
-	if (strcmp(m, "upkeep") == 0) {
-		unit::t_upkeep upkeep = u.upkeep_raw();
-		if(boost::get<unit::upkeep_full>(&upkeep) != nullptr){
-			lua_pushstring(L, "full");
-		}
-		else if(boost::get<unit::upkeep_loyal>(&upkeep) != nullptr){
-			lua_pushstring(L, "loyal");
-		}
-		else {
-			lua_push(L, boost::get<int>(upkeep));
-		}
-		return 1;
-	}
-	if (strcmp(m, "advancements") == 0) {
-		lua_push(L, u.modification_advancements());
-		return 1;
-	}
-	if (strcmp(m, "overlays") == 0) {
-		lua_push(L, u.overlays());
-		return 1;
-	}
-	if (strcmp(m, "traits") == 0) {
-		lua_push(L, u.get_traits_list());
-		return 1;
-	}
-	if (strcmp(m, "abilities") == 0) {
-		lua_push(L, u.get_ability_list());
-		return 1;
-	}
-	if (strcmp(m, "status") == 0) {
-		lua_createtable(L, 1, 0);
-		lua_pushvalue(L, 1);
-		lua_rawseti(L, -2, 1);
-		lua_pushlightuserdata(L
-				, ustatusKey);
-		lua_rawget(L, LUA_REGISTRYINDEX);
-		lua_setmetatable(L, -2);
-		return 1;
-	}
-	if (strcmp(m, "variables") == 0) {
-		lua_createtable(L, 1, 0);
-		lua_pushvalue(L, 1);
-		lua_rawseti(L, -2, 1);
-		lua_pushlightuserdata(L
-				, unitvarKey);
-		lua_rawget(L, LUA_REGISTRYINDEX);
-		lua_setmetatable(L, -2);
-		return 1;
-	}
-	if (strcmp(m, "attacks") == 0) {
-		lua_createtable(L, 1, 0);
-		lua_pushvalue(L, 1);
-		// hack: store the unit at -1 becasue we want positive indexes to refers to the attacks.
-		lua_rawseti(L, -2, -1);
-		lua_pushlightuserdata(L, uattacksKey);
-		lua_rawget(L, LUA_REGISTRYINDEX);
-		lua_setmetatable(L, -2);
-		return 1;
-	}
-	return_cfg_attrib("recall_filter", cfg = u.recall_filter());
-	return_bool_attrib("hidden", u.get_hidden());
-	return_bool_attrib("petrified", u.incapacitated());
-	return_bool_attrib("resting", u.resting());
-	return_string_attrib("role", u.get_role());
-	return_string_attrib("race", u.race()->id());
-	return_string_attrib("gender", gender_string(u.gender()));
-	return_string_attrib("variation", u.variation());
-	return_bool_attrib("zoc", u.get_emit_zoc());
-	return_string_attrib("facing", map_location::write_direction(u.facing()));
-	return_string_attrib("portrait", u.big_profile() == u.absolute_image() ? u.absolute_image() + u.image_mods() : u.big_profile());
-	return_cfg_attrib("__cfg", u.write(cfg); u.get_location().write(cfg));
-
-	return lua_kernel_base::get_lua_kernel<game_lua_kernel>(L).return_unit_method(L, m);
-}
-
-/**
- * Sets some data on a unit (__newindex metamethod).
- * - Arg 1: full userdata containing the unit id.
- * - Arg 2: string containing the name of the property.
- * - Arg 3: something containing the attribute.
- */
-static int impl_unit_set(lua_State *L)
-{
-	lua_unit *lu = static_cast<lua_unit *>(lua_touserdata(L, 1));
-	char const *m = luaL_checkstring(L, 2);
-	unit* pu = lu->get();
-	if (!pu) return luaL_argerror(L, 1, "unknown unit");
-	unit &u = *pu;
-
-	// Find the corresponding attribute.
-	//modify_int_attrib_check_range("side", u.set_side(value), 1, static_cast<int>(teams().size())); TODO: Figure out if this is a good idea, to refer to teams() and make this depend on having a gamestate
-	modify_int_attrib("side", u.set_side(value));
-	modify_int_attrib("moves", u.set_movement(value));
-	modify_int_attrib("hitpoints", u.set_hitpoints(value));
-	modify_int_attrib("experience", u.set_experience(value));
-	modify_int_attrib("recall_cost", u.set_recall_cost(value));
-	modify_int_attrib("attacks_left", u.set_attacks(value));
-	modify_int_attrib("level", u.set_level(value));
-	modify_bool_attrib("resting", u.set_resting(value));
-	modify_tstring_attrib("name", u.set_name(value));
-	modify_string_attrib("role", u.set_role(value));
-	modify_string_attrib("facing", u.set_facing(map_location::parse_direction(value)));
-	modify_bool_attrib("hidden", u.set_hidden(value));
-	modify_bool_attrib("zoc", u.set_emit_zoc(value));
-	modify_bool_attrib("canrecruit", u.set_can_recruit(value));
-
-	modify_vector_string_attrib("extra_recruit", u.set_recruits(vector));
-	modify_vector_string_attrib("advances_to", u.set_advances_to(vector));
-	if (strcmp(m, "alignment") == 0) {
-		u.set_alignment(lua_check<unit_type::ALIGNMENT>(L, 3));
-		return 0;
-	}
-
-
-	if (strcmp(m, "advancements") == 0) {
-		u.set_advancements(lua_check<std::vector<config> >(L, 3));
-		return 0;
-	}
-
-	if (strcmp(m, "upkeep") == 0) {
-		if(lua_isnumber(L, 3)) {
-			u.set_upkeep(luaL_checkint(L, 3));
-			return 0;
-		}
-		const char* v = luaL_checkstring(L, 3);
-		if(strcmp(m, "loyal") == 0) {
-			u.set_upkeep(unit::upkeep_loyal());
-		}
-		else if(strcmp(m, "full") == 0) {
-			u.set_upkeep(unit::upkeep_full());
-		}
-		else {
-
-			std::string err_msg = "unknown upkeep value of unit: ";
-			err_msg += v;
-			return luaL_argerror(L, 2, err_msg.c_str());
-		}
-		return 0;
-	}
-	if (!lu->on_map()) {
-		map_location loc = u.get_location();
-		modify_int_attrib("x", loc.x = value - 1; u.set_location(loc));
-		modify_int_attrib("y", loc.y = value - 1; u.set_location(loc));
-	}
-
-	std::string err_msg = "unknown modifiable property of unit: ";
-	err_msg += m;
-	return luaL_argerror(L, 2, err_msg.c_str());
-}
-
-/**
- * Gets the status of a unit (__index metamethod).
- * - Arg 1: table containing the userdata containing the unit id.
- * - Arg 2: string containing the name of the status.
- * - Ret 1: boolean.
- */
-static int impl_unit_status_get(lua_State *L)
-{
-	if (!lua_istable(L, 1))
-		return luaL_typerror(L, 1, "unit status");
-	lua_rawgeti(L, 1, 1);
-	const unit* u = luaW_tounit(L, -1);
-	if (!u) return luaL_argerror(L, 1, "unknown unit");
-	char const *m = luaL_checkstring(L, 2);
-	lua_pushboolean(L, u->get_state(m));
-	return 1;
-}
-
-/**
- * Sets the status of a unit (__newindex metamethod).
- * - Arg 1: table containing the userdata containing the unit id.
- * - Arg 2: string containing the name of the status.
- * - Arg 3: boolean.
- */
-static int impl_unit_status_set(lua_State *L)
-{
-	if (!lua_istable(L, 1))
-		return luaL_typerror(L, 1, "unit status");
-	lua_rawgeti(L, 1, 1);
-	unit* u = luaW_tounit(L, -1);
-	if (!u) return luaL_argerror(L, 1, "unknown unit");
-	char const *m = luaL_checkstring(L, 2);
-	u->set_state(m, luaW_toboolean(L, 3));
-	return 0;
-}
-
-/**
- * Gets the variable of a unit (__index metamethod).
- * - Arg 1: table containing the userdata containing the unit id.
- * - Arg 2: string containing the name of the status.
- * - Ret 1: boolean.
- */
-static int impl_unit_variables_get(lua_State *L)
-{
-	if (!lua_istable(L, 1))
-		return luaL_typerror(L, 1, "unit variables");
-	lua_rawgeti(L, 1, 1);
-	const unit* u = luaW_tounit(L, -1);
-	if (!u) return luaL_argerror(L, 1, "unknown unit");
-	char const *m = luaL_checkstring(L, 2);
-	return_cfgref_attrib("__cfg", u->variables());
-
-	variable_access_const v(m, u->variables());
-	return luaW_pushvariable(L, v) ? 1 : 0;
-}
-/**
- * Gets the attacks of a unit or unit type (__index metamethod).
- * - Arg 1: table containing the userdata containing the unit or unit type.
- * - Arg 2: index (int) or id (string) identifying a particular attack.
- * - Ret 1: the unit's attacks.
- */
-static int impl_unit_attacks_get(lua_State *L)
-{
-	if (!lua_istable(L, 1)) {
-		return luaL_typerror(L, 1, "unit attacks");
-	}
-	lua_rawgeti(L, 1, -1);
-	const unit* u = luaW_tounit(L, -1);
-	const unit_type* ut = static_cast<const unit_type*>(luaL_testudata(L, -1, "unit type"));
-	if (!u && !ut) {
-		return luaL_argerror(L, 1, "unknown unit");
-	}
-	const attack_type* attack = nullptr;
-	const std::vector<attack_type>& attacks = u ? u->attacks() : ut->attacks();
-	if(!lua_isnumber(L,2)) {
-		std::string attack_id = luaL_checkstring(L, 2);
-		for (const attack_type& at : attacks) {
-			if(at.id() == attack_id) {
-				attack = &at;
-				break;
-			}
-		}
-		if (attack == nullptr) {
-			//return nil on invalid index, just like lua tables do.
-			return 0;
-		}
-	}
-	else
-	{
-		//
-		size_t index = luaL_checkinteger(L, 2) - 1;
-		if (index >= attacks.size()) {
-			//return nil on invalid index, just like lua tables do.
-			return 0;
-		}
-		attack = &attacks[index];
-	}
-
-	// stack { lua_unit }, id/index, lua_unit
-	lua_createtable(L, 2, 0);
-	// stack { lua_unit }, id/index, lua_unit, table
-	lua_pushvalue(L, -2);
-	// stack { lua_unit }, id/index, lua_unit, table, lua_unit
-	lua_rawseti(L, -2, 1);
-	// stack { lua_unit }, id/index, lua_unit, table
-	lua_pushstring(L, attack->id().c_str());
-	// stack { lua_unit }, id/index, lua_unit, table, attack id
-	lua_rawseti(L, -2, 2);
-	// stack { lua_unit }, id/index, lua_unit, table
-	lua_pushlightuserdata(L, uattackKey);
-	lua_rawget(L, LUA_REGISTRYINDEX);
-	lua_setmetatable(L, -2);
-	return 1;
-}
-
-/**
- * Counts the attacks of a unit (__len metamethod).
- * - Arg 1: table containing the userdata containing the unit id.
- * - Ret 1: size of unit attacks vector.
- */
-static int impl_unit_attacks_len(lua_State *L)
-{
-	if (!lua_istable(L, 1)) {
-		return luaL_typerror(L, 1, "unit attacks");
-	}
-	lua_rawgeti(L, 1, -1);
-	const unit* u = luaW_tounit(L, -1);
-	if (!u) {
-		return luaL_argerror(L, 1, "unknown unit");
-	}
-	lua_pushinteger(L, u->attacks().size());
-	return 1;
-}
-
-/**
- * Gets a propoerty of a units attack (__index metamethod).
- * - Arg 1: table containing the userdata containing the unit id. and a string identyfying the attack.
- * - Arg 2: string
- * - Ret 1:
- */
-static int impl_unit_attack_get(lua_State *L)
-{
-	if (!lua_istable(L, 1)) {
-		return luaL_typerror(L, 1, "unit attack");
-	}
-	lua_rawgeti(L, 1, 1);
-	const unit* u = luaW_tounit(L, -1);
-	if (!u) {
-		return luaL_argerror(L, 1, "unknown unit");
-	}
-	lua_rawgeti(L, 1, 2);
-	std::string attack_id = luaL_checkstring(L, -1);
-	char const *m = luaL_checkstring(L, 2);
-	for (const attack_type& attack : u->attacks())
-	{
-		if(attack.id() == attack_id)
-		{
-
-			return_string_attrib("description", attack.name());
-			return_string_attrib("name", attack.id());
-			return_string_attrib("type", attack.type());
-			return_string_attrib("icon", attack.icon());
-			return_string_attrib("range", attack.range());
-			// "min_range"
-			// "max_range"
-			return_int_attrib("damage", attack.damage());
-			return_int_attrib("number", attack.num_attacks());
-			return_int_attrib("attack_weight", attack.attack_weight());
-			return_int_attrib("defense_weight", attack.defense_weight());
-			return_int_attrib("accuracy", attack.accuracy());
-			return_int_attrib("movement_used", attack.movement_used());
-			return_int_attrib("parry", attack.parry());
-			return_cfgref_attrib("specials", attack.specials());
-			return_cfgref_attrib("__cfg", attack.to_config());
-			std::string err_msg = "unknown property of attack: ";
-			err_msg += m;
-			return luaL_argerror(L, 2, err_msg.c_str());
-		}
-	}
-	return luaL_argerror(L, 1, "invalid attack id");
-}
-
-/**
- * Gets a propoerty of a units attack (__index metamethod).
- * - Arg 1: table containing the userdata containing the unit id. and a string identyfying the attack.
- * - Arg 2: string
- * - Ret 1:
- */
-static int impl_unit_attack_set(lua_State *L)
-{
-	if (!lua_istable(L, 1)) {
-		return luaL_typerror(L, 1, "unit attack");
-	}
-	lua_rawgeti(L, 1, 1);
-	unit* u = luaW_tounit(L, -1);
-	if (!u) {
-		return luaL_argerror(L, 1, "unknown unit");
-	}
-	lua_rawgeti(L, 1, 2);
-	std::string attack_id = luaL_checkstring(L, -1);
-	char const *m = luaL_checkstring(L, 2);
-	for (attack_type& attack : u->attacks())
-	{
-		if(attack.id() == attack_id)
-		{
-
-			modify_tstring_attrib("description", attack.set_name(value));
-			// modify_string_attrib("name", attack.set_id(value));
-			modify_string_attrib("type", attack.set_type(value));
-			modify_string_attrib("icon", attack.set_icon(value));
-			modify_string_attrib("range", attack.set_range(value));
-			// "min_range"
-			// "max_range"
-			modify_int_attrib("damage", attack.set_damage(value));
-			modify_int_attrib("number", attack.set_num_attacks(value));
-			modify_int_attrib("attack_weight", attack.set_attack_weight(value));
-			modify_int_attrib("defense_weight", attack.set_defense_weight(value));
-			modify_int_attrib("accuracy", attack.set_accuracy(value));
-			modify_int_attrib("movement_used", attack.set_movement_used(value));
-			modify_int_attrib("parry", attack.set_parry(value));
-
-			if (strcmp(m, "specials") == 0) { \
-				attack.set_specials(luaW_checkconfig(L, 3));
-				return 0;
-			}
-			return_cfgref_attrib("specials", attack.specials());
-			std::string err_msg = "unknown modifyable property of attack: ";
-			err_msg += m;
-			return luaL_argerror(L, 2, err_msg.c_str());
-		}
-	}
-	return luaL_argerror(L, 1, "invalid attack id");
-}
-
-/**
- * Sets the variable of a unit (__newindex metamethod).
- * - Arg 1: table containing the userdata containing the unit id.
- * - Arg 2: string containing the name of the status.
- * - Arg 3: scalar.
- */
-static int impl_unit_variables_set(lua_State *L)
-{
-	if (!lua_istable(L, 1))
-		return luaL_typerror(L, 1, "unit variables");
-	lua_rawgeti(L, 1, 1);
-	unit* u = luaW_tounit(L, -1);
-	if (!u) return luaL_argerror(L, 1, "unknown unit");
-	char const *m = luaL_checkstring(L, 2);
-	if (strcmp(m, "__cfg") == 0) {
-		u->variables() = luaW_checkconfig(L, 3);
-		return 0;
-	}
-	variable_access_create v(m, u->variables());
-	luaW_checkvariable(L, v, 3);
-	return 0;
-}
-
-/**
-=======
->>>>>>> 39477b40
  * Gets currently viewing side.
  * - Ret 1: integer specifying the currently viewing side
  * - Ret 2: Bool whether the vision is not limited to that team, this can for example be true during replays.
@@ -2490,19 +1996,12 @@
 		} else if (unit_arg != 1) {
 			WRN_LUA << "wesnoth.put_unit(x, y, unit) is deprecated. Use wesnoth.put_unit(unit, x, y) instead\n";
 		}
-<<<<<<< HEAD
-	}
-	else if (!lua_isnoneornil(L, unit_arg))
-	{
-		const vconfig* vcfg = nullptr;
-		config cfg = luaW_checkconfig(L, unit_arg, vcfg);
-=======
 		put_unit_helper(loc);
 		u.put_map(loc);
 		u.get_shared()->anim_comp().set_standing();
 	} else if(!lua_isnoneornil(L, unit_arg)) {
-		config cfg = luaW_checkconfig(L, unit_arg);
->>>>>>> 39477b40
+		const vconfig* vcfg = nullptr;
+		config cfg = luaW_checkconfig(L, unit_arg, vcfg);
 		if (unit_arg == 1 && !map().on_board(loc)) {
 			loc.x = cfg["x"] - 1;
 			loc.y = cfg["y"] - 1;
@@ -2511,31 +2010,8 @@
 		} else if (unit_arg != 1) {
 			WRN_LUA << "wesnoth.put_unit(x, y, unit) is deprecated. Use wesnoth.put_unit(unit, x, y) instead\n";
 		}
-<<<<<<< HEAD
-		u = unit_ptr (new unit(cfg, true, vcfg));
-	}
-
-	if (game_display_) {
-		game_display_->invalidate(loc);
-	}
-
-	if (!u) {
-		if (unit_arg == 3) {
-			WRN_LUA << "wesnoth.put_unit(x, y) is deprecated. Use wesnoth.erase_unit(x, y) instead\n";
-			units().erase(loc);
-		}
-		return 0;
-	}
-	units().erase(loc);
-
-	if (lu) {
-		lu->put_map(loc);
-		lu->get_shared()->anim_comp().set_standing();
-	} else {
-=======
-		unit_ptr u(new unit(cfg, true));
+		unit_ptr u(new unit(cfg, true, vcfg));
 		put_unit_helper(loc);
->>>>>>> 39477b40
 		u->set_location(loc);
 		units().insert(u);
 	} else {
@@ -2612,23 +2088,13 @@
 	if(luaW_isunit(L, 1)) {
 		lu = luaW_checkunit_ref(L, 1);
 		u = lu->get_shared();
-<<<<<<< HEAD
-		if (!u || lu->on_recall_list())
-			return luaL_argerror(L, 1, "unit not found");
-	}
-	else
-	{
+		if(lu->on_recall_list() == side) {
+			return luaL_argerror(L, 1, "unit already on recall list");
+		}
+	} else {
 		const vconfig* vcfg = nullptr;
 		config cfg = luaW_checkconfig(L, 1, vcfg);
 		u = unit_ptr(new unit(cfg, true, vcfg));
-=======
-		if(lu->on_recall_list() == side) {
-			return luaL_argerror(L, 1, "unit already on recall list");
-		}
-	} else {
-		config cfg = luaW_checkconfig(L, 1);
-		u = unit_ptr(new unit(cfg, true));
->>>>>>> 39477b40
 	}
 
 	if (!side) {
@@ -2739,20 +2205,10 @@
  */
 static int intf_create_unit(lua_State *L)
 {
-<<<<<<< HEAD
 	const vconfig* vcfg = nullptr;
 	config cfg = luaW_checkconfig(L, 1, vcfg);
 	unit_ptr u = unit_ptr(new unit(cfg, true, vcfg));
-	new(lua_newuserdata(L, sizeof(lua_unit))) lua_unit(u);
-	lua_pushlightuserdata(L
-			, getunitKey);
-	lua_rawget(L, LUA_REGISTRYINDEX);
-	lua_setmetatable(L, -2);
-=======
-	config cfg = luaW_checkconfig(L, 1);
-	unit_ptr u = unit_ptr(new unit(cfg, true));
 	luaW_pushunit(L, u);
->>>>>>> 39477b40
 	return 1;
 }
 
