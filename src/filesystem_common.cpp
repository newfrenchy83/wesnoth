
#include "global.hpp"

#include <fstream>

#include "filesystem.hpp"

#include "config.hpp"
#include "game_config.hpp"
#include "log.hpp"
#include "serialization/string_utils.hpp"
#include "serialization/unicode.hpp"
#include "util.hpp"

static lg::log_domain log_filesystem("filesystem");
#define LOG_FS LOG_STREAM(info, log_filesystem)
#define ERR_FS LOG_STREAM(err, log_filesystem)

namespace filesystem {


scoped_istream& scoped_istream::operator=(std::istream *s)
{
	delete stream;
	stream = s;
	return *this;
}

scoped_istream::~scoped_istream()
{
	delete stream;
}

scoped_ostream& scoped_ostream::operator=(std::ostream *s)
{
	delete stream;
	stream = s;
	return *this;
}

scoped_ostream::~scoped_ostream()
{
	delete stream;
}

#ifdef __native_client__
// For performance reasons, on NaCl we only keep preferences and saves in persistent storage.
std::string get_prefs_file()
{
	return "/wesnoth-userdata/preferences";
}

std::string get_save_index_file()
{
	return "/wesnoth-userdata/save_index";
}

std::string get_saves_dir()
{
	const std::string dir_path = "/wesnoth-userdata/saves";
	return get_dir(dir_path);
}

#else

std::string get_prefs_file()
{
	return get_user_config_dir() + "/preferences";
}

std::string get_default_prefs_file()
{
#ifdef HAS_RELATIVE_DEFPREF
	return game_config::path + "/" + game_config::default_preferences_path;
#else
	return game_config::default_preferences_path;
#endif
}

std::string get_save_index_file()
{
	return get_user_data_dir() + "/save_index";
}

std::string get_saves_dir()
{
	const std::string dir_path = get_user_data_dir() + "/saves";
	return get_dir(dir_path);
}
#endif

std::string get_addons_dir()
{
	const std::string dir_path = get_user_data_dir() + "/data/add-ons";
	return get_dir(dir_path);
}

std::string get_intl_dir()
{
#ifdef _WIN32
	return get_cwd() + "/translations";
#else

#ifdef USE_INTERNAL_DATA
	return get_cwd() + "/" LOCALEDIR;
#endif

#if HAS_RELATIVE_LOCALEDIR
	std::string res = game_config::path + "/" LOCALEDIR;
#else
	std::string res = LOCALEDIR;
#endif

	return res;
#endif
}

std::string get_screenshot_dir()
{
	const std::string dir_path = get_user_data_dir() + "/screenshots";
	return get_dir(dir_path);
}

bool looks_like_pbl(const std::string& file)
{
	return utils::wildcard_string_match(utf8::lowercase(file), "*.pbl");
}

file_tree_checksum::file_tree_checksum()
	: nfiles(0), sum_size(0), modified(0)
{}

file_tree_checksum::file_tree_checksum(const config& cfg) :
	nfiles	(cfg["nfiles"].to_size_t()),
	sum_size(cfg["size"].to_size_t()),
	modified(cfg["modified"].to_time_t())
{
}

void file_tree_checksum::write(config& cfg) const
{
	cfg["nfiles"] = nfiles;
	cfg["size"] = sum_size;
	cfg["modified"] = modified;
}

bool file_tree_checksum::operator==(const file_tree_checksum &rhs) const
{
	return nfiles == rhs.nfiles && sum_size == rhs.sum_size &&
		modified == rhs.modified;
}

bool ends_with(const std::string& str, const std::string& suffix)
{
	return str.size() >= suffix.size() && std::equal(suffix.begin(),suffix.end(),str.end()-suffix.size());
}

std::string read_map(const std::string& name)
{
	std::string res;
	std::string map_location = get_wml_location("maps/" + name);
	if(!map_location.empty()) {
		res = read_file(map_location);
	}

	if (res.empty()) {
		res = read_file(get_user_data_dir() + "/editor/maps/" + name);
	}

	return res;
}

static void get_file_tree_checksum_internal(const std::string& path, file_tree_checksum& res)
{

	std::vector<std::string> dirs;
	get_files_in_dir(path,nullptr,&dirs, ENTIRE_FILE_PATH, SKIP_MEDIA_DIR, DONT_REORDER, &res);

	for(std::vector<std::string>::const_iterator j = dirs.begin(); j != dirs.end(); ++j) {
		get_file_tree_checksum_internal(*j,res);
	}
}

const file_tree_checksum& data_tree_checksum(bool reset)
{
	static file_tree_checksum checksum;
	if (reset)
		checksum.reset();
	if(checksum.nfiles == 0) {
		get_file_tree_checksum_internal("data/",checksum);
		get_file_tree_checksum_internal(get_user_data_dir() + "/data/",checksum);
		LOG_FS << "calculated data tree checksum: "
			   << checksum.nfiles << " files; "
			   << checksum.sum_size << " bytes" << std::endl;
	}

	return checksum;
}

<<<<<<< HEAD
=======
static Sint64 ifs_size (struct SDL_RWops * context);
static Sint64 SDLCALL ifs_seek(struct SDL_RWops *context, Sint64 offset, int whence);
static size_t SDLCALL ifs_read(struct SDL_RWops *context, void *ptr, size_t size, size_t maxnum);
static size_t SDLCALL ifs_write(struct SDL_RWops *context, const void *ptr, size_t size, size_t num);
static int SDLCALL ifs_close(struct SDL_RWops *context);

SDL_RWops* load_RWops(const std::string &path) {
	SDL_RWops *rw = SDL_AllocRW();

	rw->size = &ifs_size;
	rw->seek = &ifs_seek;
	rw->read = &ifs_read;
	rw->write = &ifs_write;
	rw->close = &ifs_close;

	rw->type = 7; // Random number that is larger than 5

	std::istream *ifs = istream_file(path);
	if(!ifs) {
		ERR_FS << "load_RWops: istream_file returned nullptr on " << path << '\n';
		return nullptr;
	}

	rw->hidden.unknown.data1 = ifs;

	return rw;
}


static Sint64 ifs_size (struct SDL_RWops * context) {
	std::istream *ifs = static_cast<std::istream*>(context->hidden.unknown.data1);
	std::streampos orig = ifs->tellg();

	ifs->seekg(0, std::ios::end);

	std::streampos len = ifs->tellg();

	ifs->seekg(orig);

	return len;

}

static Sint64 SDLCALL ifs_seek(struct SDL_RWops *context, Sint64 offset, int whence) {

	std::ios_base::seekdir seekdir;
	switch(whence){
	case RW_SEEK_SET:
		seekdir = std::ios_base::beg;
		if(offset < 0)
			offset = 0;
		break;
	case RW_SEEK_CUR:
		seekdir = std::ios_base::cur;
		break;
	case RW_SEEK_END:
		seekdir = std::ios_base::end;
		if(offset > 0)
			offset = 0;
		break;
	default:
		assert(false);
		throw "assertion ignored";
	}
	std::istream *ifs = static_cast<std::istream*>(context->hidden.unknown.data1);
	const std::ios_base::iostate saved_state = ifs->rdstate();

	ifs->seekg(offset, seekdir);

	if(saved_state != ifs->rdstate() && offset < 0) {
		ifs->clear(saved_state);
		ifs->seekg(0, std::ios_base::beg);
	}

	std::streamsize pos = ifs->tellg();
	return static_cast<int>(pos);
}

static size_t SDLCALL ifs_read(struct SDL_RWops *context, void *ptr, size_t size, size_t maxnum) {
	std::istream *ifs = static_cast<std::istream*>(context->hidden.unknown.data1);

	// This seems overly simplistic, but it's the same as mem_read's implementation
	ifs->read(static_cast<char*>(ptr), maxnum * size);
	std::streamsize num = ifs->good() ? maxnum : ifs->gcount() / size;

	// EOF sticks unless we clear it. Bad is an actual I/O error
	if(!ifs->bad())
		ifs->clear();

	return static_cast<int>(num);
}

static size_t SDLCALL ifs_write(struct SDL_RWops * /*context*/, const void * /*ptr*/, size_t /*size*/, size_t /*num*/) {
	SDL_SetError("Writing not implemented");
	return 0;
}
static int SDLCALL ifs_close(struct SDL_RWops *context) {
	if (context) {
		std::istream *ifs = static_cast<std::istream*>(context->hidden.unknown.data1);
		delete ifs;
		SDL_FreeRW(context);
	}
	return 0;
}


>>>>>>> 0e7f855b
}<|MERGE_RESOLUTION|>--- conflicted
+++ resolved
@@ -197,113 +197,4 @@
 	return checksum;
 }
 
-<<<<<<< HEAD
-=======
-static Sint64 ifs_size (struct SDL_RWops * context);
-static Sint64 SDLCALL ifs_seek(struct SDL_RWops *context, Sint64 offset, int whence);
-static size_t SDLCALL ifs_read(struct SDL_RWops *context, void *ptr, size_t size, size_t maxnum);
-static size_t SDLCALL ifs_write(struct SDL_RWops *context, const void *ptr, size_t size, size_t num);
-static int SDLCALL ifs_close(struct SDL_RWops *context);
-
-SDL_RWops* load_RWops(const std::string &path) {
-	SDL_RWops *rw = SDL_AllocRW();
-
-	rw->size = &ifs_size;
-	rw->seek = &ifs_seek;
-	rw->read = &ifs_read;
-	rw->write = &ifs_write;
-	rw->close = &ifs_close;
-
-	rw->type = 7; // Random number that is larger than 5
-
-	std::istream *ifs = istream_file(path);
-	if(!ifs) {
-		ERR_FS << "load_RWops: istream_file returned nullptr on " << path << '\n';
-		return nullptr;
-	}
-
-	rw->hidden.unknown.data1 = ifs;
-
-	return rw;
-}
-
-
-static Sint64 ifs_size (struct SDL_RWops * context) {
-	std::istream *ifs = static_cast<std::istream*>(context->hidden.unknown.data1);
-	std::streampos orig = ifs->tellg();
-
-	ifs->seekg(0, std::ios::end);
-
-	std::streampos len = ifs->tellg();
-
-	ifs->seekg(orig);
-
-	return len;
-
-}
-
-static Sint64 SDLCALL ifs_seek(struct SDL_RWops *context, Sint64 offset, int whence) {
-
-	std::ios_base::seekdir seekdir;
-	switch(whence){
-	case RW_SEEK_SET:
-		seekdir = std::ios_base::beg;
-		if(offset < 0)
-			offset = 0;
-		break;
-	case RW_SEEK_CUR:
-		seekdir = std::ios_base::cur;
-		break;
-	case RW_SEEK_END:
-		seekdir = std::ios_base::end;
-		if(offset > 0)
-			offset = 0;
-		break;
-	default:
-		assert(false);
-		throw "assertion ignored";
-	}
-	std::istream *ifs = static_cast<std::istream*>(context->hidden.unknown.data1);
-	const std::ios_base::iostate saved_state = ifs->rdstate();
-
-	ifs->seekg(offset, seekdir);
-
-	if(saved_state != ifs->rdstate() && offset < 0) {
-		ifs->clear(saved_state);
-		ifs->seekg(0, std::ios_base::beg);
-	}
-
-	std::streamsize pos = ifs->tellg();
-	return static_cast<int>(pos);
-}
-
-static size_t SDLCALL ifs_read(struct SDL_RWops *context, void *ptr, size_t size, size_t maxnum) {
-	std::istream *ifs = static_cast<std::istream*>(context->hidden.unknown.data1);
-
-	// This seems overly simplistic, but it's the same as mem_read's implementation
-	ifs->read(static_cast<char*>(ptr), maxnum * size);
-	std::streamsize num = ifs->good() ? maxnum : ifs->gcount() / size;
-
-	// EOF sticks unless we clear it. Bad is an actual I/O error
-	if(!ifs->bad())
-		ifs->clear();
-
-	return static_cast<int>(num);
-}
-
-static size_t SDLCALL ifs_write(struct SDL_RWops * /*context*/, const void * /*ptr*/, size_t /*size*/, size_t /*num*/) {
-	SDL_SetError("Writing not implemented");
-	return 0;
-}
-static int SDLCALL ifs_close(struct SDL_RWops *context) {
-	if (context) {
-		std::istream *ifs = static_cast<std::istream*>(context->hidden.unknown.data1);
-		delete ifs;
-		SDL_FreeRW(context);
-	}
-	return 0;
-}
-
-
->>>>>>> 0e7f855b
 }