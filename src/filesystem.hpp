/*
   Copyright (C) 2003 - 2014 by David White <dave@whitevine.net>
   Part of the Battle for Wesnoth Project http://www.wesnoth.org/

   This program is free software; you can redistribute it and/or modify
   it under the terms of the GNU General Public License as published by
   the Free Software Foundation; either version 2 of the License, or
   (at your option) any later version.
   This program is distributed in the hope that it will be useful,
   but WITHOUT ANY WARRANTY.

   See the COPYING file for more details.
*/

/**
 * @file
 * Declarations for File-IO.
 */

#ifndef FILESYSTEM_HPP_INCLUDED
#define FILESYSTEM_HPP_INCLUDED

#include <time.h>

#include <iosfwd>
#include <string>
#include <vector>

#include "exceptions.hpp"

class config;

namespace filesystem {

/** An exception object used when an IO error occurs */
struct io_exception : public game::error {
	io_exception() : game::error("") {}
	io_exception(const std::string& msg) : game::error(msg) {}
};

struct file_tree_checksum;

enum file_name_option { ENTIRE_FILE_PATH, FILE_NAME_ONLY };
enum file_filter_option { NO_FILTER, SKIP_MEDIA_DIR, SKIP_PBL_FILES };
enum file_reorder_option { DONT_REORDER, DO_REORDER };

/**
 * Populates 'files' with all the files and
 * 'dirs' with all the directories in dir.
 * If files or dirs are NULL they will not be used.
 *
 * mode: determines whether the entire path or just the filename is retrieved.
 * filter: determines if we skip images and sounds directories
 * reorder: triggers the special handling of _main.cfg and _final.cfg
 * checksum: can be used to store checksum info
 */
void get_files_in_dir(const std::string &dir,
                      std::vector<std::string>* files,
                      std::vector<std::string>* dirs=NULL,
                      file_name_option mode = FILE_NAME_ONLY,
                      file_filter_option filter = NO_FILTER,
                      file_reorder_option reorder = DONT_REORDER,
                      file_tree_checksum* checksum = NULL);

std::string get_dir(const std::string &dir);

// The location of various important files:
std::string get_prefs_file();
std::string get_default_prefs_file();
std::string get_save_index_file();
std::string get_saves_dir();
std::string get_intl_dir();
std::string get_screenshot_dir();
std::string get_addons_dir();

/**
 * Get the next free filename using "name + number (3 digits) + extension"
 * maximum 1000 files then start always giving 999
 */
std::string get_next_filename(const std::string& name, const std::string& extension);
void set_user_config_dir(std::string path);
void set_user_data_dir(std::string path);

std::string get_user_config_dir();
std::string get_user_data_dir();
std::string get_cache_dir();

std::string get_cwd();
std::string get_exe_dir();

bool make_directory(const std::string& dirname);
bool delete_directory(const std::string& dirname, const bool keep_pbl = false);
bool delete_file(const std::string &filename);

bool looks_like_pbl(const std::string& file);

// Basic disk I/O:

/** Basic disk I/O - read file. */
std::string read_file(const std::string &fname);
std::istream *istream_file(const std::string &fname);
std::ostream *ostream_file(std::string const &fname);
/** Throws io_exception if an error occurs. */
void write_file(const std::string& fname, const std::string& data);

std::string read_map(const std::string& name);

/**
 * Creates a directory if it does not exist already.
 *
 * @param dirname                 Path to directory. All parents should exist.
 * @returns                       True if the directory exists or could be
 *                                successfully created; false otherwise.
 */
bool create_directory_if_missing(const std::string& dirname);
/**
 * Creates a recursive directory tree if it does not exist already
 * @param dirname                 Full path of target directory. Non existing parents
 *                                will be created
 * @return                        True if the directory exists or could be
 *                                successfully created; false otherwise.
 */
bool create_directory_if_missing_recursive(const std::string& dirname);

/** Returns true if the given file is a directory. */
bool is_directory(const std::string& fname);

/** Returns true if a file or directory with such name already exists. */
bool file_exists(const std::string& name);

/** Get the modification time of a file. */
time_t file_modified_time(const std::string& fname);

/** Returns true if the file ends with '.gz'. */
bool is_gzip_file(const std::string& filename);

/** Returns true if the file ends with '.bz2'. */
bool is_bzip2_file(const std::string& filename);

inline bool is_compressed_file(const std::string& filename) {
	return is_gzip_file(filename) || is_bzip2_file(filename);
}

struct file_tree_checksum
{
	file_tree_checksum();
<<<<<<< HEAD
	explicit file_tree_checksum(const config& cfg);
	void write(config& cfg) const;
	void reset() {nfiles = 0;modified = 0;sum_size=0;};
=======
	explicit file_tree_checksum(const class config& cfg);
	void write(class config& cfg) const;
	void reset() {nfiles = 0;modified = 0;sum_size=0;}
>>>>>>> a29ba939
	// @todo make variables private!
	size_t nfiles, sum_size;
	time_t modified;
	bool operator==(const file_tree_checksum &rhs) const;
	bool operator!=(const file_tree_checksum &rhs) const
	{ return !operator==(rhs); }
};

/** Get the time at which the data/ tree was last modified at. */
const file_tree_checksum& data_tree_checksum(bool reset = false);

/** Returns the size of a file, or -1 if the file doesn't exist. */
int file_size(const std::string& fname);

bool ends_with(const std::string& str, const std::string& suffix);

/**
 * Returns the base filename of a file, with directory name stripped.
 * Equivalent to a portable basename() function.
 */
std::string base_name(const std::string& file);

/**
 * Returns the directory name of a file, with filename stripped.
 * Equivalent to a portable dirname()
 */
std::string directory_name(const std::string& file);

/**
 * Returns the absolute path of a file.
 */
std::string normalize_path(const std::string &path);

/**
 * Returns whether @a c is a path separator.
 *
 * @note / is always a path separator. Additionally, on Windows \\ is a
 *       path separator as well.
 */
bool is_path_sep(char c);

/**
 *  The paths manager is responsible for recording the various paths
 *  that binary files may be located at.
 *  It should be passed a config object which holds binary path information.
 *  This is in the format
 *@verbatim
 *    [binary_path]
 *      path=<path>
 *    [/binary_path]
 *  Binaries will be searched for in [wesnoth-path]/data/<path>/images/
 *@endverbatim
 */
struct binary_paths_manager
{
	binary_paths_manager();
	binary_paths_manager(const config& cfg);
	~binary_paths_manager();

	void set_paths(const config& cfg);

private:
	binary_paths_manager(const binary_paths_manager& o);
	binary_paths_manager& operator=(const binary_paths_manager& o);

	void cleanup();

	std::vector<std::string> paths_;
};

void clear_binary_paths_cache();

/**
 * Returns a vector with all possible paths to a given type of binary,
 * e.g. 'images', 'sounds', etc,
 */
const std::vector<std::string>& get_binary_paths(const std::string& type);

/**
 * Returns a complete path to the actual file of a given @a type
 * or an empty string if the file isn't present.
 */
std::string get_binary_file_location(const std::string& type, const std::string& filename);

/**
 * Returns a complete path to the actual directory of a given @a type
 * or an empty string if the directory isn't present.
 */
std::string get_binary_dir_location(const std::string &type, const std::string &filename);

/**
 * Returns a complete path to the actual WML file or directory
 * or an empty string if the file isn't present.
 */
std::string get_wml_location(const std::string &filename,
	const std::string &current_dir = std::string());

/**
 * Returns a short path to @a filename, skipping the (user) data directory.
 */
std::string get_short_wml_path(const std::string &filename);

/**
 * Returns an image path to @a filename for binary path-independent use in saved games.
 *
 * Example:
 *   units/konrad-fighter.png ->
 *   data/campaigns/Heir_To_The_Throne/images/units/konrad-fighter.png
 */
std::string get_independent_image_path(const std::string &filename);

/**
 * Returns the appropriate invocation for a Wesnoth-related binary, assuming
 * that it is located in the same directory as the running wesnoth binary.
 * This is just a string-transformation based on argv[0], so the returned
 * program is not guaranteed to actually exist.  '-debug' variants are handled
 * correctly.
 */
std::string get_program_invocation(const std::string &program_name);

class scoped_istream {
	std::istream *stream;
public:
	scoped_istream(std::istream *s): stream(s) {}
	scoped_istream& operator=(std::istream *);
	std::istream &operator*() { return *stream; }
	std::istream *operator->() { return stream; }
	~scoped_istream();
};

class scoped_ostream {
	std::ostream *stream;
public:
	scoped_ostream(std::ostream *s): stream(s) {}
	scoped_ostream& operator=(std::ostream *);
	std::ostream &operator*() { return *stream; }
	std::ostream *operator->() { return stream; }
	~scoped_ostream();
};

}

#endif<|MERGE_RESOLUTION|>--- conflicted
+++ resolved
@@ -144,15 +144,9 @@
 struct file_tree_checksum
 {
 	file_tree_checksum();
-<<<<<<< HEAD
 	explicit file_tree_checksum(const config& cfg);
 	void write(config& cfg) const;
-	void reset() {nfiles = 0;modified = 0;sum_size=0;};
-=======
-	explicit file_tree_checksum(const class config& cfg);
-	void write(class config& cfg) const;
 	void reset() {nfiles = 0;modified = 0;sum_size=0;}
->>>>>>> a29ba939
 	// @todo make variables private!
 	size_t nfiles, sum_size;
 	time_t modified;
