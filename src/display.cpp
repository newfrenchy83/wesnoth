/*
	Copyright (C) 2003 - 2022
	by David White <dave@whitevine.net>
	Part of the Battle for Wesnoth Project https://www.wesnoth.org/

	This program is free software; you can redistribute it and/or modify
	it under the terms of the GNU General Public License as published by
	the Free Software Foundation; either version 2 of the License, or
	(at your option) any later version.
	This program is distributed in the hope that it will be useful,
	but WITHOUT ANY WARRANTY.

	See the COPYING file for more details.
*/

/**
 * @file
 * Routines to set up the display, scroll and zoom the map.
 */

#include "arrow.hpp"
#include "cursor.hpp"
#include "display.hpp"
#include "draw.hpp"
#include "fake_unit_manager.hpp"
#include "filesystem.hpp"
#include "font/sdl_ttf_compat.hpp"
#include "font/text.hpp"
#include "preferences/game.hpp"
#include "gettext.hpp"
#include "halo.hpp"
#include "hotkey/command_executor.hpp"
#include "language.hpp"
#include "log.hpp"
#include "map/map.hpp"
#include "map/label.hpp"
#include "minimap.hpp"
#include "overlay.hpp"
#include "play_controller.hpp" //note: this can probably be refactored out
#include "reports.hpp"
#include "resources.hpp"
#include "color.hpp"
#include "synced_context.hpp"
#include "team.hpp"
#include "terrain/builder.hpp"
#include "time_of_day.hpp"
#include "tooltips.hpp"
#include "tod_manager.hpp"
#include "units/unit.hpp"
#include "units/animation_component.hpp"
#include "units/drawer.hpp"
#include "units/orb_status.hpp"
#include "whiteboard/manager.hpp"
#include "show_dialog.hpp"
#include "gui/dialogs/loading_screen.hpp"

#include <SDL2/SDL_image.h>

#include <algorithm>
#include <array>
#include <cmath>
#include <iomanip>
#include <numeric>
#include <utility>

#ifdef _WIN32
#include <windows.h>
#endif

// Includes for bug #17573

static lg::log_domain log_display("display");
#define ERR_DP LOG_STREAM(err, log_display)
#define WRN_DP LOG_STREAM(warn, log_display)
#define LOG_DP LOG_STREAM(info, log_display)
#define DBG_DP LOG_STREAM(debug, log_display)

// These are macros instead of proper constants so that they auto-update if the game config is reloaded.
#define zoom_levels      (game_config::zoom_levels)
#define final_zoom_index (static_cast<int>(zoom_levels.size()) - 1)
#define DefaultZoom      (game_config::tile_size)
#define SmallZoom        (DefaultZoom / 2)
#define MinZoom          (zoom_levels.front())
#define MaxZoom          (zoom_levels.back())

namespace {
	// if this is enabled with :benchmark, then everything is marked as invalid and redrawn each time
	bool benchmark = false;

	bool debug_foreground = false;

	int prevLabel = 0;
}

unsigned int display::zoom_ = DefaultZoom;
unsigned int display::last_zoom_ = SmallZoom;

// Returns index of zoom_levels which is closest match to input zoom_level
// Assumption: zoom_levels is a sorted vector of ascending tile sizes
static int get_zoom_levels_index(unsigned int zoom_level)
{
	zoom_level = std::clamp(zoom_level, MinZoom, MaxZoom);	// ensure zoom_level is within zoom_levels bounds
	auto iter = std::lower_bound(zoom_levels.begin(), zoom_levels.end(), zoom_level);

	// find closest match
	if(iter != zoom_levels.begin() && iter != zoom_levels.end()) {
		float diff = *iter - *(iter - 1);
		float lower = (zoom_level - *(iter - 1)) / diff;
		float upper = (*iter - zoom_level) / diff;

		// the previous element is closer to zoom_level than the current one
		if(lower < upper) {
			iter--;
		}
	}

	return std::distance(zoom_levels.begin(), iter);
}

void display::parse_team_overlays()
{
	const team& curr_team = dc_->teams()[playing_team()];
	const team& prev_team = playing_team() == 0
		? dc_->teams().back()
		: dc_->get_team(playing_team());
	for (const auto& i : get_overlays()) {
		for(const overlay& ov : i.second) {
			if(!ov.team_name.empty() &&
				((ov.team_name.find(curr_team.team_name()) + 1) != 0) !=
				((ov.team_name.find(prev_team.team_name()) + 1) != 0))
			{
				invalidate(i.first);
			}
		}
	}
}


void display::add_overlay(const map_location& loc, const std::string& img, const std::string& halo, const std::string& team_name, const std::string& item_id, bool visible_under_fog, float z_order)
{
	if (halo_man_) {
		halo::handle halo_handle;
		if(halo != "") {
			halo_handle = halo_man_->add(get_location_x(loc) + hex_size() / 2,
				get_location_y(loc) + hex_size() / 2, halo, loc);
		}

		std::vector<overlay>& overlays = get_overlays()[loc];
		auto it = std::find_if(overlays.begin(), overlays.end(), [z_order](const overlay& ov) { return ov.z_order > z_order; });
		overlays.emplace(it, img, halo, halo_handle, team_name, item_id, visible_under_fog, z_order);
	}
}

void display::remove_overlay(const map_location& loc)
{
	get_overlays().erase(loc);
}

void display::remove_single_overlay(const map_location& loc, const std::string& toDelete)
{
	std::vector<overlay>& overlays = get_overlays()[loc];
	overlays.erase(
		std::remove_if(
			overlays.begin(), overlays.end(),
			[&toDelete](const overlay& ov) { return ov.image == toDelete || ov.halo == toDelete || ov.id == toDelete; }
		),
		overlays.end()
	);
}

display::display(const display_context* dc,
		std::weak_ptr<wb::manager> wb,
		reports& reports_object,
		const std::string& theme_id,
		const config& level,
		bool auto_join)
	: video2::draw_layering(auto_join)
	, dc_(dc)
	, halo_man_(new halo::manager(*this))
	, wb_(wb)
	, exclusive_unit_draw_requests_()
	, screen_(CVideo::get_singleton())
	, currentTeam_(0)
	, dont_show_all_(false)
	, xpos_(0)
	, ypos_(0)
	, view_locked_(false)
	, theme_(theme::get_theme_config(theme_id.empty() ? preferences::theme() : theme_id), screen_.draw_area())
	, zoom_index_(0)
	, fake_unit_man_(new fake_unit_manager(*this))
	, builder_(new terrain_builder(level, (dc_ ? &dc_->map() : nullptr), theme_.border().tile_image, theme_.border().show_border))
	, minimap_(nullptr)
	, minimap_location_(sdl::empty_rect)
	, redrawMinimap_(false)
	, redraw_background_(true)
	, invalidateAll_(true)
	, diagnostic_label_(0)
	, panelsDrawn_(false)
	, invalidateGameStatus_(true)
	, map_labels_(new map_labels(nullptr))
	, reports_object_(&reports_object)
	, scroll_event_("scrolled")
	, frametimes_(50)
	, fps_counter_()
	, fps_start_()
	, fps_actual_()
	, reportRects_()
	, reportSurfaces_()
	, reports_()
	, menu_buttons_()
	, action_buttons_()
	, invalidated_()
	, mouseover_hex_overlay_()
	, tod_hex_mask1(nullptr)
	, tod_hex_mask2(nullptr)
	, fog_images_()
	, shroud_images_()
	, selectedHex_()
	, mouseoverHex_()
	, keys_()
	, animate_map_(true)
	, animate_water_(true)
	, flags_()
	, activeTeam_(0)
	, drawing_buffer_()
	, map_screenshot_(false)
	, reach_map_()
	, reach_map_old_()
	, reach_map_changed_(true)
	, fps_handle_(0)
	, invalidated_hexes_(0)
	, drawn_hexes_(0)
	, redraw_observers_()
	, draw_coordinates_(false)
	, draw_terrain_codes_(false)
	, draw_num_of_bitmaps_(false)
	, arrows_map_()
	, color_adjust_()
	, dirty_()
{
	//The following assertion fails when starting a campaign
	assert(singleton_ == nullptr);
	singleton_ = this;

	resources::fake_units = fake_unit_man_.get();

	blindfold_ctr_ = 0;

	read(level.child_or_empty("display"));

	if (screen_.non_interactive()
		&& screen_.surface_initialized()
		&& screen_.faked())
	{
		screen_.lock_updates(true);
	}

	fill_images_list(game_config::fog_prefix, fog_images_);
	fill_images_list(game_config::shroud_prefix, shroud_images_);

	unsigned int tile_size = preferences::tile_size();
	if(tile_size < MinZoom || tile_size > MaxZoom)
		tile_size = DefaultZoom;
	zoom_index_ = get_zoom_levels_index(tile_size);
	zoom_ = zoom_levels[zoom_index_];
	if(zoom_ != preferences::tile_size())	// correct saved tile_size if necessary
		preferences::set_tile_size(zoom_);

	image::set_zoom(zoom_);

	init_flags();

	if(!menu_buttons_.empty() || !action_buttons_.empty()) {
		create_buttons();
	}

#ifdef _WIN32
	// Increase timer resolution to prevent delays getting much longer than they should.
	timeBeginPeriod(1u);
#endif
}

display::~display()
{
#ifdef _WIN32
	timeEndPeriod(1u);
#endif

	singleton_ = nullptr;
	resources::fake_units = nullptr;
}

void display::set_theme(const std::string& new_theme)
{
	theme_ = theme{theme::get_theme_config(new_theme), screen_.draw_area()};
	builder_->set_draw_border(theme_.border().show_border);
	menu_buttons_.clear();
	action_buttons_.clear();
	create_buttons();
	invalidate_theme();
	rebuild_all();
	redraw_everything();
}

void display::init_flags() {

	flags_.clear();
	if (!dc_) return;
	flags_.resize(dc_->teams().size());

	std::vector<std::string> side_colors;
	side_colors.reserve(dc_->teams().size());

	for(const team& t : dc_->teams()) {
		std::string side_color = t.color();
		side_colors.push_back(side_color);
		init_flags_for_side_internal(t.side() - 1, side_color);
	}
}

void display::reinit_flags_for_team(const team& t)
{
	init_flags_for_side_internal(t.side() - 1, t.color());
}

void display::init_flags_for_side_internal(std::size_t n, const std::string& side_color)
{
	assert(dc_ != nullptr);
	assert(n < dc_->teams().size());
	assert(n < flags_.size());

	std::string flag = dc_->teams()[n].flag();
	std::string old_rgb = game_config::flag_rgb;
	std::string new_rgb = side_color;

	if(flag.empty()) {
		flag = game_config::images::flag;
	}

	LOG_DP << "Adding flag for team " << n << " from animation " << flag << "\n";

	// Must recolor flag image
	animated<image::locator> temp_anim;

	std::vector<std::string> items = utils::square_parenthetical_split(flag);

	for(const std::string& item : items) {
		const std::vector<std::string>& sub_items = utils::split(item, ':');
		std::string str = item;
		int time = 100;

		if(sub_items.size() > 1) {
			str = sub_items.front();
			try {
				time = std::max<int>(1, std::stoi(sub_items.back()));
			} catch(const std::invalid_argument&) {
				ERR_DP << "Invalid time value found when constructing flag for side " << n << ": " << sub_items.back() << "\n";
			}
		}

		std::stringstream temp;
		temp << str << "~RC(" << old_rgb << ">"<< new_rgb << ")";
		image::locator flag_image(temp.str());
		temp_anim.add_frame(time, flag_image);
	}

	animated<image::locator>& f = flags_[n];
	f = temp_anim;
	auto time = f.get_end_time();
	if (time > 0) {
		f.start_animation(randomness::rng::default_instance().get_random_int(0, time-1), true);
	}
	else {
		// this can happen if both flag and game_config::images::flag are empty.
		ERR_DP << "missing flag for team" << n << "\n";
	}
}

texture display::get_flag(const map_location& loc)
{
	if(!get_map().is_village(loc)) {
		return texture();
	}

	for (const team& t : dc_->teams()) {
		if (t.owns_village(loc) && (!fogged(loc) || !dc_->get_team(viewing_side()).is_enemy(t.side())))
		{
			auto& flag = flags_[t.side() - 1];
			flag.update_last_draw_time();
			const image::locator &image_flag = animate_map_ ?
				flag.get_current_frame() : flag.get_first_frame();
			return image::get_texture(image_flag, image::TOD_COLORED);
		}
	}

	return texture();
}

void display::set_team(std::size_t teamindex, bool show_everything)
{
	assert(teamindex < dc_->teams().size());
	currentTeam_ = teamindex;
	if(!show_everything) {
		labels().set_team(&dc_->teams()[teamindex]);
		dont_show_all_ = true;
	} else {
		labels().set_team(nullptr);
		dont_show_all_ = false;
	}
	labels().recalculate_labels();
	if(std::shared_ptr<wb::manager> w = wb_.lock()) {
		w->on_viewer_change(teamindex);
	}
}

void display::set_playing_team(std::size_t teamindex)
{
	assert(teamindex < dc_->teams().size());
	activeTeam_ = teamindex;
	invalidate_game_status();
}

bool display::add_exclusive_draw(const map_location& loc, unit& unit)
{
	if(loc.valid() && exclusive_unit_draw_requests_.find(loc) == exclusive_unit_draw_requests_.end()) {
		exclusive_unit_draw_requests_[loc] = unit.id();
		return true;
	} else {
		return false;
	}
}

std::string display::remove_exclusive_draw(const map_location& loc)
{
	std::string id = "";
	if(loc.valid())
	{
		id = exclusive_unit_draw_requests_[loc];
		//id will be set to the default "" string by the [] operator if the map doesn't have anything for that loc.
		exclusive_unit_draw_requests_.erase(loc);
	}
	return id;
}

const time_of_day & display::get_time_of_day(const map_location& /*loc*/) const
{
	static time_of_day tod;
	return tod;
}

void display::update_tod(const time_of_day* tod_override)
{
	const time_of_day* tod = tod_override;
	if(tod == nullptr) {
		tod = &get_time_of_day();
	}

	const tod_color col = color_adjust_ + tod->color;
	image::set_color_adjustment(col.r, col.g, col.b);
}

void display::adjust_color_overlay(int r, int g, int b)
{
	color_adjust_ = tod_color(r, g, b);
	update_tod();
}

void display::fill_images_list(const std::string& prefix, std::vector<std::string>& images)
{
	if(prefix == ""){
		return;
	}

	// search prefix.png, prefix1.png, prefix2.png ...
	for(int i=0; ; ++i){
		std::ostringstream s;
		s << prefix;
		if(i != 0)
			s << i;
		s << ".png";
		if(image::exists(s.str()))
			images.push_back(s.str());
		else if(i>0)
			break;
	}
	if (images.empty())
		images.emplace_back();
}

const std::string& display::get_variant(const std::vector<std::string>& variants, const map_location &loc)
{
	//TODO use better noise function
	return variants[std::abs(loc.x + loc.y) % variants.size()];
}

void display::rebuild_all()
{
	builder_->rebuild_all();
}

void display::reload_map()
{
	redraw_background_ = true;
	builder_->reload_map();
}

void display::change_display_context(const display_context * dc)
{
	dc_ = dc;
	builder_->change_map(&dc_->map()); //TODO: Should display_context own and initialize the builder object?
}

void display::reset_halo_manager()
{
	halo_man_.reset(new halo::manager(*this));
}

void display::reset_halo_manager(halo::manager & halo_man)
{
	halo_man_.reset(&halo_man);
}

void display::blindfold(bool value)
{
	if(value == true)
		++blindfold_ctr_;
	else
		--blindfold_ctr_;
}

bool display::is_blindfolded() const
{
	return blindfold_ctr_ > 0;
}

const SDL_Rect& display::max_map_area() const
{
	static SDL_Rect max_area{0, 0, 0, 0};

	// hex_size() is always a multiple of 4
	// and hex_width() a multiple of 3,
	// so there shouldn't be off-by-one-errors
	// due to rounding.
	// To display a hex fully on screen,
	// a little bit extra space is needed.
	// Also added the border two times.
	max_area.w = static_cast<int>((get_map().w() + 2 * theme_.border().size + 1.0 / 3.0) * hex_width());
	max_area.h = static_cast<int>((get_map().h() + 2 * theme_.border().size + 0.5) * hex_size());

	return max_area;
}

const SDL_Rect& display::map_area() const
{
	static SDL_Rect max_area;
	max_area = max_map_area();

	// if it's for map_screenshot, maximize and don't recenter
	if(map_screenshot_) {
		return max_area;
	}

	static SDL_Rect res;
	res = map_outside_area();

	if(max_area.w < res.w) {
		// map is smaller, center
		res.x += (res.w - max_area.w) / 2;
		res.w = max_area.w;
	}

	if(max_area.h < res.h) {
		// map is smaller, center
		res.y += (res.h - max_area.h) / 2;
		res.h = max_area.h;
	}

	return res;
}

bool display::outside_area(const SDL_Rect& area, const int x, const int y)
{
	const int x_thresh = hex_size();
	const int y_thresh = hex_size();
	return (x < area.x || x > area.x + area.w - x_thresh || y < area.y || y > area.y + area.h - y_thresh);
}

// This function uses the screen as reference
const map_location display::hex_clicked_on(int xclick, int yclick) const
{
	const SDL_Rect& rect = map_area();
	if(sdl::point_in_rect(xclick,yclick,rect) == false) {
		return map_location();
	}

	xclick -= rect.x;
	yclick -= rect.y;

	return pixel_position_to_hex(xpos_ + xclick, ypos_ + yclick);
}

// This function uses the rect of map_area as reference
const map_location display::pixel_position_to_hex(int x, int y) const
{
	// adjust for the border
	x -= static_cast<int>(theme_.border().size * hex_width());
	y -= static_cast<int>(theme_.border().size * hex_size());
	// The editor can modify the border and this will result in a negative y
	// value. Instead of adding extra cases we just shift the hex. Since the
	// editor doesn't use the direction this is no problem.
	const int offset = y < 0 ? 1 : 0;
	if(offset) {
		x += hex_width();
		y += hex_size();
	}
	const int s = hex_size();
	const int tesselation_x_size = hex_width() * 2;
	const int tesselation_y_size = s;
	const int x_base = x / tesselation_x_size * 2;
	const int x_mod  = x % tesselation_x_size;
	const int y_base = y / tesselation_y_size;
	const int y_mod  = y % tesselation_y_size;

	int x_modifier = 0;
	int y_modifier = 0;

	if (y_mod < tesselation_y_size / 2) {
		if ((x_mod * 2 + y_mod) < (s / 2)) {
			x_modifier = -1;
			y_modifier = -1;
		} else if ((x_mod * 2 - y_mod) < (s * 3 / 2)) {
			x_modifier = 0;
			y_modifier = 0;
		} else {
			x_modifier = 1;
			y_modifier = -1;
		}

	} else {
		if ((x_mod * 2 - (y_mod - s / 2)) < 0) {
			x_modifier = -1;
			y_modifier = 0;
		} else if ((x_mod * 2 + (y_mod - s / 2)) < s * 2) {
			x_modifier = 0;
			y_modifier = 0;
		} else {
			x_modifier = 1;
			y_modifier = 0;
		}
	}

	return map_location(x_base + x_modifier - offset, y_base + y_modifier - offset);
}

display::rect_of_hexes::iterator& display::rect_of_hexes::iterator::operator++()
{
	if (loc_.y < rect_.bottom[loc_.x & 1])
		++loc_.y;
	else {
		++loc_.x;
		loc_.y = rect_.top[loc_.x & 1];
	}

	return *this;
}

// begin is top left, and end is after bottom right
display::rect_of_hexes::iterator display::rect_of_hexes::begin() const
{
	return iterator(map_location(left, top[left & 1]), *this);
}
display::rect_of_hexes::iterator display::rect_of_hexes::end() const
{
	return iterator(map_location(right+1, top[(right+1) & 1]), *this);
}

const display::rect_of_hexes display::hexes_under_rect(const SDL_Rect& r) const
{
	rect_of_hexes res;

	if(r.w <= 0 || r.h <= 0) {
		// empty rect, return dummy values giving begin=end
		res.left = 0;
		res.right = -1; // end is right+1
		res.top[0] = 0;
		res.top[1] = 0;
		res.bottom[0] = 0;
		res.bottom[1] = 0;
		return res;
	}

	SDL_Rect map_rect = map_area();
	// translate rect coordinates from screen-based to map_area-based
	int x = xpos_ - map_rect.x + r.x;
	int y = ypos_ - map_rect.y + r.y;
	// we use the "double" type to avoid important rounding error (size of an hex!)
	// we will also need to use std::floor to avoid bad rounding at border (negative values)
	double tile_width = hex_width();
	double tile_size = hex_size();
	double border = theme_.border().size;
	// we minus "0.(3)", for horizontal imbrication.
	// reason is: two adjacent hexes each overlap 1/4 of their width, so for
	// grid calculation 3/4 of tile width is used, which by default gives
	// 18/54=0.(3). Note that, while tile_width is zoom dependent, 0.(3) is not.
	res.left = static_cast<int>(std::floor(-border + x / tile_width - 0.3333333));
	// we remove 1 pixel of the rectangle dimensions
	// (the rounded division take one pixel more than needed)
	res.right = static_cast<int>(std::floor(-border + (x + r.w - 1) / tile_width));

	// for odd x, we must shift up one half-hex. Since x will vary along the edge,
	// we store here the y values for even and odd x, respectively
	res.top[0] = static_cast<int>(std::floor(-border + y / tile_size));
	res.top[1] = static_cast<int>(std::floor(-border + y / tile_size - 0.5));
	res.bottom[0] = static_cast<int>(std::floor(-border + (y + r.h - 1) / tile_size));
	res.bottom[1] = static_cast<int>(std::floor(-border + (y + r.h - 1) / tile_size - 0.5));

	// TODO: in some rare cases (1/16), a corner of the big rect is on a tile
	// (the 72x72 rectangle containing the hex) but not on the hex itself
	// Can maybe be optimized by using pixel_position_to_hex

	return res;
}

bool display::team_valid() const
{
	return currentTeam_ < dc_->teams().size();
}

bool display::shrouded(const map_location& loc) const
{
	return is_blindfolded() || (dont_show_all_ && dc_->teams()[currentTeam_].shrouded(loc));
}

bool display::fogged(const map_location& loc) const
{
	return is_blindfolded() || (dont_show_all_ && dc_->teams()[currentTeam_].fogged(loc));
}

int display::get_location_x(const map_location& loc) const
{
	return static_cast<int>(map_area().x + (loc.x + theme_.border().size) * hex_width() - xpos_);
}

int display::get_location_y(const map_location& loc) const
{
	return static_cast<int>(map_area().y + (loc.y + theme_.border().size) * zoom_ - ypos_ + (is_odd(loc.x) ? zoom_/2 : 0));
}

map_location display::minimap_location_on(int x, int y)
{
	// TODO: don't return location for this,
	//  instead directly scroll to the clicked pixel position

	if(!sdl::point_in_rect(x, y, minimap_area())) {
		return map_location();
	}

	// we transform the coordinates from minimap to the full map image
	// probably more adjustments to do (border, minimap shift...)
	// but the mouse and human capacity to evaluate the rectangle center
	// is not pixel precise.
	int px = (x - minimap_location_.x) * get_map().w() * hex_width() / std::max(minimap_location_.w, 1);
	int py = (y - minimap_location_.y) * get_map().h() * hex_size() / std::max(minimap_location_.h, 1);

	map_location loc = pixel_position_to_hex(px, py);
	if(loc.x < 0) {
		loc.x = 0;
	} else if(loc.x >= get_map().w()) {
		loc.x = get_map().w() - 1;
	}

	if(loc.y < 0) {
		loc.y = 0;
	} else if(loc.y >= get_map().h()) {
		loc.y = get_map().h() - 1;
	}

	return loc;
}

surface display::screenshot(bool map_screenshot)
{
	if (!map_screenshot) {
		LOG_DP << "taking ordinary screenshot" << std::endl;
		return screen_.read_pixels();
	}

	if (get_map().empty()) {
		ERR_DP << "No map loaded, cannot create a map screenshot.\n";
		return nullptr;
	}

	// back up the current map view position and move to top-left
	int old_xpos = xpos_;
	int old_ypos = ypos_;
	xpos_ = 0;
	ypos_ = 0;

	// Reroute render output to a separate texture until the end of scope.
	SDL_Rect area = max_map_area();
	if (area.w > 1 << 16 || area.h > 1 << 16) {
		WRN_DP << "Excessively large map screenshot area" << std::endl;
	}
	LOG_DP << "creating " << area.w << " by " << area.h
	       << " texture for map screenshot" << std::endl;
	texture output_texture(area.w, area.h, SDL_TEXTUREACCESS_TARGET);
	auto target_setter = draw::set_render_target(output_texture);
	auto clipper = draw::set_clip(area);

	map_screenshot_ = true;
	dirty_ = true;

	DBG_DP << "draw() call for map screenshot\n";
	draw();

	map_screenshot_ = false;

	// Restore map viewport position
	xpos_ = old_xpos;
	ypos_ = old_ypos;

	// Read rendered pixels back as an SDL surface.
	return video().read_pixels();
}

std::shared_ptr<gui::button> display::find_action_button(const std::string& id)
{
	for(auto& b : action_buttons_) {
		if(b->id() == id) {
			return b;
		}
	}
	return nullptr;
}

std::shared_ptr<gui::button> display::find_menu_button(const std::string& id)
{
	for(auto& b : menu_buttons_) {
		if(b->id() == id) {
			return b;
		}
	}
	return nullptr;
}

void display::layout_buttons()
{
	DBG_DP << "positioning menu buttons...\n";
	for(const auto& menu : theme_.menus()) {
		if(auto b = find_menu_button(menu.get_id())) {
			const SDL_Rect& loc = menu.location(screen_.draw_area());
			b->set_location(loc);
			b->set_measurements(0,0);
			b->set_label(menu.title());
			b->set_image(menu.image());
		}
	}

	DBG_DP << "positioning action buttons...\n";
	for(const auto& action : theme_.actions()) {
		if(auto b = find_action_button(action.get_id())) {
			const SDL_Rect& loc = action.location(screen_.draw_area());
			b->set_location(loc);
			b->set_measurements(0,0);
			b->set_label(action.title());
			b->set_image(action.image());
		}
	}
}

namespace
{
gui::button::TYPE string_to_button_type(const std::string& type)
{
	if(type == "checkbox") {
		return gui::button::TYPE_CHECK;
	} else if(type == "image") {
		return gui::button::TYPE_IMAGE;
	} else if(type == "radiobox") {
		return gui::button::TYPE_RADIO;
	} else if(type == "turbo") {
		return gui::button::TYPE_TURBO;
	} else {
		return gui::button::TYPE_PRESS;
	}
}

const std::string& get_direction(std::size_t n)
{
	using namespace std::literals::string_literals;
	static const std::array dirs{"-n"s, "-ne"s, "-se"s, "-s"s, "-sw"s, "-nw"s};
	return dirs[n >= dirs.size() ? 0 : n];
}
} // namespace

void display::create_buttons()
{
	if(screen_.faked()) {
		return;
	}

	menu_buttons_.clear();
	action_buttons_.clear();

	DBG_DP << "creating menu buttons...\n";
	for(const auto& menu : theme_.menus()) {
		if(!menu.is_button()) {
			continue;
		}

		auto b = std::make_shared<gui::button>(screen_, menu.title(), gui::button::TYPE_PRESS, menu.image(),
			gui::button::DEFAULT_SPACE, false, menu.overlay(), font::SIZE_BUTTON_SMALL);

		DBG_DP << "drawing button " << menu.get_id() << "\n";
		b->join_same(this);
		b->set_id(menu.get_id());
		if(!menu.tooltip().empty()) {
			b->set_tooltip_string(menu.tooltip());
		}

		if(auto b_prev = find_menu_button(b->id())) {
			b->enable(b_prev->enabled());
		}

		menu_buttons_.push_back(std::move(b));
	}

	DBG_DP << "creating action buttons...\n";
	for(const auto& action : theme_.actions()) {
		auto b = std::make_shared<gui::button>(screen_, action.title(), string_to_button_type(action.type()),
			action.image(), gui::button::DEFAULT_SPACE, false, action.overlay(), font::SIZE_BUTTON_SMALL);

		DBG_DP << "drawing button " << action.get_id() << "\n";
		b->set_id(action.get_id());
		b->join_same(this);
		if(!action.tooltip(0).empty()) {
			b->set_tooltip_string(action.tooltip(0));
		}

		if(auto b_prev = find_action_button(b->id())) {
			b->enable(b_prev->enabled());
			if(b_prev->get_type() == gui::button::TYPE_CHECK) {
				b->set_check(b_prev->checked());
			}
		}

		action_buttons_.push_back(std::move(b));
	}

	layout_buttons();
	DBG_DP << "buttons created\n";
}

void display::render_buttons()
{
	for(auto& btn : menu_buttons_) {
		btn->set_dirty(true);
		btn->draw();
	}

	for(auto& btn : action_buttons_) {
		btn->set_dirty(true);
		btn->draw();
	}
}

std::vector<texture> display::get_fog_shroud_images(const map_location& loc, image::TYPE image_type)
{
	std::vector<std::string> names;
	const auto adjacent = get_adjacent_tiles(loc);

	enum visibility { FOG = 0, SHROUD = 1, CLEAR = 2 };
	std::array<visibility, 6> tiles;

	const std::array image_prefix{&game_config::fog_prefix, &game_config::shroud_prefix};

	for(int i = 0; i < 6; ++i) {
		if(shrouded(adjacent[i])) {
			tiles[i] = SHROUD;
		} else if(!fogged(loc) && fogged(adjacent[i])) {
			tiles[i] = FOG;
		} else {
			tiles[i] = CLEAR;
		}
	}

	for(int v = FOG; v != CLEAR; ++v) {
		// Find somewhere that doesn't have overlap to use as a starting point
		int start;
		for(start = 0; start != 6; ++start) {
			if(tiles[start] != v) {
				break;
			}
		}

		if(start == 6) {
			// Completely surrounded by fog or shroud. This might have
			// a special graphic.
			const std::string name = *image_prefix[v] + "-all.png";
			if(image::exists(name)) {
				names.push_back(name);
				// Proceed to the next visibility (fog -> shroud -> clear).
				continue;
			}
			// No special graphic found. We'll just combine some other images
			// and hope it works out.
			start = 0;
		}

		// Find all the directions overlap occurs from
		for(int i = (start + 1) % 6, cap1 = 0; i != start && cap1 != 6; ++cap1) {
			if(tiles[i] == v) {
				std::ostringstream stream;
				std::string name;
				stream << *image_prefix[v];

				for(int cap2 = 0; v == tiles[i] && cap2 != 6; i = (i + 1) % 6, ++cap2) {
					stream << get_direction(i);

					if(!image::exists(stream.str() + ".png")) {
						// If we don't have any surface at all,
						// then move onto the next overlapped area
						if(name.empty()) {
							i = (i + 1) % 6;
						}
						break;
					} else {
						name = stream.str();
					}
				}

				if(!name.empty()) {
					names.push_back(name + ".png");
				}
			} else {
				i = (i + 1) % 6;
			}
		}
	}

	// now get the textures
	std::vector<texture> res;

	for(const std::string& name : names) {
		if(texture tex = image::get_texture(name, image_type)) {
			res.push_back(std::move(tex));
		}
	}

	return res;
}

// TODO: highdpi - verify these get scaled correctly
void display::get_terrain_images(const map_location& loc, const std::string& timeid, TERRAIN_TYPE terrain_type)
{
	terrain_image_vector_.clear();

	image::light_string lt;
	const time_of_day& tod = get_time_of_day(loc);

	// get all the light transitions
	const auto adjs = get_adjacent_tiles(loc);
	std::array<const time_of_day*, adjs.size()> atods;

	for(std::size_t d = 0; d < adjs.size(); ++d) {
		atods[d] = &get_time_of_day(adjs[d]);
	}

	for(int d = 0; d < 6; ++d) {
		/*
		concave
		  _____
		 /     \
		/ atod1 \_____
		\ !tod  /     \
		 \_____/ atod2 \
		 /  \__\ !tod  /
		/       \_____/
		\  tod  /
		 \_____/
		 */

		const time_of_day& atod1 = *atods[d];
		const time_of_day& atod2 = *atods[(d + 1) % 6];

		if(atod1.color == tod.color || atod2.color == tod.color || atod1.color != atod2.color) {
			continue;
		}

		if(lt.empty()) {
			// color the full hex before adding transitions
			tod_color col = tod.color + color_adjust_;
			lt = image::get_light_string(0, col.r, col.g, col.b);
		}

		// add the directional transitions
		tod_color acol = atod1.color + color_adjust_;
		lt += image::get_light_string(d + 1, acol.r, acol.g, acol.b);
	}

	for(int d = 0; d < 6; ++d) {
		/*
		convex 1
		  _____
		 /     \
		/ atod1 \_____
		\ !tod  /     \
		 \_____/ atod2 \
		 /  \__\  tod  /
		/       \_____/
		\  tod  /
		 \_____/
		 */

		const time_of_day& atod1 = *atods[d];
		const time_of_day& atod2 = *atods[(d + 1) % 6];

		if(atod1.color == tod.color || atod1.color == atod2.color) {
			continue;
		}

		if(lt.empty()) {
			// color the full hex before adding transitions
			tod_color col = tod.color + color_adjust_;
			lt = image::get_light_string(0, col.r, col.g, col.b);
		}

		// add the directional transitions
		tod_color acol = atod1.color + color_adjust_;
		lt += image::get_light_string(d + 7, acol.r, acol.g, acol.b);
	}

	for(int d = 0; d < 6; ++d) {
		/*
		convex 2
		  _____
		 /     \
		/ atod1 \_____
		\  tod  /     \
		 \_____/ atod2 \
		 /  \__\ !tod  /
		/       \_____/
		\  tod  /
		 \_____/
		 */

		const time_of_day& atod1 = *atods[d];
		const time_of_day& atod2 = *atods[(d + 1) % 6];

		if(atod2.color == tod.color || atod1.color == atod2.color) {
			continue;
		}

		if(lt.empty()) {
			// color the full hex before adding transitions
			tod_color col = tod.color + color_adjust_;
			lt = image::get_light_string(0, col.r, col.g, col.b);
		}

		// add the directional transitions
		tod_color acol = atod2.color + color_adjust_;
		lt += image::get_light_string(d + 13, acol.r, acol.g, acol.b);
	}

	if(lt.empty()){
		tod_color col = tod.color + color_adjust_;
		if(!col.is_zero()){
			// no real lightmap needed but still color the hex
			lt = image::get_light_string(-1, col.r, col.g, col.b);
		}
	}

	const terrain_builder::TERRAIN_TYPE builder_terrain_type = terrain_type == FOREGROUND
		? terrain_builder::FOREGROUND
		: terrain_builder::BACKGROUND;

	if(const terrain_builder::imagelist* const terrains = builder_->get_terrain_at(loc, timeid, builder_terrain_type)) {
		// Cache the offmap name. Since it is themeable it can change, so don't make it static.
		const std::string off_map_name = "terrain/" + theme_.border().tile_image;
		for(const auto& terrain : *terrains) {
			const image::locator& image = animate_map_ ? terrain.get_current_frame() : terrain.get_first_frame();

			// We prevent ToD coloring and brightening of off-map tiles,
			// We need to test for the tile to be rendered and
			// not the location, since the transitions are rendered
			// over the offmap-terrain and these need a ToD coloring.
			texture tex;
			const bool off_map = (image.get_filename() == off_map_name
				|| image.get_modifications().find("NO_TOD_SHIFT()") != std::string::npos);

			if(off_map) {
				tex = image::get_texture(image, image::HEXED);
			} else if(lt.empty()) {
				tex = image::get_texture(image, image::HEXED);
			} else {
				tex = image::get_lighted_texture(image, lt);
			}

			if(tex) {
				terrain_image_vector_.push_back(std::move(tex));
			}
		}
	}
}

void display::drawing_buffer_add(const drawing_layer layer,
		const map_location& loc, const SDL_Rect& dest, const texture& tex,
		const SDL_Rect &clip, bool hflip, bool vflip, uint8_t alpha_mod)
{
	drawing_buffer_.emplace_back(
		layer, loc, dest, tex, clip, hflip, vflip, alpha_mod
	);
}

void display::drawing_buffer_add(const drawing_layer layer,
		const map_location& loc, const SDL_Rect& dest,
		const std::vector<texture> &tex,
		const SDL_Rect &clip, bool hflip, bool vflip, uint8_t alpha_mod)
{
	drawing_buffer_.emplace_back(
		layer, loc, dest, tex, clip, hflip, vflip, alpha_mod
	);
}

enum {
	// you may adjust the following when needed:

	// maximum border. 3 should be safe even if a larger border is in use somewhere
	MAX_BORDER           = 3,

	// store x, y, and layer in one 32 bit integer
	// 4 most significant bits == layer group   => 16
	BITS_FOR_LAYER_GROUP = 4,

	// 10 second most significant bits == y     => 1024
	BITS_FOR_Y           = 10,

	// 1 third most significant bit == x parity => 2
	BITS_FOR_X_PARITY    = 1,

	// 8 fourth most significant bits == layer   => 256
	BITS_FOR_LAYER       = 8,

	// 9 least significant bits == x / 2        => 512 (really 1024 for x)
	BITS_FOR_X_OVER_2    = 9
};

inline display::drawing_buffer_key::drawing_buffer_key(const map_location &loc, drawing_layer layer)
	: key_(0)
{
	// Start with the index of last group entry...
	unsigned int group_i = layer_groups.size() - 1;

	// ...and works backwards until the group containing the specified layer is found.
	while(layer < layer_groups[group_i]) {
		--group_i;
	}

	enum {
		SHIFT_LAYER          = BITS_FOR_X_OVER_2,
		SHIFT_X_PARITY       = BITS_FOR_LAYER + SHIFT_LAYER,
		SHIFT_Y              = BITS_FOR_X_PARITY + SHIFT_X_PARITY,
		SHIFT_LAYER_GROUP    = BITS_FOR_Y + SHIFT_Y
	};
	static_assert(SHIFT_LAYER_GROUP + BITS_FOR_LAYER_GROUP == sizeof(key_) * 8, "Bit field too small");

	// the parity of x must be more significant than the layer but less significant than y.
	// Thus basically every row is split in two: First the row containing all the odd x
	// then the row containing all the even x. Since thus the least significant bit of x is
	// not required for x ordering anymore it can be shifted out to the right.
	const unsigned int x_parity = static_cast<unsigned int>(loc.x) & 1;
	key_  = (group_i << SHIFT_LAYER_GROUP) | (static_cast<unsigned int>(loc.y + MAX_BORDER) << SHIFT_Y);
	key_ |= (x_parity << SHIFT_X_PARITY);
	key_ |= (static_cast<unsigned int>(layer) << SHIFT_LAYER) | static_cast<unsigned int>(loc.x + MAX_BORDER) / 2;
}

void display::drawing_buffer_commit()
{
	// std::list::sort() is a stable sort
	drawing_buffer_.sort();

	auto clipper = draw::set_clip(map_area());

	/*
	 * Info regarding the rendering algorithm.
	 *
	 * In order to render a hex properly it needs to be rendered per row. On
	 * this row several layers need to be drawn at the same time. Mainly the
	 * unit and the background terrain. This is needed since both can spill
	 * in the next hex. The foreground terrain needs to be drawn before to
	 * avoid decapitation a unit.
	 *
	 * This ended in the following priority order:
	 * layergroup > location > layer > 'blit_helper' > surface
	 */

	// TODO: highdpi - perhaps it might be desirable to optionally apply colour and alpha modifiers here?
	for(const blit_helper& blit : drawing_buffer_) {
		for(texture tex : blit.tex()) {
			const SDL_Rect& src = blit.clip();
			const uint8_t alpha_mod = blit.alpha_mod();
			const bool hflip = blit.hflip();
			const bool vflip = blit.vflip();
			if (alpha_mod != SDL_ALPHA_OPAQUE) {
				tex.set_alpha_mod(alpha_mod);
			}
			if (src != sdl::empty_rect) {
				draw::flipped(tex, blit.dest(), src, hflip, vflip);
			} else {
				draw::flipped(tex, blit.dest(), hflip, vflip);
			}
			if (alpha_mod != SDL_ALPHA_OPAQUE) {
				tex.set_alpha_mod(SDL_ALPHA_OPAQUE);
			}
		}
	}
	drawing_buffer_clear();
}

void display::drawing_buffer_clear()
{
	drawing_buffer_.clear();
}

void display::toggle_benchmark()
{
	benchmark = !benchmark;
}

void display::toggle_debug_foreground()
{
	debug_foreground = !debug_foreground;
}

void display::flip()
{
	if(video().faked()) {
		return;
	}

	font::draw_floating_labels();
	events::raise_volatile_draw_event();

	video().render_screen();

	events::raise_volatile_undraw_event();
	font::undraw_floating_labels();
}

// frametime is in milliseconds
static unsigned calculate_fps(unsigned frametime)
{
	return frametime != 0u ? 1000u / frametime : 999u;
}

void display::update_display()
{
	if (screen_.update_locked()) {
		return;
	}

	if(preferences::show_fps() || benchmark) {
		static int frames = 0;
		++frames;
		const int sample_freq = 10;

		if(frames == sample_freq) {
			const auto minmax_it = std::minmax_element(frametimes_.begin(), frametimes_.end());
			const unsigned render_avg = std::accumulate(frametimes_.begin(), frametimes_.end(), 0) / frametimes_.size();
			const int avg_fps = calculate_fps(render_avg);
			const int max_fps = calculate_fps(*minmax_it.first);
			const int min_fps = calculate_fps(*minmax_it.second);
			fps_history_.emplace_back(min_fps, avg_fps, max_fps);
			frames = 0;

			// flush out the stored fps values every so often
			if(fps_history_.size() == 1000) {
				std::string filename = filesystem::get_user_data_dir()+"/fps_log.csv";
				filesystem::scoped_ostream fps_log = filesystem::ostream_file(filename, std::ios_base::binary | std::ios_base::app);
				for(const auto& fps : fps_history_) {
					*fps_log << std::get<0>(fps) << "," << std::get<1>(fps) << "," << std::get<2>(fps) << "\n";
				}
				fps_history_.clear();
			}

			if(fps_handle_ != 0) {
				font::remove_floating_label(fps_handle_);
				fps_handle_ = 0;
			}
			std::ostringstream stream;
			stream << "<tt>      min/avg/max/act</tt>\n";
			stream << "<tt>FPS:  " << std::setfill(' ') << std::setw(3) << min_fps << '/'<< std::setw(3) << avg_fps << '/' << std::setw(3) << max_fps << '/' << std::setw(3) << fps_actual_ << "</tt>\n";
			stream << "<tt>Time: " << std::setfill(' ') << std::setw(3) << *minmax_it.first << '/' << std::setw(3) << render_avg << '/' << std::setw(3) << *minmax_it.second << " ms</tt>\n";
			if (game_config::debug) {
				stream << "\nhex: " << drawn_hexes_*1.0/sample_freq;
				if (drawn_hexes_ != invalidated_hexes_)
					stream << " (" << (invalidated_hexes_-drawn_hexes_)*1.0/sample_freq << ")";
			}
			drawn_hexes_ = 0;
			invalidated_hexes_ = 0;

			font::floating_label flabel(stream.str());
			flabel.set_font_size(12);
			flabel.set_color(benchmark ? font::BAD_COLOR : font::NORMAL_COLOR);
			flabel.set_position(10, 100);
			flabel.set_alignment(font::LEFT_ALIGN);

			fps_handle_ = font::add_floating_label(flabel);
		}
	} else if(fps_handle_ != 0) {
		font::remove_floating_label(fps_handle_);
		fps_handle_ = 0;
		drawn_hexes_ = 0;
		invalidated_hexes_ = 0;
	}

	flip();
}
static void draw_panel(CVideo &video, const theme::panel& panel, std::vector<std::shared_ptr<gui::button>>& /*buttons*/)
{
	//log_scope("draw panel");
	DBG_DP << "drawing panel " << panel.get_id() << "\n";

	// TODO: highdpi - draw area should probably be moved to new drawing API
	const SDL_Rect screen = video.draw_area();
	SDL_Rect& loc = panel.location(screen);

	DBG_DP << "panel location: " << loc << std::endl;

	if (panel.image().empty()) {
		DBG_DP << "no panel image given" << std::endl;
		return;
	}

	texture tex(image::get_texture(panel.image()));
	if (!tex) {
		ERR_DP << "failed to load panel texture ("
			<< "id: " << panel.get_id()
			<< ", image: " << panel.image()
			<< ")" << std::endl;
		return;
	}

	draw::tiled(tex, loc);
}

static void draw_label(CVideo& video, const theme::label& label)
{
	//log_scope("draw label");

	const std::string& text = label.text();
	const color_t text_color = label.font_rgb_set() ? label.font_rgb() : font::NORMAL_COLOR;
	const std::string& icon = label.icon();
	SDL_Rect& loc = label.location(video.draw_area());

	if(icon.empty() == false) {
		draw::blit(image::get_texture(icon), loc);

		if(text.empty() == false) {
			tooltips::add_tooltip(loc,text);
		}
	} else if(text.empty() == false) {
		font::pango_draw_text(&video, loc, label.font_size(), text_color, text, loc.x, loc.y);
	}
}

void display::draw_all_panels()
{
	/*
	 * The minimap is also a panel, force it to update its contents.
	 * This is required when the size of the minimap has been modified.
	 */
	recalculate_minimap();

	for(const auto& panel : theme_.panels()) {
		draw_panel(video(), panel, menu_buttons_);
	}

	for(const auto& label : theme_.labels()) {
		draw_label(video(), label);
	}

	render_buttons();
}

void display::draw_text_in_hex(const map_location& loc,
		const drawing_layer layer,
		const std::string& text,
		std::size_t font_size,
		color_t color,
		double x_in_hex,
		double y_in_hex)
{
	if (text.empty()) return;

	const double zf = get_zoom_factor();
	const int font_sz = int(font_size * zf);

	// TODO: highdpi - use the same processing as floating_label::create_texture() and cache the effect result so it doesn't constantly rerender the same thing.
	// TODO: highdpi - perhaps this could be a single texture with colour mod, in stead of rendering twice?
	texture text_surf = font::pango_render_text(text, font_sz, color);
	texture back_surf = font::pango_render_text(text, font_sz, font::BLACK_COLOR);
	const int x = get_location_x(loc) - text_surf.w()/2
	              + static_cast<int>(x_in_hex* hex_size());
	const int y = get_location_y(loc) - text_surf.h()/2
	              + static_cast<int>(y_in_hex* hex_size());
	const int w = text_surf.w();
	const int h = text_surf.h();
	for (int dy=-1; dy <= 1; ++dy) {
		for (int dx=-1; dx <= 1; ++dx) {
			if (dx!=0 || dy!=0) {
				const SDL_Rect dest{int(x + dx*zf), int(y + dy*zf), w, h};
				drawing_buffer_add(layer, loc, dest, back_surf,
					SDL_Rect(), false, false, 128);
			}
		}
	}
	drawing_buffer_add(layer, loc, {x, y, w, h}, text_surf);
}

void display::render_image(int x, int y, const display::drawing_layer drawing_layer,
		const map_location& loc, const image::locator& i_locator,
		bool hreverse, bool greyscale, int32_t alpha,
		color_t blendto, double blend_ratio, double submerged, bool vreverse)
{
	const point image_size = image::get_size(i_locator);
	if (!image_size.x || !image_size.y) {
		return;
	}

	// TODO: highdpi - are x,y correct here?
	SDL_Rect dest = scaled_to_zoom({x, y, image_size.x, image_size.y});
	if (!sdl::rects_overlap(dest, map_area())) {
		return;
	}

	// For now, we add to the existing IPF modifications for the image.
	std::string new_modifications;

	if (greyscale) {
		new_modifications += "~GS()";
	}

	if (blend_ratio > 0.0) {
		new_modifications += "~BLEND(";
		new_modifications += std::to_string(blendto.r);
		new_modifications += ",";
		new_modifications += std::to_string(blendto.g);
		new_modifications += ",";
		new_modifications += std::to_string(blendto.b);
		new_modifications += ",";
		// reduce blend_ratio precision to avoid caching too many options.
		if (blend_ratio >= 1.0) {
			new_modifications += "1.0";
		} else {
			new_modifications += "0.";
			new_modifications += std::to_string(int(100*blend_ratio));
		}
		new_modifications += ")";
	}

	// TODO: This is not what alpha means. Don't frivolously overload it.
	// TODO: highdpi - perhaps this can be done by blitting twice, once in additive blend mode
	// Note: this may not be identical to the original calculation,
	// which was to multiply the RGB values by (alpha/255).
	// But for now it looks close enough.
	if(alpha > floating_to_fixed_point(1.0)) {
		const std::string brighten_string = std::to_string((alpha - 255)/2);
		new_modifications += "~CS(";
		new_modifications += brighten_string;
		new_modifications += ",";
		new_modifications += brighten_string;
		new_modifications += ",";
		new_modifications += brighten_string;
		new_modifications += ")";
	}

	// general formula for submerged alpha:
	//   if (y > WATERLINE)
	//   then min(max(alpha_mod, 0), 1) * alpha
	//   else alpha
	//   where alpha_mod = alpha_base - (y - WATERLINE) * alpha_delta
	// formula variables: x, y, red, green, blue, alpha, width, height
	// full WFL string:
	// "~ADJUST_ALPHA(if(y>DL,clamp((AB-(y-DL)*AD),0,1)*alpha,alpha))"
	// where DL = submersion line in pixels from top of image
	//       AB = base alpha proportion at submersion line (30%)
	//       AD = proportional alpha delta per pixel (1.5%)
	if (submerged > 0.0) {
		const int submersion_line = image_size.y * (1.0 - submerged);
		const std::string sl_string = std::to_string(submersion_line);
		new_modifications += "~ADJUST_ALPHA(if(y>";
		new_modifications += sl_string;
		new_modifications += ",clamp((0.3-(y-";
		new_modifications += sl_string;
		new_modifications += ")*0.015),0,1)*alpha,alpha))";
	}

	texture tex;
	if (!new_modifications.empty()) {
		const image::locator modified_locator(
			i_locator.get_filename(),
			i_locator.get_modifications() + new_modifications
		);
		tex = image::get_texture(modified_locator);
	} else {
		tex = image::get_texture(i_locator);
	}

	// TODO: highdpi - flipping and alpha modification need to be propagated from hreverse, vreverse, alpha
	const uint8_t alpha_mod = std::clamp(alpha, 0, 255);
	drawing_buffer_add(drawing_layer, loc, dest, tex, sdl::empty_rect,
		hreverse, vreverse, alpha_mod);
}

void display::select_hex(map_location hex)
{
	invalidate(selectedHex_);
	selectedHex_ = hex;
	invalidate(selectedHex_);
	recalculate_minimap();
}

void display::highlight_hex(map_location hex)
{
	invalidate(mouseoverHex_);
	mouseoverHex_ = hex;
	invalidate(mouseoverHex_);
}

void display::set_diagnostic(const std::string& msg)
{
	if(diagnostic_label_ != 0) {
		font::remove_floating_label(diagnostic_label_);
		diagnostic_label_ = 0;
	}

	if(!msg.empty()) {
		font::floating_label flabel(msg);
		flabel.set_font_size(font::SIZE_PLUS);
		flabel.set_color(font::YELLOW_COLOR);
		flabel.set_position(300, 50);
		flabel.set_clip_rect(map_outside_area());

		diagnostic_label_ = font::add_floating_label(flabel);
	}
}

void display::draw_init()
{
	if (get_map().empty()) {
		return;
	}

	if(benchmark) {
		invalidateAll_ = true;
	}

	if(!panelsDrawn_) {
		draw_all_panels();
		panelsDrawn_ = true;
	}

	if(redraw_background_) {
		// Full redraw of the background
		const SDL_Rect clip_rect = map_outside_area();
		draw::fill(clip_rect, 0, 0, 0);
		draw::tiled(
			image::get_texture(theme_.border().background_image),
			clip_rect
		);
		redraw_background_ = false;

		// Force a full map redraw
		invalidateAll_ = true;
	}

	if(invalidateAll_) {
		DBG_DP << "draw() with invalidateAll\n";

		// toggle invalidateAll_ first to allow regular invalidations
		invalidateAll_ = false;
		invalidate_locations_in_rect(map_area());

		redrawMinimap_ = true;
	}
}

void display::draw_wrap(bool update, bool force)
{
	static int time_between_draws = preferences::draw_delay();
	if(time_between_draws < 0) {
		time_between_draws = 1000 / screen_.current_refresh_rate();
	}

	if(redrawMinimap_ && !map_screenshot_) {
		redrawMinimap_ = false;
		draw_minimap();
	}

	if(update) {
		update_display();

		frametimes_.push_back(SDL_GetTicks() - last_frame_finished_);
		fps_counter_++;
		using std::chrono::duration_cast;
		using std::chrono::seconds;
		using std::chrono::steady_clock;
		const seconds current_second = duration_cast<seconds>(steady_clock::now().time_since_epoch());
		if(current_second != fps_start_) {
			fps_start_ = current_second;
			fps_actual_ = fps_counter_;
			fps_counter_ = 0;
		}
		int longest_frame = *std::max_element(frametimes_.begin(), frametimes_.end());
		int wait_time = time_between_draws - longest_frame;

		if(!force && !benchmark && wait_time > 0) {
			// If it's not time yet to draw, delay until it is
			SDL_Delay(wait_time);
		}

		last_frame_finished_ = SDL_GetTicks();
	}
}

const theme::action* display::action_pressed()
{
	for(auto i = action_buttons_.begin(); i != action_buttons_.end(); ++i) {
		if((*i)->pressed()) {
			const std::size_t index = std::distance(action_buttons_.begin(), i);
			if(index >= theme_.actions().size()) {
				assert(false);
				return nullptr;
			}
			return &theme_.actions()[index];
		}
	}

	return nullptr;
}

const theme::menu* display::menu_pressed()
{
	for(auto i = menu_buttons_.begin(); i != menu_buttons_.end(); ++i) {
		if((*i)->pressed()) {
			const std::size_t index = std::distance(menu_buttons_.begin(), i);
			if(index >= theme_.menus().size()) {
				assert(false);
				return nullptr;
			}
			return theme_.get_menu_item((*i)->id());
		}
	}

	return nullptr;
}

void display::announce(const std::string& message, const color_t& color, const announce_options& options)
{
	if(options.discard_previous) {
		font::remove_floating_label(prevLabel);
	}
	font::floating_label flabel(message);
	flabel.set_font_size(font::SIZE_FLOAT_LABEL);
	flabel.set_color(color);
	flabel.set_position(
		map_outside_area().x + map_outside_area().w / 2, map_outside_area().y + map_outside_area().h / 3);
	flabel.set_lifetime(options.lifetime);
	flabel.set_clip_rect(map_outside_area());

	prevLabel = font::add_floating_label(flabel);
}

void display::draw_minimap()
{
	const SDL_Rect& area = minimap_area();

	if(area.w == 0 || area.h == 0) {
		return;
	}

	// TODO: highdpi - high DPI minimap
	// TODO: highdpi - is this the best place to convert to texture?
	if(!minimap_ || minimap_.w() > area.w || minimap_.h() > area.h) {
		minimap_ = texture(image::getMinimap(area.w, area.h, get_map(),
			dc_->teams().empty() ? nullptr : &dc_->teams()[currentTeam_],
			(selectedHex_.valid() && !is_blindfolded()) ? &reach_map_ : nullptr));
		if(!minimap_) {
			return;
		}
	}

	// TODO: highdpi - does this really need to set a clipping area?
	auto clipper = draw::set_clip(area);

	// Draw the minimap background.
	draw::fill(area, 31, 31, 23);

	// Update the minimap location for mouse and units functions
	minimap_location_.x = area.x + (area.w - minimap_.w()) / 2;
	minimap_location_.y = area.y + (area.h - minimap_.h()) / 2;
	minimap_location_.w = minimap_.w();
	minimap_location_.h = minimap_.h();

	// Draw the minimap.
	if (minimap_) {
		draw::blit(minimap_, minimap_location_);
	}

	draw_minimap_units();

	// calculate the visible portion of the map:
	// scaling between minimap and full map images
	double xscaling = 1.0*minimap_.w() / (get_map().w()*hex_width());
	double yscaling = 1.0*minimap_.h() / (get_map().h()*hex_size());

	// we need to shift with the border size
	// and the 0.25 from the minimap balanced drawing
	// and the possible difference between real map and outside off-map
	SDL_Rect map_rect = map_area();
	SDL_Rect map_out_rect = map_outside_area();
	double border = theme_.border().size;
	double shift_x = -border * hex_width() - (map_out_rect.w - map_rect.w) / 2;
	double shift_y = -(border + 0.25) * hex_size() - (map_out_rect.h - map_rect.h) / 2;

	int view_x = static_cast<int>((xpos_ + shift_x) * xscaling);
	int view_y = static_cast<int>((ypos_ + shift_y) * yscaling);
	int view_w = static_cast<int>(map_out_rect.w * xscaling);
	int view_h = static_cast<int>(map_out_rect.h * yscaling);

	SDL_Rect outline_rect {
		minimap_location_.x + view_x - 1,
		minimap_location_.y + view_y - 1,
		view_w + 2,
		view_h + 2
	};

	// SDL 2.0.10's render batching changes result in the
	// surface's clipping rectangle being overridden even if
	// no render clipping rectangle set operaton was queued,
	// so let's not use the render API to draw the rectangle.

	// TODO: highdpi - is the above still relevant? It doesn't seem to be.
	draw::rect(outline_rect, 255, 255, 255);
}

void display::draw_minimap_units()
{
	if (!preferences::minimap_draw_units() || is_blindfolded()) return;

	double xscaling = 1.0 * minimap_location_.w / get_map().w();
	double yscaling = 1.0 * minimap_location_.h / get_map().h();

	for(const auto& u : dc_->units()) {
		if (fogged(u.get_location()) ||
		    (dc_->teams()[currentTeam_].is_enemy(u.side()) &&
		     u.invisible(u.get_location())) ||
			 u.get_hidden()) {
			continue;
		}

		int side = u.side();
		color_t col = team::get_minimap_color(side);

		if(!preferences::minimap_movement_coding()) {
			auto status = orb_status::allied;
			if(dc_->teams()[currentTeam_].is_enemy(side)) {
				status = orb_status::enemy;
			} else if(currentTeam_ + 1 == static_cast<unsigned>(side)) {
				status = dc_->unit_orb_status(u);
			} else {
				// no-op, status is already set to orb_status::allied;
			}
			col = game_config::color_info(orb_status_helper::get_orb_color(status)).rep();
		}

		double u_x = u.get_location().x * xscaling;
		double u_y = (u.get_location().y + (is_odd(u.get_location().x) ? 1 : -1)/4.0) * yscaling;
		// use 4/3 to compensate the horizontal hexes imbrication
		double u_w = 4.0 / 3.0 * xscaling;
		double u_h = yscaling;

		SDL_Rect r {
				  minimap_location_.x + int(std::round(u_x))
				, minimap_location_.y + int(std::round(u_y))
				, int(std::round(u_w))
				, int(std::round(u_h))
		};

		// SDL 2.0.10's render batching changes result in the
		// surface's clipping rectangle being overridden even if
		// no render clipping rectangle set operaton was queued,
		// so let's not use the render API to draw the rectangle.

		draw::fill(r, col.r, col.g, col.b, col.a);
	}
}

bool display::scroll(int xmove, int ymove, bool force)
{
	if(view_locked_ && !force) {
		return false;
	}

	// No move offset, do nothing.
	if(xmove == 0 && ymove == 0) {
		return false;
	}

	int new_x = xpos_ + xmove;
	int new_y = ypos_ + ymove;

	bounds_check_position(new_x, new_y);

	// Camera position doesn't change, exit.
	if(xpos_ == new_x && ypos_ == new_y) {
		return false;
	}

	const int diff_x = xpos_ - new_x;
	const int diff_y = ypos_ - new_y;

	xpos_ = new_x;
	ypos_ = new_y;

	/* Adjust floating label positions. This only affects labels whose position is anchored
	 * to the map instead of the screen. In order to do that, we want to adjust their drawing
	 * coordinates in the opposite direction of the screen scroll.
	 *
	 * The check a few lines up prevents any scrolling from happening if the camera position
	 * doesn't change. Without that, the label still scroll even when the map edge is reached.
	 * If that's removed, the following formula should work instead:
	 *
	 * const int label_[x,y]_adjust = [x,y]pos_ - new_[x,y];
	 */
	font::scroll_floating_labels(diff_x, diff_y);

	labels().recalculate_shroud();

	//
	// NOTE: the next three blocks can be removed once we switch to accelerated rendering.
	//

	if(!screen_.update_locked()) {
		SDL_Rect dstrect = map_area();
		dstrect.x += diff_x;
		dstrect.y += diff_y;
		dstrect = sdl::intersect_rects(dstrect, map_area());

		SDL_Rect srcrect = dstrect;
		srcrect.x -= diff_x;
		srcrect.y -= diff_y;

		// TODO: highdpi - This is gross and should be replaced
		texture t = screen_.read_texture(&srcrect);
		draw::blit(t, dstrect);
	}

	if(diff_y != 0) {
		SDL_Rect r = map_area();

		if(diff_y < 0) {
			r.y = r.y + r.h + diff_y;
		}

		r.h = std::abs(diff_y);
		invalidate_locations_in_rect(r);
	}

	if(diff_x != 0) {
		SDL_Rect r = map_area();

		if(diff_x < 0) {
			r.x = r.x + r.w + diff_x;
		}

		r.w = std::abs(diff_x);
		invalidate_locations_in_rect(r);
	}

	scroll_event_.notify_observers();

	redrawMinimap_ = true;

	return true;
}

bool display::zoom_at_max()
{
	return zoom_ == MaxZoom;
}

bool display::zoom_at_min()
{
	return zoom_ == MinZoom;
}

bool display::set_zoom(bool increase)
{
	// Ensure we don't try to access nonexistent vector indices.
	zoom_index_ = std::clamp(increase ? zoom_index_ + 1 : zoom_index_ - 1, 0, final_zoom_index);

	// No validation check is needed in the next step since we've already set the index here and
	// know the new zoom value is indeed valid.
	return set_zoom(zoom_levels[zoom_index_], false);
}

bool display::set_zoom(unsigned int amount, const bool validate_value_and_set_index)
{
	unsigned int new_zoom = std::clamp(amount, MinZoom, MaxZoom);

	LOG_DP << "new_zoom = " << new_zoom << std::endl;

	if(new_zoom == zoom_) {
		return false;
	}

	if(validate_value_and_set_index) {
		zoom_index_ = get_zoom_levels_index (new_zoom);
		new_zoom = zoom_levels[zoom_index_];
	}

	const SDL_Rect& outside_area = map_outside_area();
	const SDL_Rect& area = map_area();

	// Turn the zoom factor to a double in order to avoid rounding errors.
	double zoom_factor = static_cast<double>(new_zoom) / static_cast<double>(zoom_);

	// INVARIANT: xpos_ + area.w == xend where xend is as in bounds_check_position()
	//
	// xpos_: Position of the leftmost visible map pixel of the viewport, in pixels.
	// Affected by the current zoom: this->zoom_ pixels to the hex.
	//
	// xpos_ + area.w/2: Position of the center of the viewport, in pixels.
	//
	// (xpos_ + area.w/2) * new_zoom/zoom_: Position of the center of the
	// viewport, as it would be under new_zoom.
	//
	// (xpos_ + area.w/2) * new_zoom/zoom_ - area.w/2: Position of the
	// leftmost visible map pixel, as it would be under new_zoom.
	xpos_ = std::round(((xpos_ + area.w / 2) * zoom_factor) - (area.w / 2));
	ypos_ = std::round(((ypos_ + area.h / 2) * zoom_factor) - (area.h / 2));
	xpos_ -= (outside_area.w - area.w) / 2;
	ypos_ -= (outside_area.h - area.h) / 2;

	zoom_ = new_zoom;
	bounds_check_position(xpos_, ypos_);
	if(zoom_ != DefaultZoom) {
		last_zoom_ = zoom_;
	}

	preferences::set_tile_size(zoom_);
	image::set_zoom(zoom_);

	labels().recalculate_labels();
	redraw_background_ = true;
	invalidate_all();

	// Forces a redraw after zooming.
	// This prevents some graphic glitches from occurring.
	draw();

	return true;
}

void display::toggle_default_zoom()
{
	if (zoom_ != DefaultZoom) {
		last_zoom_ = zoom_;
		set_zoom(DefaultZoom);
	} else {
		// When we are already at the default zoom,
		// switch to the last zoom used
		set_zoom(last_zoom_);
	}
}

bool display::tile_fully_on_screen(const map_location& loc) const
{
	int x = get_location_x(loc);
	int y = get_location_y(loc);
	return !outside_area(map_area(), x, y);
}

bool display::tile_nearly_on_screen(const map_location& loc) const
{
	int x = get_location_x(loc);
	int y = get_location_y(loc);
	const SDL_Rect &area = map_area();
	int hw = hex_width(), hs = hex_size();
	return x + hs >= area.x - hw && x < area.x + area.w + hw &&
	       y + hs >= area.y - hs && y < area.y + area.h + hs;
}

void display::scroll_to_xy(int screenxpos, int screenypos, SCROLL_TYPE scroll_type, bool force)
{
	if(!force && (view_locked_ || !preferences::scroll_to_action())) return;
	if(screen_.update_locked() || screen_.faked()) {
		return;
	}
	const SDL_Rect area = map_area();
	const int xmove_expected = screenxpos - (area.x + area.w/2);
	const int ymove_expected = screenypos - (area.y + area.h/2);

	int xpos = xpos_ + xmove_expected;
	int ypos = ypos_ + ymove_expected;
	bounds_check_position(xpos, ypos);
	int xmove = xpos - xpos_;
	int ymove = ypos - ypos_;

	if(scroll_type == WARP || scroll_type == ONSCREEN_WARP || turbo_speed() > 2.0 || preferences::scroll_speed() > 99) {
		scroll(xmove,ymove,true);
		draw();
		return;
	}

	// Doing an animated scroll, with acceleration etc.

	int x_old = 0;
	int y_old = 0;

	const double dist_total = std::hypot(xmove, ymove);
	double dist_moved = 0.0;

	int t_prev = SDL_GetTicks();

	double velocity = 0.0;
	while (dist_moved < dist_total) {
		events::pump();

		int t = SDL_GetTicks();
		double dt = (t - t_prev) / 1000.0;
		if (dt > 0.200) {
			// Do not skip too many frames on slow PCs
			dt = 0.200;
		}
		t_prev = t;

		const double accel_time = 0.3 / turbo_speed(); // seconds until full speed is reached
		const double decel_time = 0.4 / turbo_speed(); // seconds from full speed to stop

		double velocity_max = preferences::scroll_speed() * 60.0;
		velocity_max *= turbo_speed();
		double accel = velocity_max / accel_time;
		double decel = velocity_max / decel_time;

		// If we started to decelerate now, where would we stop?
		double stop_time = velocity / decel;
		double dist_stop = dist_moved + velocity*stop_time - 0.5*decel*stop_time*stop_time;
		if (dist_stop > dist_total || velocity > velocity_max) {
			velocity -= decel * dt;
			if (velocity < 1.0) velocity = 1.0;
		} else {
			velocity += accel * dt;
			if (velocity > velocity_max) velocity = velocity_max;
		}

		dist_moved += velocity * dt;
		if (dist_moved > dist_total) dist_moved = dist_total;

		int x_new = std::round(xmove * dist_moved / dist_total);
		int y_new = std::round(ymove * dist_moved / dist_total);

		int dx = x_new - x_old;
		int dy = y_new - y_old;

		scroll(dx,dy,true);
		x_old += dx;
		y_old += dy;
		draw();
	}
}

void display::scroll_to_tile(const map_location& loc, SCROLL_TYPE scroll_type, bool check_fogged, bool force)
{
	if(get_map().on_board(loc) == false) {
		ERR_DP << "Tile at " << loc << " isn't on the map, can't scroll to the tile." << std::endl;
		return;
	}

	std::vector<map_location> locs;
	locs.push_back(loc);
	scroll_to_tiles(locs, scroll_type, check_fogged,false,0.0,force);
}

void display::scroll_to_tiles(map_location loc1, map_location loc2,
                              SCROLL_TYPE scroll_type, bool check_fogged,
                              double add_spacing, bool force)
{
	std::vector<map_location> locs;
	locs.push_back(loc1);
	locs.push_back(loc2);
	scroll_to_tiles(locs, scroll_type, check_fogged, false, add_spacing,force);
}

void display::scroll_to_tiles(const std::vector<map_location>::const_iterator & begin,
                              const std::vector<map_location>::const_iterator & end,
                              SCROLL_TYPE scroll_type, bool check_fogged,
                              bool only_if_possible, double add_spacing, bool force)
{
	// basically we calculate the min/max coordinates we want to have on-screen
	int minx = 0;
	int maxx = 0;
	int miny = 0;
	int maxy = 0;
	bool valid = false;

	for(std::vector<map_location>::const_iterator itor = begin; itor != end ; ++itor) {
		if(get_map().on_board(*itor) == false) continue;
		if(check_fogged && fogged(*itor)) continue;

		int x = get_location_x(*itor);
		int y = get_location_y(*itor);

		if (!valid) {
			minx = x;
			maxx = x;
			miny = y;
			maxy = y;
			valid = true;
		} else {
			int minx_new = std::min<int>(minx,x);
			int miny_new = std::min<int>(miny,y);
			int maxx_new = std::max<int>(maxx,x);
			int maxy_new = std::max<int>(maxy,y);
			SDL_Rect r = map_area();
			r.x = minx_new;
			r.y = miny_new;
			if(outside_area(r, maxx_new, maxy_new)) {
				// we cannot fit all locations to the screen
				if (only_if_possible) return;
				break;
			}
			minx = minx_new;
			miny = miny_new;
			maxx = maxx_new;
			maxy = maxy_new;
		}
	}
	//if everything is fogged or the location list is empty
	if(!valid) return;

	if (scroll_type == ONSCREEN || scroll_type == ONSCREEN_WARP) {
		SDL_Rect r = map_area();
		int spacing = std::round(add_spacing * hex_size());
		r.x += spacing;
		r.y += spacing;
		r.w -= 2*spacing;
		r.h -= 2*spacing;
		if (!outside_area(r, minx,miny) && !outside_area(r, maxx,maxy)) {
			return;
		}
	}

	// let's do "normal" rectangle math from now on
	SDL_Rect locs_bbox;
	locs_bbox.x = minx;
	locs_bbox.y = miny;
	locs_bbox.w = maxx - minx + hex_size();
	locs_bbox.h = maxy - miny + hex_size();

	// target the center
	int target_x = locs_bbox.x + locs_bbox.w/2;
	int target_y = locs_bbox.y + locs_bbox.h/2;

	if (scroll_type == ONSCREEN || scroll_type == ONSCREEN_WARP) {
		// when doing an ONSCREEN scroll we do not center the target unless needed
		SDL_Rect r = map_area();
		int map_center_x = r.x + r.w/2;
		int map_center_y = r.y + r.h/2;

		int h = r.h;
		int w = r.w;

		// we do not want to be only inside the screen rect, but center a bit more
		double inside_frac = 0.5; // 0.0 = always center the target, 1.0 = scroll the minimum distance
		w = static_cast<int>(w * inside_frac);
		h = static_cast<int>(h * inside_frac);

		// shrink the rectangle by the size of the locations rectangle we found
		// such that the new task to fit a point into a rectangle instead of rectangle into rectangle
		w -= locs_bbox.w;
		h -= locs_bbox.h;

		if (w < 1) w = 1;
		if (h < 1) h = 1;

		r.x = target_x - w/2;
		r.y = target_y - h/2;
		r.w = w;
		r.h = h;

		// now any point within r is a possible target to scroll to
		// we take the one with the minimum distance to map_center
		// which will always be at the border of r

		if (map_center_x < r.x) {
			target_x = r.x;
			target_y = map_center_y;
			if (target_y < r.y) target_y = r.y;
			if (target_y > r.y+r.h-1) target_y = r.y+r.h-1;
		} else if (map_center_x > r.x+r.w-1) {
			target_x = r.x+r.w-1;
			target_y = map_center_y;
			if (target_y < r.y) target_y = r.y;
			if (target_y >= r.y+r.h) target_y = r.y+r.h-1;
		} else if (map_center_y < r.y) {
			target_y = r.y;
			target_x = map_center_x;
			if (target_x < r.x) target_x = r.x;
			if (target_x > r.x+r.w-1) target_x = r.x+r.w-1;
		} else if (map_center_y > r.y+r.h-1) {
			target_y = r.y+r.h-1;
			target_x = map_center_x;
			if (target_x < r.x) target_x = r.x;
			if (target_x > r.x+r.w-1) target_x = r.x+r.w-1;
		} else {
			ERR_DP << "Bug in the scrolling code? Looks like we would not need to scroll after all..." << std::endl;
			// keep the target at the center
		}
	}

	scroll_to_xy(target_x, target_y,scroll_type,force);
}


void display::bounds_check_position()
{
	const unsigned int orig_zoom = zoom_;

	if(zoom_ < MinZoom) {
		zoom_ = MinZoom;
	}

	if(zoom_ > MaxZoom) {
		zoom_ = MaxZoom;
	}

	bounds_check_position(xpos_, ypos_);

	if(zoom_ != orig_zoom) {
		image::set_zoom(zoom_);
	}
}

void display::bounds_check_position(int& xpos, int& ypos) const
{
	const int tile_width = hex_width();

	// Adjust for the border 2 times
	const int xend = static_cast<int>(tile_width * (get_map().w() + 2 * theme_.border().size) + tile_width/3);
	const int yend = static_cast<int>(zoom_ * (get_map().h() + 2 * theme_.border().size) + zoom_/2);

	if(xpos > xend - map_area().w) {
		xpos = xend - map_area().w;
	}

	if(ypos > yend - map_area().h) {
		ypos = yend - map_area().h;
	}

	if(xpos < 0) {
		xpos = 0;
	}

	if(ypos < 0) {
		ypos = 0;
	}
}

double display::turbo_speed() const
{
	bool res = preferences::turbo();
	if(keys_[SDLK_LSHIFT] || keys_[SDLK_RSHIFT]) {
		res = !res;
	}

	res |= screen_.faked();
	if(res)
		return preferences::turbo_speed();
	else
		return 1.0;
}

void display::redraw_everything()
{
	if(screen_.update_locked())
		return;

	invalidateGameStatus_ = true;

	reportRects_.clear();
	reportSurfaces_.clear();
	reports_.clear();

	bounds_check_position();

	tooltips::clear_tooltips();

	theme_.set_resolution(screen_.draw_area());

	if(!menu_buttons_.empty() || !action_buttons_.empty()) {
		create_buttons();
	}

	if(resources::controller) {
		hotkey::command_executor* command_executor = resources::controller->get_hotkey_command_executor();
		if(command_executor != nullptr)	{
			// This function adds button overlays,
			// it needs to be run after recreating the buttons.
			command_executor->set_button_state();
		}
	}

	panelsDrawn_ = false;
	if (!gui::in_dialog()) {
		labels().recalculate_labels();
	}

	redraw_background_ = true;

	for(std::function<void(display&)> f : redraw_observers_) {
		f(*this);
	}

	int ticks1 = SDL_GetTicks();
	invalidate_all();
	int ticks2 = SDL_GetTicks();
	draw(true,true);
	int ticks3 = SDL_GetTicks();
	LOG_DP << "invalidate and draw: " << (ticks3 - ticks2) << " and " << (ticks2 - ticks1) << "\n";
}

void display::add_redraw_observer(std::function<void(display&)> f)
{
	redraw_observers_.push_back(f);
}

void display::clear_redraw_observers()
{
	redraw_observers_.clear();
}

void display::draw()
{
	draw(true, false);
}

void display::draw(bool update)
{
	draw(update, false);
}

void display::draw(bool update, bool force)
{
	//	log_scope("display::draw");

	if(screen_.update_locked() || screen_.faked()) {
		return;
	}

	if(dirty_) {
		flip_locker flip_lock(screen_);
		dirty_ = false;
		redraw_everything();
		return;
	}

	// Trigger cache rebuild when preference gets changed
	if(animate_water_ != preferences::animate_water()) {
		animate_water_ = preferences::animate_water();
		builder_->rebuild_cache_all();
	}

	set_scontext_unsynced leave_synced_context;

	draw_init();
	pre_draw();
	// invalidate animated terrain, units and haloes
	invalidate_animations();

	if(!get_map().empty()) {
<<<<<<< HEAD
		/*
		 * draw_invalidated() also invalidates the halos, so also needs to be
		 * ran if invalidated_.empty() == true.
		 */
=======
		//int simulate_delay = 0;

>>>>>>> 7aacf94d
		if(!invalidated_.empty()) {
			draw_invalidated();
			invalidated_.clear();
		}
		drawing_buffer_commit();
		post_commit();
		if (!map_screenshot_) {
			draw_sidebar();
		}
	}
	draw_wrap(update, force);
	post_draw();
}

map_labels& display::labels()
{
	return *map_labels_;
}

const map_labels& display::labels() const
{
	return *map_labels_;
}

const SDL_Rect& display::get_clip_rect()
{
	return map_area();
}

void display::draw_invalidated() {
//	log_scope("display::draw_invalidated");
	SDL_Rect clip_rect = get_clip_rect();
	auto clipper = draw::set_clip(clip_rect);
	for (const map_location& loc : invalidated_) {
		int xpos = get_location_x(loc);
		int ypos = get_location_y(loc);

		//const bool on_map = get_map().on_board(loc);
		SDL_Rect hex_rect = sdl::create_rect(xpos, ypos, zoom_, zoom_);
		if(!sdl::rects_overlap(hex_rect,clip_rect)) {
			continue;
		}
		draw_hex(loc);
		drawn_hexes_+=1;
	}
	invalidated_hexes_ += invalidated_.size();

	// The unit drawer can't function without teams
	if(dc_->teams().empty()) {
		return;
	}

	unit_drawer drawer = unit_drawer(*this);

	for(const map_location& loc : invalidated_) {
		unit_map::const_iterator u_it = dc_->units().find(loc);
		exclusive_unit_draw_requests_t::iterator request = exclusive_unit_draw_requests_.find(loc);
		if(u_it != dc_->units().end()
			&& (request == exclusive_unit_draw_requests_.end() || request->second == u_it->id())) {
			drawer.redraw_unit(*u_it);
		}
	}
}

void display::draw_hex(const map_location& loc)
{
	int xpos = get_location_x(loc);
	int ypos = get_location_y(loc);
	const bool on_map = get_map().on_board(loc);
	const time_of_day& tod = get_time_of_day(loc);
	const int zoom = int(zoom_);
	SDL_Rect dest{xpos, ypos, zoom, zoom};

	int num_images_fg = 0;
	int num_images_bg = 0;

	if(!shrouded(loc)) {
		// unshrouded terrain (the normal case)
		get_terrain_images(loc, tod.id, BACKGROUND); // updates terrain_image_vector_
		drawing_buffer_add(LAYER_TERRAIN_BG, loc, dest, terrain_image_vector_);
		num_images_bg = terrain_image_vector_.size();

		get_terrain_images(loc, tod.id, FOREGROUND); // updates terrain_image_vector_
		drawing_buffer_add(LAYER_TERRAIN_FG, loc, dest, terrain_image_vector_);
		num_images_fg = terrain_image_vector_.size();

		// Draw the grid, if that's been enabled
		if(preferences::grid()) {
			static const image::locator grid_top(game_config::images::grid_top);
			drawing_buffer_add(LAYER_GRID_TOP, loc, dest,
				image::get_texture(grid_top, image::TOD_COLORED));
			static const image::locator grid_bottom(game_config::images::grid_bottom);
			drawing_buffer_add(LAYER_GRID_BOTTOM, loc, dest,
				image::get_texture(grid_bottom, image::TOD_COLORED));
		}
	}

	if(!shrouded(loc)) {
		auto it = get_overlays().find(loc);
		if(it != get_overlays().end()) {
			std::vector<overlay>& overlays = it->second;
			if(overlays.size() != 0) {
				tod_color tod_col = tod.color + color_adjust_;
				image::light_string lt = image::get_light_string(-1, tod_col.r, tod_col.g, tod_col.b);

				for(const overlay& ov : overlays) {
					bool item_visible_for_team = true;
					if(dont_show_all_ && !ov.team_name.empty()) {
						//dont_show_all_ imples that viewing_team()is a valid index to get_teams()
						const std::string& current_team_name = get_teams()[viewing_team()].team_name();
						const std::vector<std::string>& current_team_names = utils::split(current_team_name);
						const std::vector<std::string>& team_names = utils::split(ov.team_name);

						item_visible_for_team = std::find_first_of(team_names.begin(), team_names.end(),
							current_team_names.begin(), current_team_names.end()) != team_names.end();
					}
					if(item_visible_for_team && !(fogged(loc) && !ov.visible_in_fog))
					{
						const texture tex = ov.image.find("~NO_TOD_SHIFT()") == std::string::npos ?
							image::get_lighted_texture(ov.image, lt) : image::get_texture(ov.image, image::HEXED);
						drawing_buffer_add(LAYER_TERRAIN_BG, loc, dest, tex);
					}
				}
			}
		}
	}

	if(!shrouded(loc)) {
		// village-control flags.
		drawing_buffer_add(LAYER_TERRAIN_BG, loc, dest, get_flag(loc));
	}

	// Draw the time-of-day mask on top of the terrain in the hex.
	// tod may differ from tod if hex is illuminated.
	const std::string& tod_hex_mask = tod.image_mask;
	if(tod_hex_mask1 != nullptr || tod_hex_mask2 != nullptr) {
		// TODO: highdpi - don't convert these every time, this is terrible
		drawing_buffer_add(LAYER_TERRAIN_FG, loc, dest, texture(tod_hex_mask1));
		drawing_buffer_add(LAYER_TERRAIN_FG, loc, dest, texture(tod_hex_mask2));
	} else if(!tod_hex_mask.empty()) {
		drawing_buffer_add(LAYER_TERRAIN_FG, loc, dest,
			image::get_texture(tod_hex_mask,image::HEXED));
	}

	// Paint mouseover overlays
	if(loc == mouseoverHex_
		&& (on_map || (in_editor() && get_map().on_board_with_border(loc)))
		&& !map_screenshot_
		&& bool(mouseover_hex_overlay_))
	{
		const uint8_t alpha = 196;
		drawing_buffer_add(LAYER_MOUSEOVER_OVERLAY, loc, dest,
			mouseover_hex_overlay_, SDL_Rect(), false, false, alpha);
	}

	// Paint arrows
	arrows_map_t::const_iterator arrows_in_hex = arrows_map_.find(loc);
	if(arrows_in_hex != arrows_map_.end()) {
		for (arrow* const a : arrows_in_hex->second) {
			a->draw_hex(loc);
		}
	}

	// Apply shroud, fog and linger overlay

	if(shrouded(loc)) {
		// We apply void also on off-map tiles
		// to shroud the half-hexes too
		const std::string& shroud_image = get_variant(shroud_images_, loc);
		drawing_buffer_add(LAYER_FOG_SHROUD, loc, dest,
			image::get_texture(shroud_image, image::TOD_COLORED));
	} else if(fogged(loc)) {
		const std::string& fog_image = get_variant(fog_images_, loc);
		drawing_buffer_add(LAYER_FOG_SHROUD, loc, dest,
			image::get_texture(fog_image, image::TOD_COLORED));
	}

	if(!shrouded(loc)) {
		drawing_buffer_add(LAYER_FOG_SHROUD, loc, dest, get_fog_shroud_images(loc, image::TOD_COLORED));
	}

	if (on_map) {
		if (draw_coordinates_) {
			int off_x = xpos + hex_size()/2;
			int off_y = ypos + hex_size()/2;
			texture text = font::pango_render_text(lexical_cast<std::string>(loc), font::SIZE_SMALL, font::NORMAL_COLOR);
			// TODO: highdpi - this is just a fill, some way of better passing this as a command to the drawing buffer perhaps?
			surface bg_surf(text.w(), text.h());
			SDL_Rect bg_rect {0, 0, text.w(), text.h()};
			sdl::fill_surface_rect(bg_surf, &bg_rect, 0xaa000000);
			texture bg(bg_surf);
			off_x -= text.w() / 2;
			off_y -= text.h() / 2;
			if (draw_terrain_codes_) {
				off_y -= text.h() / 2;
			}
			if (draw_num_of_bitmaps_) {
				off_y -= text.h() / 2;
			}
			SDL_Rect tdest {off_x, off_y, bg_rect.w, bg_rect.h};
			drawing_buffer_add(LAYER_FOG_SHROUD, loc, tdest, bg);
			drawing_buffer_add(LAYER_FOG_SHROUD, loc, tdest, text);
		}
		if (draw_terrain_codes_ && (game_config::debug || !shrouded(loc))) {
			int off_x = xpos + hex_size()/2;
			int off_y = ypos + hex_size()/2;
			texture text = font::pango_render_text(lexical_cast<std::string>(get_map().get_terrain(loc)), font::SIZE_SMALL, font::NORMAL_COLOR);
			// TODO: highdpi - see above
			surface bg_surf(text.w(), text.h());
			SDL_Rect bg_rect {0, 0, text.w(), text.h()};
			sdl::fill_surface_rect(bg_surf, &bg_rect, 0xaa000000);
			texture bg(bg_surf);
			off_x -= text.w() / 2;
			off_y -= text.h() / 2;
			if (draw_coordinates_ && !draw_num_of_bitmaps_) {
				off_y += text.h() / 2;
			} else if (draw_num_of_bitmaps_ && !draw_coordinates_) {
				off_y -= text.h() / 2;
			}
			SDL_Rect tdest {off_x, off_y, bg_rect.w, bg_rect.h};
			drawing_buffer_add(LAYER_FOG_SHROUD, loc, tdest, bg);
			drawing_buffer_add(LAYER_FOG_SHROUD, loc, tdest, text);
		}
		if (draw_num_of_bitmaps_) {
			int off_x = xpos + hex_size()/2;
			int off_y = ypos + hex_size()/2;
			texture text = font::pango_render_text(std::to_string(num_images_bg + num_images_fg), font::SIZE_SMALL, font::NORMAL_COLOR);
			// TODO: highdpi - see above
			surface bg_surf(text.w(), text.h());
			SDL_Rect bg_rect {0, 0, text.w(), text.h()};
			sdl::fill_surface_rect(bg_surf, &bg_rect, 0xaa000000);
			texture bg(bg_surf);
			off_x -= text.w() / 2;
			off_y -= text.h() / 2;
			if (draw_coordinates_) {
				off_y += text.h() / 2;
			}
			if (draw_terrain_codes_) {
				off_y += text.h() / 2;
			}
			SDL_Rect tdest {off_x, off_y, bg_rect.w, bg_rect.h};
			drawing_buffer_add(LAYER_FOG_SHROUD, loc, tdest, bg);
			drawing_buffer_add(LAYER_FOG_SHROUD, loc, tdest, text);
		}
	}

	if(debug_foreground) {
		drawing_buffer_add(LAYER_UNIT_DEFAULT, loc, dest,
			image::get_texture("terrain/foreground.png", image::TOD_COLORED));
	}

}

// TODO: highdpi - why is there all this faff to deal with textures that are fill of transparency? Just don't make your textures full of transparency. This should not be a thing.
// Usage of this function has been removed.
// If this turns out to raise no problems, remove the function too.
#if 0
void display::draw_image_for_report(surface& img, const SDL_Rect& rect)
{
	SDL_Rect visible_area = get_non_transparent_portion(img);
	SDL_Rect target = rect;
	if(visible_area.x != 0 || visible_area.y != 0 || visible_area.w != img->w || visible_area.h != img->h) {
		if(visible_area.w == 0 || visible_area.h == 0) {
			return;
		}

		if(visible_area.w > rect.w || visible_area.h > rect.h) {
			img = get_surface_portion(img,visible_area);
			img = scale_surface(img,rect.w,rect.h);
			visible_area.x = 0;
			visible_area.y = 0;
			visible_area.w = img->w;
			visible_area.h = img->h;
		} else {
			target.x = rect.x + (rect.w - visible_area.w)/2;
			target.y = rect.y + (rect.h - visible_area.h)/2;
			target.w = visible_area.w;
			target.h = visible_area.h;
		}

		screen_.blit_surface(target.x, target.y, img, &visible_area, nullptr);
	} else {
		if(img->w != rect.w || img->h != rect.h) {
			img = scale_surface(img,rect.w,rect.h);
		}

		screen_.blit_surface(img, &target);
	}
}
#endif

/**
 * Redraws the specified report (if anything has changed).
 * If a config is not supplied, it will be generated via
 * reports::generate_report().
 */
void display::refresh_report(const std::string& report_name, const config * new_cfg)
{
	const theme::status_item *item = theme_.get_status_item(report_name);
	if (!item) {
		reportSurfaces_[report_name].reset();
		return;
	}

	// Now we will need the config. Generate one if needed.

	utils::optional_reference<events::mouse_handler> mhb = std::nullopt;

	if (resources::controller) {
		mhb = resources::controller->get_mouse_handler_base();
	}

	reports::context temp_context = reports::context(*dc_, *this, *resources::tod_manager, wb_.lock(), mhb);

	const config generated_cfg = new_cfg ? config() : reports_object_->generate_report(report_name, temp_context);
	if ( new_cfg == nullptr )
		new_cfg = &generated_cfg;

	SDL_Rect &rect = reportRects_[report_name];
	const SDL_Rect &new_rect = item->location(screen_.draw_area());
	texture &tex = reportSurfaces_[report_name];
	config &report = reports_[report_name];

	// Report and its location is unchanged since last time. Do nothing.
	if (tex && rect == new_rect && report == *new_cfg) {
		return;
	}

	// Update the config in reports_.
	report = *new_cfg;

	// TODO: highdpi - should this really be drawn if rect != new_rect? That's how the old code was.
	if (tex) {
		draw::blit(tex, rect);
	}

	// If the rectangle has just changed, assign the surface to it
	if (!tex || new_rect != rect)
	{
		tex.reset();
		rect = new_rect;

		// TODO: highdpi - i have no idea why this is neccesary, as the only report backgrounds i have seen were just black. Maybe it can just stop doing this?

		// If the rectangle is present, and we are blitting text,
		// then we need to backup the surface.
		// (Images generally won't need backing up,
		// unless they are transparent, but that is done later).
		if (rect.w > 0 && rect.h > 0) {
			tex = texture(screen_.read_pixels_low_res(&rect));
			if (!reportSurfaces_[report_name]) {
				ERR_DP << "Could not backup background for report!" << std::endl;
			}
		}
	}

	tooltips::clear_tooltips(rect);

	if (report.empty()) return;

	int x = rect.x, y = rect.y;

	// Add prefix, postfix elements.
	// Make sure that they get the same tooltip
	// as the guys around them.
	std::string str = item->prefix();
	if (!str.empty()) {
		config &e = report.add_child_at("element", config(), 0);
		e["text"] = str;
		e["tooltip"] = report.child("element")["tooltip"];
	}
	str = item->postfix();
	if (!str.empty()) {
		config &e = report.add_child("element");
		e["text"] = str;
		e["tooltip"] = report.child("element", -1)["tooltip"];
	}

	// Loop through and display each report element.
	int tallest = 0;
	int image_count = 0;
	bool used_ellipsis = false;
	std::ostringstream ellipsis_tooltip;
	SDL_Rect ellipsis_area = rect;

	for (config::const_child_itors elements = report.child_range("element");
		 elements.begin() != elements.end(); elements.pop_front())
	{
		SDL_Rect area {x, y, rect.w + rect.x - x, rect.h + rect.y - y};
		if (area.h <= 0) break;

		std::string t = elements.front()["text"];
		if (!t.empty())
		{
			if (used_ellipsis) goto skip_element;

			// TODO: highdpi - high dpi text
			// Draw a text element.
			font::pango_text& text = font::get_text_renderer();
			bool eol = false;
			if (t[t.size() - 1] == '\n') {
				eol = true;
				t = t.substr(0, t.size() - 1);
			}
			text.set_link_aware(false)
				.set_text(t, true);
			text.set_family_class(font::FONT_SANS_SERIF)
			    .set_font_size(item->font_size())
				.set_font_style(font::pango_text::STYLE_NORMAL)
				.set_alignment(PANGO_ALIGN_LEFT)
				.set_foreground_color(item->font_rgb_set() ? item->font_rgb() : font::NORMAL_COLOR)
				.set_maximum_width(area.w)
				.set_maximum_height(area.h, false)
				.set_ellipse_mode(PANGO_ELLIPSIZE_END)
				.set_characters_per_line(0);

			texture s = text.render_texture();

			// check if next element is text with almost no space to show it
			const int minimal_text = 12; // width in pixels
			config::const_child_iterator ee = elements.begin();
			if (!eol && rect.w - (x - rect.x + s.w()) < minimal_text &&
				++ee != elements.end() && !(*ee)["text"].empty())
			{
				// make this element longer to trigger rendering of ellipsis
				// (to indicate that next elements have not enough space)
				//NOTE this space should be longer than minimal_text pixels
				t = t + "    ";
				text.set_text(t, true);
				// TODO: highdpi - don't convert this here
				s = text.render_texture();
				// use the area of this element for next tooltips
				used_ellipsis = true;
				ellipsis_area.x = x;
				ellipsis_area.y = y;
				ellipsis_area.w = s.w();
				ellipsis_area.h = s.h();
			}

			area.w = s.w();
			area.h = s.h();
			draw::blit(s, area);
			if (area.h > tallest) {
				tallest = area.h;
			}
			if (eol) {
				x = rect.x;
				y += tallest;
				tallest = 0;
			} else {
				x += area.w;
			}
		}
		else if (!(t = elements.front()["image"].str()).empty())
		{
			if (used_ellipsis) goto skip_element;

			// Draw an image element.
			texture img(image::get_texture(t));

			if (!img) {
				ERR_DP << "could not find image for report: '" << t << "'" << std::endl;
				continue;
			}

			// TODO: highdpi - set size independently of image
			if (area.w < img.w() && image_count) {
				// We have more than one image, and this one doesn't fit.
				img = image::get_texture(game_config::images::ellipsis);
				used_ellipsis = true;
			}

			if (img.w() < area.w) area.w = img.w();
			if (img.h() < area.h) area.h = img.h();
			// TODO: highdpi - this was crazy so i nixed it
			//draw_image_for_report(img, area);
			draw::blit(img, area);

			++image_count;
			if (area.h > tallest) {
				tallest = area.h;
			}

			if (!used_ellipsis) {
				x += area.w;
			} else {
				ellipsis_area = area;
			}
		}
		else
		{
			// No text nor image, skip this element
			continue;
		}

		skip_element:
		t = elements.front()["tooltip"].t_str().c_str();
		if (!t.empty()) {
			if (!used_ellipsis) {
				tooltips::add_tooltip(area, t, elements.front()["help"].t_str().c_str());
			} else {
				// Collect all tooltips for the ellipsis.
				// TODO: need a better separator
				// TODO: assign an action
				ellipsis_tooltip << t;
				config::const_child_iterator ee = elements.begin();
				if (++ee != elements.end())
					ellipsis_tooltip << "\n  _________\n\n";
			}
		}
	}

	if (used_ellipsis) {
		tooltips::add_tooltip(ellipsis_area, ellipsis_tooltip.str());
	}
}

void display::invalidate_all()
{
	DBG_DP << "invalidate_all()\n";
	invalidateAll_ = true;
	invalidated_.clear();
}

bool display::invalidate(const map_location& loc)
{
	if(invalidateAll_)
		return false;

	bool tmp;
	tmp = invalidated_.insert(loc).second;
	return tmp;
}

bool display::invalidate(const std::set<map_location>& locs)
{
	if(invalidateAll_)
		return false;
	bool ret = false;
	for (const map_location& loc : locs) {
		ret = invalidated_.insert(loc).second || ret;
	}
	return ret;
}

bool display::propagate_invalidation(const std::set<map_location>& locs)
{
	if(invalidateAll_)
		return false;

	if(locs.size()<=1)
		return false; // propagation never needed

	bool result = false;
	{
		// search the first hex invalidated (if any)
		std::set<map_location>::const_iterator i = locs.begin();
		for(; i != locs.end() && invalidated_.count(*i) == 0 ; ++i) {}

		if (i != locs.end()) {

			// propagate invalidation
			// 'i' is already in, but I suspect that splitting the range is bad
			// especially because locs are often adjacents
			size_t previous_size = invalidated_.size();
			invalidated_.insert(locs.begin(), locs.end());
			result = previous_size < invalidated_.size();
		}
	}
	return result;
}

bool display::invalidate_visible_locations_in_rect(const SDL_Rect& rect)
{
	return invalidate_locations_in_rect(sdl::intersect_rects(map_area(), rect));
}

bool display::invalidate_locations_in_rect(const SDL_Rect& rect)
{
	if(invalidateAll_)
		return false;

	bool result = false;
	for(const map_location& loc : hexes_under_rect(rect)) {
		result |= invalidate(loc);
	}
	return result;
}

void display::invalidate_animations_location(const map_location& loc)
{
	if(get_map().is_village(loc)) {
		const int owner = dc_->village_owner(loc) - 1;
		if(owner >= 0 && flags_[owner].need_update()
			&& (!fogged(loc) || !dc_->teams()[currentTeam_].is_enemy(owner + 1))) {
			invalidate(loc);
		}
	}
}

void display::invalidate_animations()
{
	new_animation_frame();
	animate_map_ = preferences::animate_map();
	if(animate_map_) {
		for(const map_location& loc : get_visible_hexes()) {
			if(shrouded(loc))
				continue;
			if(builder_->update_animation(loc)) {
				invalidate(loc);
			} else {
				invalidate_animations_location(loc);
			}
		}
	}

	for(const unit& u : dc_->units()) {
		u.anim_comp().refresh();
	}
	for(const unit* u : *fake_unit_man_) {
		u->anim_comp().refresh();
	}

	bool new_inval;
	do {
		new_inval = false;
		for(const unit& u : dc_->units()) {
			new_inval |= u.anim_comp().invalidate(*this);
		}
		for(const unit* u : *fake_unit_man_) {
			new_inval |= u->anim_comp().invalidate(*this);
		}
<<<<<<< HEAD
	} while(new_inval);
=======
	} while (new_inval);

	halo_man_->unrender(invalidated_);
>>>>>>> 7aacf94d
}

void display::reset_standing_animations()
{
	for(const unit & u : dc_->units()) {
		u.anim_comp().set_standing();
	}
}

void display::add_arrow(arrow& arrow)
{
	for(const map_location& loc : arrow.get_path()) {
		arrows_map_[loc].push_back(&arrow);
	}
}

void display::remove_arrow(arrow& arrow)
{
	for(const map_location& loc : arrow.get_path()) {
		arrows_map_[loc].remove(&arrow);
	}
}

void display::update_arrow(arrow & arrow)
{
	for(const map_location& loc : arrow.get_previous_path()) {
		arrows_map_[loc].remove(&arrow);
	}

	for(const map_location& loc : arrow.get_path()) {
		arrows_map_[loc].push_back(&arrow);
	}
}

map_location display::get_middle_location() const
{
	const SDL_Rect& rect = map_area();
	return pixel_position_to_hex(xpos_ + rect.x + rect.w / 2 , ypos_ + rect.y + rect.h / 2 );
}

void display::write(config& cfg) const
{
	cfg["view_locked"] = view_locked_;
	cfg["color_adjust_red"] = color_adjust_.r;
	cfg["color_adjust_green"] = color_adjust_.g;
	cfg["color_adjust_blue"] = color_adjust_.b;
	get_middle_location().write(cfg.add_child("location"));
}

void display::read(const config& cfg)
{
	view_locked_ = cfg["view_locked"].to_bool(false);
	color_adjust_.r = cfg["color_adjust_red"].to_int(0);
	color_adjust_.g = cfg["color_adjust_green"].to_int(0);
	color_adjust_.b = cfg["color_adjust_blue"].to_int(0);
}

void display::process_reachmap_changes()
{
	if (!reach_map_changed_) return;
	if (reach_map_.empty() != reach_map_old_.empty()) {
		// Invalidate everything except the non-darkened tiles
		reach_map &full = reach_map_.empty() ? reach_map_old_ : reach_map_;

		for (const auto& hex : get_visible_hexes()) {
			reach_map::iterator reach = full.find(hex);
			if (reach == full.end()) {
				// Location needs to be darkened or brightened
				invalidate(hex);
			} else if (reach->second != 1) {
				// Number needs to be displayed or cleared
				invalidate(hex);
			}
		}
	} else if (!reach_map_.empty()) {
		// Invalidate only changes
		reach_map::iterator reach, reach_old;
		for (reach = reach_map_.begin(); reach != reach_map_.end(); ++reach) {
			reach_old = reach_map_old_.find(reach->first);
			if (reach_old == reach_map_old_.end()) {
				invalidate(reach->first);
			} else {
				if (reach_old->second != reach->second) {
					invalidate(reach->first);
				}
				reach_map_old_.erase(reach_old);
			}
		}
		for (reach_old = reach_map_old_.begin(); reach_old != reach_map_old_.end(); ++reach_old) {
			invalidate(reach_old->first);
		}
	}
	reach_map_old_ = reach_map_;
	reach_map_changed_ = false;
}

void display::handle_window_event(const SDL_Event& event)
{
	if(event.type == SDL_WINDOWEVENT) {
		switch(event.window.event) {
		case SDL_WINDOWEVENT_RESIZED:
		case SDL_WINDOWEVENT_RESTORED:
		case SDL_WINDOWEVENT_EXPOSED:
			dirty_ = true;

			break;
		}
	}
}

void display::handle_event(const SDL_Event& event)
{
	if(gui2::dialogs::loading_screen::displaying()) {
		return;
	}
	if(event.type == DRAW_ALL_EVENT) {
		draw();
	}
}

display *display::singleton_ = nullptr;<|MERGE_RESOLUTION|>--- conflicted
+++ resolved
@@ -2481,15 +2481,6 @@
 	invalidate_animations();
 
 	if(!get_map().empty()) {
-<<<<<<< HEAD
-		/*
-		 * draw_invalidated() also invalidates the halos, so also needs to be
-		 * ran if invalidated_.empty() == true.
-		 */
-=======
-		//int simulate_delay = 0;
-
->>>>>>> 7aacf94d
 		if(!invalidated_.empty()) {
 			draw_invalidated();
 			invalidated_.clear();
@@ -3122,13 +3113,9 @@
 		for(const unit* u : *fake_unit_man_) {
 			new_inval |= u->anim_comp().invalidate(*this);
 		}
-<<<<<<< HEAD
 	} while(new_inval);
-=======
-	} while (new_inval);
 
 	halo_man_->unrender(invalidated_);
->>>>>>> 7aacf94d
 }
 
 void display::reset_standing_animations()
