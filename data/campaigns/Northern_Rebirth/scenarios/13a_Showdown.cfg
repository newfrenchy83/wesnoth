#textdomain wesnoth-nr
[scenario]
    id=13a_Showdown
    name= _ "Showdown"
    map_data="{campaigns/Northern_Rebirth/maps/13a_Showdown.map}"
    {DEFAULT_SCHEDULE}
    turns=unlimited
    next_scenario=14a_Epilogue

    {INTRO_AND_SCENARIO_MUSIC "revelation.ogg" "legends_of_the_north.ogg"}
    {EXTRA_SCENARIO_MUSIC "knalgan_theme.ogg"}
    {EXTRA_SCENARIO_MUSIC "vengeful.ogg"}
    {EXTRA_SCENARIO_MUSIC "elvish-theme.ogg"}
    {EXTRA_SCENARIO_MUSIC "the_city_falls.ogg"}
    {EXTRA_SCENARIO_MUSIC "northerners.ogg"}
    {EXTRA_SCENARIO_MUSIC "battle.ogg"}
    {EXTRA_SCENARIO_MUSIC "loyalists.ogg"}
    {EXTRA_SCENARIO_MUSIC "revelation.ogg"}

    [story]
        [part]
            story= _ "The party once again took up Rakshas’s trail. They soon received a report from a scouting gryphon that in an enormous fortress a few leagues west from them, Rakshas was assembling a massive orcish force, clearly intending to crush their revolt once and for all."
        [/part]
        [part]
            story= _ "The gryphon further reported that a few more leagues west was a large force of dwarvish veterans, advancing steadily on the orcish fortress."
        [/part]
        [part]
            story= _ "Battle plans were quickly made; the party split into three groups. Two of the groups immediately set off northwest and southwest respectively while the third group rested for an hour and then set off directly west."
        [/part]
        [part]
            story= _ "The idea was to completely surround Rakshas on all sides, cutting off any chance of escape or reinforcements."
        [/part]
    [/story]
    {NR_TRACK {SHOWDOWN_STAGE1}}

    # Players side - Tallin
    [side]
        type=Lieutenant
        id=Tallin
        name=_ "Tallin"
        canrecruit=yes
        side=1
        controller=human
        recruit=Thug,Poacher,Spearman,Bowman,Dwarvish Fighter,Dwarvish Thunderer,Dwarvish Ulfserker,Dwarvish Scout,Gryphon,Footpad
        team_name=knalgans
        user_team_name=_"Alliance"
        gold=100
    [/side]
    {STARTING_VILLAGES 1 5}
    # Main enemy
    [side]
        {CHARACTER_STATS_RAKSHAS}
        side=2
        recruit=Orcish Warrior,Orcish Slayer,Troll,Troll Rocklobber,Orcish Crossbowman
        {GOLD 800 1200 1600}
        {INCOME 20 35 50}
        team_name=orcs
        user_team_name=_"Orcs"
        [ai]
            [goal]
                name=protect_location
                [criteria]
                    x=30
                    y=30
                [/criteria]
                value=400
            [/goal]
            [goal]
                name=target
                [criteria]
                    side=1
                [/criteria]
                value=300
            [/goal]
            [goal]
                name=target
                [criteria]
                    side=7
                [/criteria]
                value=150
            [/goal]
            [goal]
                name=target
                [criteria]
                    side=8
                [/criteria]
                value=50
            [/goal]
            [goal]
                name=target
                [criteria]
                    side=9
                [/criteria]
                value=250
            [/goal]
        [/ai]
        {FLAG_VARIANT6 ragged}
    [/side]
    {STARTING_VILLAGES 2 3}
    # Sidekicks
    [side]
        type=Orcish Warlord
        id="Ha'Tuil"
        name= _ "Ha’Tuil"
        canrecruit=yes
        side=3
        recruit=Orcish Warrior,Orcish Slayer,Troll,Troll Rocklobber,Orcish Crossbowman
        {GOLD 800 1000 1200}
        {INCOME 10 25 40}
        team_name=orcs
        user_team_name=_"Orcs"
        [ai]
            [goal]
                name=target
                [criteria]
                    side=1
                [/criteria]
                value=400
            [/goal]
            [goal]
                name=target
                [criteria]
                    side=7
                [/criteria]
                value=300
            [/goal]
            [goal]
                name=target
                [criteria]
                    side=8
                [/criteria]
                value=200
            [/goal]
            [goal]
                name=target
                [criteria]
                    side=9
                [/criteria]
                value=350
            [/goal]
        [/ai]
        {FLAG_VARIANT6 ragged}
    [/side]
    {STARTING_VILLAGES 3 4}

    [side]
        type=Orcish Warlord
        id="Ar'Muff"
        name= _ "Ar’Muff"
        canrecruit=yes
        side=4
        recruit=Orcish Warrior,Orcish Slayer,Troll,Troll Rocklobber,Orcish Crossbowman
        {GOLD 800 1000 1200}
        {INCOME 10 25 40}
        team_name=orcs
        user_team_name=_"Orcs"
        [ai]
            [goal]
                name=target
                [criteria]
                    side=1
                [/criteria]
                value=400
            [/goal]
            [goal]
                name=target
                [criteria]
                    side=7
                [/criteria]
                value=300
            [/goal]
            [goal]
                name=target
                [criteria]
                    side=8
                [/criteria]
                value=200
            [/goal]
            [goal]
                name=target
                [criteria]
                    side=9
                [/criteria]
                value=350
            [/goal]
        [/ai]
        {FLAG_VARIANT6 ragged}
    [/side]
    {STARTING_VILLAGES 4 4}

    [side]
        type=Orcish Warlord
        id=Calter
        name= _ "Calter"
        canrecruit=yes
        side=5
        recruit=Orcish Warrior,Orcish Slayer,Troll,Troll Rocklobber,Orcish Crossbowman
        {GOLD 800 1000 1200}
        {INCOME 10 25 40}
        team_name=orcs
        user_team_name=_"Orcs"
        [ai]
            [goal]
                name=target
                [criteria]
                    side=1
                [/criteria]
                value=400
            [/goal]
            [goal]
                name=target
                [criteria]
                    side=7
                [/criteria]
                value=300
            [/goal]
            [goal]
                name=target
                [criteria]
                    side=8
                [/criteria]
                value=200
            [/goal]
            [goal]
                name=target
                [criteria]
                    side=9
                [/criteria]
                value=350
            [/goal]
        [/ai]
        {FLAG_VARIANT6 ragged}
    [/side]
    {STARTING_VILLAGES 5 4}

    [side]
        type=Orcish Warlord
        id=Halter
        name= _ "Halter"
        canrecruit=yes
        side=6
        recruit=Orcish Warrior,Orcish Slayer,Troll,Troll Rocklobber,Orcish Crossbowman
        {GOLD 800 1000 1200}
        {INCOME 10 25 40}
        team_name=orcs
        user_team_name=_"Orcs"
        [ai]
            [goal]
                name=target
                [criteria]
                    side=1
                [/criteria]
                value=400
            [/goal]
            [goal]
                name=target
                [criteria]
                    side=7
                [/criteria]
                value=300
            [/goal]
            [goal]
                name=target
                [criteria]
                    side=8
                [/criteria]
                value=200
            [/goal]
            [goal]
                name=target
                [criteria]
                    side=9
                [/criteria]
                value=350
            [/goal]
        [/ai]
        {FLAG_VARIANT6 ragged}
    [/side]
    {STARTING_VILLAGES 6 4}

    # Krash may not actually still be alive at this point, but setting up
    # his side this way is the only way to reliably pick up his recall
    # list if he is.  Later, we'll edit in another leader if he's dead.
    [side]
        side=7
        save_id=Krash
        side_name= _ "Krash"
        gold=200
        recruit=Drake Fighter,Drake Glider,Drake Burner,Drake Clasher
        team_name=knalgans
        user_team_name=_"Alliance"
        controller=human
        no_leader=yes
        defeat_condition=never # changed in prestart
        {FLAG_VARIANT long}
        # passive_leader=yes, if his death causes the scenario to be lost
    [/side]
    # STARTING_VILLAGES works due to defeat_condition & having a starting location
    {STARTING_VILLAGES 7 10}

    # Allied AI
    [side]
        type=Dwarvish Lord
        id=Hamel
        name= _ "Hamel"
        profile=portraits/Hamel.png
        canrecruit=yes
        side=8
        {GOLD 1200 1000 800}
        {INCOME 30 20 10}
        recruit=Dwarvish Steelclad,Dwarvish Thunderguard,Dwarvish Stalwart
        team_name=knalgans
        user_team_name=_"Alliance"
        persistent=yes
        [ai]
<<<<<<< HEAD
            leader_aggression=-10.0
            {AI_SIMPLE_DAY_ASPECT   aggression 0.5}
            {AI_SIMPLE_DAY_ASPECT   caution    0.5}
            {AI_SIMPLE_NIGHT_ASPECT aggression 0.0}
            {AI_SIMPLE_NIGHT_ASPECT caution    2.0}
            {AI_SIMPLE_NIGHT_ASPECT grouping   defensive}
        [/ai]
        [ai]
            [aspect]
                id=recruitment_instructions
                [facet]
                    time_of_day=dawn,morning,afternoon
                    [value]
                        [recruit]
                            type=Dwarvish Steelclad,Dwarvish Thunderguard
                            importance=2
                        [/recruit]
                        [recruit]
                            type=Dwarvish Stalwart
                            importance=0
                        [/recruit]
                    [/value]
                [/facet]
                [facet]
                    time_of_day=dusk,first watch,second watch
                    [value]
                        [recruit]
                            type=Dwarvish Steelclad,Dwarvish Thunderguard
                            importance=0
                        [/recruit]
                        [recruit]
                            type=Dwarvish Stalwart
                            importance=2
                        [/recruit]
                    [/value]
                [/facet]
            [/aspect]
=======
            passive_leader=yes
            simple_targeting=yes
            aggression=1.0
            caution=-5.0
            attack_depth=5
            village_value=0.0
            leader_value=50.0
            villages_per_scout=0
            [goal]
                name=target
                [criteria]
                    id=Rakshas
                [/criteria]
                value=500
            [/goal]
>>>>>>> f13bd92f
        [/ai]
        {FLAG_VARIANT knalgan}
    [/side]
    {STARTING_VILLAGES 8 10}

    # Side for Eryssa if alive
    [side]
        side=9
        gold=200
        recruit=Elvish Fighter,Elvish Archer,Elvish Shaman,Elvish Scout,Elvish Captain,Elvish Hero,Elvish Ranger,Elvish Marksman,Elvish Rider,Elvish Druid,Elvish Sorceress
        team_name=knalgans
        user_team_name=_"Alliance"
        save_id=Elves
        controller=human
        no_leader=yes
        defeat_condition=never # changed in prestart
        {FLAG_VARIANT wood-elvish}
        # passive_leader=yes, if his death causes the scenario to be lost
    [/side]
    # STARTING_VILLAGES works due to defeat_condition & having a starting location
    {STARTING_VILLAGES 9 10}

    [event]
        name=prestart

        # Check if Krash is alive, if yes place him at helm of side 7,
        # otherwise it's taken over by older lich.
        {RECALL_KRASH 7}
        [store_starting_location]
            side=7
            variable=side_seven_starts_at
        [/store_starting_location]
        [if]
            [not]
                [have_unit]
                    id=Krash
                [/have_unit]
            [/not]
            [then]
                [store_unit]
                    [filter]
                        id="Ro'Arthian"
                    [/filter]
                    variable=place_lich_at
                    kill=yes
                [/store_unit]
                {VARIABLE place_lich_at.side 7}
                {VARIABLE place_lich_at.canrecruit yes}
                [unstore_unit]
                    variable=place_lich_at
                    x,y=$side_seven_starts_at.x,$side_seven_starts_at.y
                [/unstore_unit]
                {UNMAKE_HERO "Ro'Arthian"}
                [kill]
                    side=7
                    race=drake
                [/kill]
                [disallow_recruit]
                    side=7
                    type=Drake Fighter,Drake Glider,Drake Burner,Drake Clasher
                [/disallow_recruit]
                [allow_recruit]
                    side=7
                    type=Troll,Troll Whelp,Ogre,Young Ogre,Mage,Red Mage,Gryphon
                [/allow_recruit]
                [gold]
                    side=9
                    amount=400
                [/gold]
                [modify_side]
                    side=7
                    side_name= _ "Ro’Arthian"
                    {FLAG_VARIANT undead}
                    [ai]
                        passive_leader=yes
                    [/ai]
                [/modify_side]
                {CLEAR_VARIABLE place_lich_at}
            [/then]
        [/if]
        [modify_side]
            side=7
            defeat_condition=no_leader_left
        [/modify_side]

        # Hide unit for spectacular entrance
        [hide_unit]
            x=$side_seven_starts_at.x
            y=$side_seven_starts_at.y
        [/hide_unit]

        # Check if Eryssa is alive. If yes place her at the helm of side 9;
        # if not, younger lich assumes command and elves are scrubbed from
        # the side’s recall list.
        [recall]
            id=Eryssa
        [/recall]
        [store_starting_location]
            side=9
            variable=side_nine_starts_at
        [/store_starting_location]
        [if]
            [have_unit]
                id=Eryssa
            [/have_unit]
            [then]
                {TELEPORT_UNIT id="Eryssa" $side_nine_starts_at.x $side_nine_starts_at.y}
                {MODIFY_UNIT id="Eryssa" canrecruit yes}
                {MODIFY_UNIT id="Eryssa" side 9}
                [modify_side]
                    side=9
                    side_name= _ "Eryssa"
                [/modify_side]
            [/then]
            [else]
                [store_unit]
                    [filter]
                        id="Ro'Sothian"
                    [/filter]
                    variable=place_second_lich_at
                    kill=yes
                [/store_unit]
                {VARIABLE place_second_lich_at.side 9}
                {VARIABLE place_second_lich_at.canrecruit yes}
                [unstore_unit]
                    variable=place_second_lich_at
                    x,y=$side_nine_starts_at.x,$side_nine_starts_at.y
                [/unstore_unit]
                {UNMAKE_HERO "Ro'Sothian"}
                [kill]
                    side=9
                    race=elf
                [/kill]
                [disallow_recruit]
                    side=9
                    type=Elvish Fighter,Elvish Archer,Elvish Shaman,Elvish Scout,Elvish Captain,Elvish Hero,Elvish Ranger,Elvish Marksman,Elvish Rider,Elvish Druid,Elvish Sorceress
                [/disallow_recruit]
                [allow_recruit]
                    side=9
                    type=Troll,Troll Whelp,Ogre,Young Ogre,Mage,Red Mage,Gryphon
                [/allow_recruit]
                [gold]
                    side=9
                    amount=400
                [/gold]
                [modify_side]
                    side=9
                    side_name= _ "Ro’Sothian"
                    {FLAG_VARIANT undead}
                    [ai]
                        passive_leader=yes
                    [/ai]
                [/modify_side]
                {CLEAR_VARIABLE place_second_lich_at}
            [/else]
        [/if]
        [modify_side]
            side=9
            defeat_condition=no_leader_left
        [/modify_side]

        # Hide leader of side 9, Hamel and Tallin for great entrance
        [hide_unit]
            x=$side_nine_starts_at.x
            y=$side_nine_starts_at.y
        [/hide_unit]
        [store_starting_location]
            side=1
            variable=side_one_starts_at
        [/store_starting_location]
        [hide_unit]
            x=$side_one_starts_at.x
            y=$side_one_starts_at.y
        [/hide_unit]
        [store_starting_location]
            side=8
            variable=side_eight_starts_at
        [/store_starting_location]
        [hide_unit]
            x=$side_eight_starts_at.x
            y=$side_eight_starts_at.y
        [/hide_unit]

        # Place bad guys
        {LOYAL_UNIT 2 "Orcish Warlord" 28 22} {GUARDIAN}
        {LOYAL_UNIT 2 "Orcish Warlord" 29 23} {GUARDIAN}
        {LOYAL_UNIT 2 "Orcish Warlord" 31 23} {GUARDIAN}
        {LOYAL_UNIT 2 "Orcish Warlord" 32 22} {GUARDIAN}
        {LOYAL_UNIT 2 "Orcish Warlord" 34 22} {GUARDIAN}
        {LOYAL_UNIT 2 "Orcish Warlord" 36 23} {GUARDIAN}
        {LOYAL_UNIT 2 "Orcish Warlord" 38 24} {GUARDIAN}
        {LOYAL_UNIT 2 "Orcish Warlord" 40 25} {GUARDIAN}
        {LOYAL_UNIT 2 "Orcish Warlord" 40 27} {GUARDIAN}
        {LOYAL_UNIT 2 "Orcish Warlord" 40 29} {GUARDIAN}
        {LOYAL_UNIT 2 "Orcish Warlord" 40 31} {GUARDIAN}
        {LOYAL_UNIT 2 "Orcish Warlord" 40 33} {GUARDIAN}
        {LOYAL_UNIT 2 "Orcish Warlord" 40 35} {GUARDIAN}
        {LOYAL_UNIT 2 "Orcish Warlord" 38 36} {GUARDIAN}
        {LOYAL_UNIT 2 "Orcish Warlord" 36 37} {GUARDIAN}
        {LOYAL_UNIT 2 "Orcish Warlord" 34 38} {GUARDIAN}
        {LOYAL_UNIT 2 "Orcish Warlord" 33 39} {GUARDIAN}
        {LOYAL_UNIT 2 "Orcish Warlord" 31 39} {GUARDIAN}
        {LOYAL_UNIT 2 "Orcish Warlord" 29 39} {GUARDIAN}
        {LOYAL_UNIT 2 "Orcish Warlord" 27 39} {GUARDIAN}
        {LOYAL_UNIT 2 "Orcish Warlord" 25 38} {GUARDIAN}
        {LOYAL_UNIT 2 "Orcish Warlord" 23 37} {GUARDIAN}
        {LOYAL_UNIT 2 "Orcish Warlord" 21 36} {GUARDIAN}
        {LOYAL_UNIT 2 "Orcish Warlord" 20 35} {GUARDIAN}
        {LOYAL_UNIT 2 "Orcish Warlord" 20 33} {GUARDIAN}
        {LOYAL_UNIT 2 "Orcish Warlord" 20 31} {GUARDIAN}
        {LOYAL_UNIT 2 "Orcish Warlord" 20 29} {GUARDIAN}
        {LOYAL_UNIT 2 "Orcish Warlord" 20 27} {GUARDIAN}
        {LOYAL_UNIT 2 "Orcish Warlord" 20 25} {GUARDIAN}
        {LOYAL_UNIT 2 "Orcish Warlord" 22 24} {GUARDIAN}
        {LOYAL_UNIT 2 "Orcish Warlord" 24 23} {GUARDIAN}
        {LOYAL_UNIT 2 "Orcish Warlord" 26 22} {GUARDIAN}
        {LOYAL_UNIT 2 "Orcish Slurbow" 33 23} {GUARDIAN}
        {LOYAL_UNIT 2 "Orcish Slurbow" 35 23} {GUARDIAN}
        {LOYAL_UNIT 2 "Orcish Slurbow" 37 24} {GUARDIAN}
        {LOYAL_UNIT 2 "Orcish Slurbow" 39 36} {GUARDIAN}
        {LOYAL_UNIT 2 "Orcish Slurbow" 39 25} {GUARDIAN}
        {LOYAL_UNIT 2 "Orcish Slurbow" 40 26} {GUARDIAN}
        {LOYAL_UNIT 2 "Orcish Slurbow" 40 28} {GUARDIAN}
        {LOYAL_UNIT 2 "Orcish Slurbow" 40 32} {GUARDIAN}
        {LOYAL_UNIT 2 "Orcish Slurbow" 40 34} {GUARDIAN}
        {LOYAL_UNIT 2 "Orcish Slurbow" 37 37} {GUARDIAN}
        {LOYAL_UNIT 2 "Orcish Slurbow" 35 38} {GUARDIAN}
        {LOYAL_UNIT 2 "Orcish Slurbow" 32 38} {GUARDIAN}
        {LOYAL_UNIT 2 "Orcish Slurbow" 28 38} {GUARDIAN}
        {LOYAL_UNIT 2 "Orcish Slurbow" 26 38} {GUARDIAN}
        {LOYAL_UNIT 2 "Orcish Slurbow" 24 37} {GUARDIAN}
        {LOYAL_UNIT 2 "Orcish Slurbow" 22 36} {GUARDIAN}
        {LOYAL_UNIT 2 "Orcish Slurbow" 20 32} {GUARDIAN}
        {LOYAL_UNIT 2 "Orcish Slurbow" 20 28} {GUARDIAN}
        {LOYAL_UNIT 2 "Orcish Slurbow" 20 26} {GUARDIAN}
        {LOYAL_UNIT 2 "Orcish Slurbow" 21 25} {GUARDIAN}
        {LOYAL_UNIT 2 "Orcish Slurbow" 23 24} {GUARDIAN}
        {LOYAL_UNIT 2 "Orcish Slurbow" 25 23} {GUARDIAN}
        {LOYAL_UNIT 2 "Orcish Slurbow" 20 34} {GUARDIAN}
        {LOYAL_UNIT 2 "Orcish Slurbow" 27 23} {GUARDIAN}
    [/event]

    [event]
        name=start

        # If Sisal is alive it means gold was recovered, give it back to
        # three player sided split evenly
        [if]
            [have_unit]
                id=Sisal
                search_recall_list=yes
            [/have_unit]
            [then]
                {VARIABLE_OP stored_gold multiply 0.33}
                [gold]
                    side=1
                    amount=$stored_gold
                [/gold]
                [gold]
                    side=7
                    amount=$stored_gold
                [/gold]
                [gold]
                    side=9
                    amount=$stored_gold
                [/gold]
            [/then]
        [/if]
        # Intro depending on who we have alive
        [if]
            [have_unit]
                id=Krash
            [/have_unit]
            [then]
                [message]
                    speaker=narrator
                    message= _ "The group that went to the north was led by Krash and his drake friends."
                    image=wesnoth-icon.png
                [/message]
                [store_unit]
                    [filter]
                        id=Krash
                    [/filter]
                    variable=krash_store
                [/store_unit]
                [move_unit_fake]
                    type=$krash_store.type
                    side=7
                    x=30,30,30,30,30,30,30,30,30,30,30
                    y=1,2,3,4,5,6,7,8,9,10,11
                [/move_unit_fake]
                {CLEAR_VARIABLE krash_store}
            [/then]
            [else]
                [message]
                    speaker=narrator
                    message= _ "The group that went to the north was led by Ro’Arthian and was composed of trolls, ogres and some selected mages."
                    image=wesnoth-icon.png
                [/message]
                [store_unit]
                    [filter]
                        id="Ro'Arthian"
                    [/filter]
                    variable=ro_arthian_store
                [/store_unit]
                [move_unit_fake]
                    type=$ro_arthian_store.type
                    side=7
                    x=30,30,30,30,30,30,30,30,30,30,30
                    y=1,2,3,4,5,6,7,8,9,10,11
                [/move_unit_fake]
                {CLEAR_VARIABLE ro_arthian_store}
            [/else]
        [/if]
        {MODIFY_UNIT (x,y=$side_seven_starts_at.x,$side_seven_starts_at.y) facing se}
        [unhide_unit]
            x=$side_seven_starts_at.x
            y=$side_seven_starts_at.y
        [/unhide_unit]

        [recall]
            id=Eryssa
        [/recall]
        [if]
            [have_unit]
                id=Eryssa
            [/have_unit]
            [then]
                [message]
                    speaker=narrator
                    message= _ "Eryssa and the remaining elves, eager to avenge Hidel, went south, while Tallin himself led the western group."
                    image=wesnoth-icon.png
                [/message]
                [store_unit]
                    [filter]
                        id=Eryssa
                    [/filter]
                    variable=eryssa_store
                [/store_unit]
                [move_unit_fake]
                    type=$eryssa_store.type
                    side=9
                    x=31,31,31,31,31,31,31
                    y=60,59,58,57,56,55,54
                [/move_unit_fake]
                {CLEAR_VARIABLE eryssa_store}
                [if]
                    [have_unit]
                        id=Sisal
                        search_recall_list=yes
                    [/have_unit]
                    [then]
                        {MODIFY_UNIT id=Sisal side 9}
                        [recall]
                            id=Sisal
                            show=no #so Eryssa move to unhide animation is not interrupted
                        [/recall]
                    [/then]
                [/if]
            [/then]
            [else]
                [message]
                    speaker=narrator
                    message= _ "Ro’Arthian’s brother, Ro’Sothian, went south with another crew of trolls, ogres and mages. Tallin himself led the western group."
                    image=wesnoth-icon.png
                [/message]
                [store_unit]
                    [filter]
                        id="Ro'Sothian"
                    [/filter]
                    variable=ro_sothian_store
                [/store_unit]
                [move_unit_fake]
                    type=$ro_sothian_store.type
                    side=9
                    x=31,31,31,31,31,31,31
                    y=60,59,58,57,56,55,54
                [/move_unit_fake]
                {CLEAR_VARIABLE ro_sothian_store}
            [/else]
        [/if]
        {MODIFY_UNIT (x,y=$side_nine_starts_at.x,$side_nine_starts_at.y) facing nw}
        [unhide_unit]
            x=$side_nine_starts_at.x
            y=$side_nine_starts_at.y
        [/unhide_unit]
        [store_unit]
            [filter]
                id=Tallin
            [/filter]
            variable=tallin_store
        [/store_unit]
        [move_unit_fake]
            type=$tallin_store.type
            side=1
            x=60,59,58,57,56
            y=30,30,30,30,30
        [/move_unit_fake]
        {CLEAR_VARIABLE tallin_store}
        {MODIFY_UNIT (x,y=$side_one_starts_at.x,$side_one_starts_at.y) facing sw}
        [unhide_unit]
            x=$side_one_starts_at.x
            y=$side_one_starts_at.y
        [/unhide_unit]
        [message]
            speaker=narrator
            message= _ "A few short hours later all the groups converged on the fortress."
            image=wesnoth-icon.png
        [/message]

        # Recall heroes
        {RECALL_SUPPORTER}
        [recall]
            id=Camerin
        [/recall]
        [recall]
            id=Abhai
        [/recall]
        [recall]
            id=Father Morvin
        [/recall]
        [recall]
            id=Sister Thera
        [/recall]
        [recall]
            id=Elenia
        [/recall]
        [recall] #if not recalled above
            id=Sisal
        [/recall]
        [recall]
            id=Stalrag
        [/recall]
        [recall] #if not placed above
            id="Ro'Arthian"
        [/recall]
        [recall] #if not placed above
            id="Ro'Sothian"
        [/recall]
        # Intro
        [message]
            id=Tallin
            message= _ "Rakshas! You have evaded me for the last time. Now come out and die like a man!"
        [/message]
        [message]
            id=Rakshas
            message= _ "What the...? How did he get here?"
        [/message]
        [if]
            [have_unit]
                id=Eryssa
            [/have_unit]
            [then]
                [message]
                    id=Eryssa
                    message= _ "We have crushed and scattered your entire eastern flank, and now it’s your turn!"
                [/message]
                [message]
                    id=Rakshas
                    message= _ "You slimy little elf! So you have joined hands with these humans, have you? Very well, both of you shall soon be dead!"
                [/message]
                [message]
                    id=Eryssa
                    message= _ "Good luck, you monster. You are cut off and surrounded. We shall kill you and feed your carcass to the vultures and wild beasts."
                [/message]
                [message]
                    id=Rakshas
                    message= _ "Hahahahah! You fools, do you not see that you are right in the heart of orcish territory, surrounded yourselves! Why, at this very moment my entire western army is marching this way. They will soon be here and will scatter your forces like straw!"
                [/message]
            [/then]
            [else]
                [message]
                    id="Ro'Arthian"
                    message= _ "We have crushed and scattered your entire eastern flank, buddy, and now it’s your turn!"
                [/message]
                [message]
                    id=Rakshas
                    message= _ "Argh, you frustrating little vermin! I am going to pluck your eyeballs out and..."
                [/message]
                [message]
                    id="Ro'Arthian"
                    message= _ "We don’t have any eyeballs, you idiot!"
                [/message]
                [message]
                    id=Rakshas
                    # wmllint: local spelling PAH
                    message= _ "PAH! You fools, know that you shall soon be outnumbered and surrounded. At this very moment my entire western army is marching this way. They will soon be here and will scatter your puny forces like straw!"
                [/message]
            [/else]
        [/if]
        # And the dwarves' grand entrance
        [store_unit]
            [filter]
                id=Hamel
            [/filter]
            variable=hamel_store
        [/store_unit]
        [move_unit_fake]
            type=$hamel_store.type
            side=8
            x=1,2,3,4,5,6,7,8,9,10,11
            y=31,31,31,31,31,31,31,31,32,32,32
        [/move_unit_fake]
        {CLEAR_VARIABLE hamel_store}
        {MODIFY_UNIT (x,y=$side_eight_starts_at.x,$side_eight_starts_at.y) facing ne}
        [unhide_unit]
            x=$side_eight_starts_at.x
            y=$side_eight_starts_at.y
        [/unhide_unit]
        [move_unit_fake]
            type=Dwarvish Steelclad
            side=8
            x=1,2,3,4,5,6,7,8,9,10,11
            y=31,31,31,31,31,31,31,31,32,32,33
        [/move_unit_fake]
        {GENERIC_UNIT 8 "Dwarvish Steelclad" 11 33}
        [move_unit_fake]
            type=Dwarvish Steelclad
            side=8
            x=1,2,3,4,5,6,7,8,9,10,11
            y=31,31,31,31,31,31,31,31,32,31,31
        [/move_unit_fake]
        {GENERIC_UNIT 8 "Dwarvish Steelclad" 11 31}
        [move_unit_fake]
            type=Dwarvish Thunderguard
            side=8
            x=1,2,3,4,5,6,7,8,9,10
            y=31,31,31,31,31,31,31,31,32,32
        [/move_unit_fake]
        {GENERIC_UNIT 8 "Dwarvish Thunderguard" 10 32}
        [move_unit_fake]
            type=Dwarvish Thunderguard
            side=8
            x=1,2,3,4,5,6,7,8,9,10
            y=31,31,31,31,31,31,31,31,32,31
        [/move_unit_fake]
        {GENERIC_UNIT 8 "Dwarvish Thunderguard" 10 31}
        [message]
            id=Hamel
            message= _ "Will they, now?"
        [/message]
        [message]
            id=Rakshas
            message= _ "<i>What</i>?!"
        [/message]
        [message]
            id=Hamel
            message= _ "Your western army has been slaughtered, Rakshas, and <i>you</i> will soon join them!"
        [/message]
        [message]
            id=Rakshas
            message= _ "But... but... how can this be?"
        [/message]
        [message]
            id=Hamel
            message= _ "It’s called ‘The End’, foul orc. Forward! FOR KNALGA!!"
        [/message]
        [message]
            id=Krash
            message= _ "FOR FRIENDSHIP!!"
        [/message]
        [message]
            id="Ro'Arthian"
            message= _ "FOR PEACE!!"
        [/message]
        [message]
            id=Camerin
            message= _ "FOR FUN!"
        [/message]
        [message]
            id=Eryssa
            message= _ "FOR HIDEL!!"
        [/message]
        [message]
            role=Supporter
            message= _ "FOR DWARVEN DOORS!!"
        [/message]
        [message]
            id=Tallin
            message= _ "FOR THE FREE PEOPLES OF THE NORTH! FALL ON THEM, MEN!!"
        [/message]
        [objectives]
            side=0
            [objective]
                description= _ "Defeat the enemy leaders"
                condition=win
            [/objective]
            [objective]
                description= _ "Death of Tallin"
                condition=lose
            [/objective]
            [objective]
                description= _ "Death of Ro’Arthian"
                condition=lose
            [/objective]
            [objective]
                description= _ "Death of Ro’Sothian"
                condition=lose
            [/objective]
            [objective]
                description= _ "Death of Hamel"
                condition=lose
            [/objective]

            {IS_LAST_SCENARIO}
        [/objectives]
    [/event]
    # Flavour event at turn 5
    [event]
        name=turn 5

        [message]
            id=Tallin
            message= _ "Sweet gods, look at all those orcs pouring out of that fortress."
        [/message]
        [message]
            id=Hamel
            message= _ "Aye, and not just any orcs either, those are all hardened veterans!"
        [/message]
        [message]
            id=Tallin
            message= _ "Yeah. Obviously this is going to take some time. If necessary we can sit tight in our fortifications and besiege them until they starve!"
        [/message]
    [/event]
    # Rakashas death
    [event]
        name=last breath
        [filter]
            id=Rakshas
        [/filter]

        [message]
            id=Tallin
            message= _ "Die, you murderous beast! No longer shall you terrorize the people of the North."
        [/message]
        [message]
            id=Hamel
            message= _ "Learn the fate of one who offends the Dwarves of Knalga."
        [/message]
        [message]
            id=Eryssa
            message= _ "Or the elves of the Northern Forests."
        [/message]
        [message]
            role=Supporter
            message= _ "Or the humans of Dwarven Doors."
        [/message]
        [message]
            id=Rakshas
            message= _ "(<i>Gurgle</i>) No...! This... cannot... be... happening... to... me..."
        [/message]
        [message]
            id=Sister Thera
            message= _ "Such were the last words of Rakshas the great!"
        [/message]
        [message]
            id="Ro'Sothian"
            message= _ "(<i>Snicker</i>)"
        [/message]
    [/event]
    # Victory
    [event]
        name=victory

        [message]
            id=Tallin
            message= _ "At last! Rakshas has been slain, and the orcish host has been crushed. Peace and prosperity will come to the Northlands once again!"
        [/message]
        [message]
            speaker=narrator
            message= _ "At these words all the allied forces gave out a combined and thunderous cheer. Their long ordeal was finally over."
            image=wesnoth-icon.png
        [/message]
        [message]
            id=Camerin
            message= _ "(<i>Small voice lost in the uproar</i>) Awww, is it over already?"
        [/message]
        # Place Krash, Eryssa and Hamel on players recall list to go
        # around some engine limitations Empty recall lists of sides
        # 7,8 and 9 to save us declaring empty sides in epilogue
        {MODIFY_UNIT (side=7,8,9) side 1}
    [/event]

    # Hamel death
    [event]
        name=last breath
        [filter]
            id=Hamel
        [/filter]

        [message]
            id=Hamel
            message= _ "Argh!"
        [/message]
        [message]
            id=Tallin
            message= _ "Hamel! Blast it, without the dwarves to hold the western flank we are as good as defeated."
        [/message]
        [endlevel]
            result=defeat
        [/endlevel]
    [/event]

    # Sisal death
    [event]
        name=last breath
        [filter]
            id=Sisal
        [/filter]

        {INCIDENTAL_MUSIC "sad.ogg"}
        [message]
            id=Sisal
            message= _ "Ahhhh! Farewell, friends. I now go to join Hidel."
        [/message]
        [message]
            id=Eryssa
            message= _ "Sisal! Noooo! Not you too!"
        [/message]
    [/event]

    [event]
        name=enemies defeated

        [endlevel]
            result=victory
            carryover_report=no
        [/endlevel]
    [/event]
    # Load death events
    {HERODEATH_EVERYONE}
[/scenario]<|MERGE_RESOLUTION|>--- conflicted
+++ resolved
@@ -313,7 +313,6 @@
         user_team_name=_"Alliance"
         persistent=yes
         [ai]
-<<<<<<< HEAD
             leader_aggression=-10.0
             {AI_SIMPLE_DAY_ASPECT   aggression 0.5}
             {AI_SIMPLE_DAY_ASPECT   caution    0.5}
@@ -351,23 +350,6 @@
                     [/value]
                 [/facet]
             [/aspect]
-=======
-            passive_leader=yes
-            simple_targeting=yes
-            aggression=1.0
-            caution=-5.0
-            attack_depth=5
-            village_value=0.0
-            leader_value=50.0
-            villages_per_scout=0
-            [goal]
-                name=target
-                [criteria]
-                    id=Rakshas
-                [/criteria]
-                value=500
-            [/goal]
->>>>>>> f13bd92f
         [/ai]
         {FLAG_VARIANT knalgan}
     [/side]
