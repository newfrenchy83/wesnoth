--- conflicted
+++ resolved
@@ -1421,14 +1421,9 @@
         [/message]
     [/event]
 
-<<<<<<< HEAD
     # Garak abilities - teaching ability
     {UTBS_INCLUDE utils/garak-abilities.cfg}
-    # Kaleh abilities - special custom AMLAS for Kaleh
-    {UTBS_INCLUDE utils/kaleh-abilities.cfg}
-
-=======
->>>>>>> ebbdb086
+
     # Common death events for heroes
 #define UTBS_GARAK_MUST_LIVE
 #enddef
