# vi: syntax=python:et:ts=4
#
# SCons build description for the Wesnoth project
#
# Prerequisites are:
# 1. autorevision for getting the repository revision level.
# 2. msgfmt(1) for making builds with i18n support.
# 3. graph-includes for making the project dependency graph.

EnsureSConsVersion(0,98,3)

import os, sys, shutil, re, commands
from glob import glob
from subprocess import Popen, PIPE, call
from os import access, F_OK

# Warn user of current set of build options.
AddOption('--option-cache', dest='option_cache', nargs=1, type = 'string', action = 'store', metavar = 'FILE', help='file with cached construction variables', default = '.scons-option-cache')
if os.path.exists(GetOption("option_cache")):
    optfile = file(GetOption("option_cache"))
    print "Saved options:", optfile.read().replace("\n", ", ")[:-2]
    optfile.close()

#
# Get the Wesnoth version number
#

config_h_re = re.compile(r"^.*#define\s*(\S*)\s*\"(\S*)\".*$", re.MULTILINE)
build_config = dict( config_h_re.findall(File("src/wesconfig.h").get_contents()) )
try:
    version = build_config["VERSION"]
    print "Building Wesnoth version %s" % version
except KeyError:
    print "Couldn't determine the Wesnoth version number, bailing out!"
    sys.exit(1)

#
# Build-control options
#

opts = Variables(GetOption("option_cache"))

def OptionalPath(key, val, env):
    if val:
        PathVariable.PathIsDir(key, val, env)

opts.AddVariables(
    ListVariable('default_targets', 'Targets that will be built if no target is specified in command line.',
        "wesnoth,wesnothd", Split("wesnoth wesnothd campaignd cutter exploder test")),
    EnumVariable('build', 'Build variant: debug, release profile or base (no subdirectory)', "release", ["release", "debug", "glibcxx_debug", "profile","base"]),
    PathVariable('build_dir', 'Build all intermediate files(objects, test programs, etc) under this dir', "build", PathVariable.PathAccept),
    ('extra_flags_config', 'Extra compiler and linker flags to use for configuration and all builds', ""),
    ('extra_flags_base', 'Extra compiler and linker flags to use for release builds', ""),
    ('extra_flags_release', 'Extra compiler and linker flags to use for release builds', ""),
    ('extra_flags_debug', 'Extra compiler and linker flags to use for debug builds', ""),
    ('extra_flags_profile', 'Extra compiler and linker flags to use for profile builds', ""),
    PathVariable('bindir', 'Where to install binaries', "bin", PathVariable.PathAccept),
    ('cachedir', 'Directory that contains a cache of derived files.', ''),
    PathVariable('datadir', 'read-only architecture-independent game data', "$datarootdir/$datadirname", PathVariable.PathAccept),
    PathVariable('fifodir', 'directory for the wesnothd fifo socket file', "/var/run/wesnothd", PathVariable.PathAccept),
    BoolVariable('fribidi','Clear to disable bidirectional-language support', True),
    BoolVariable('desktop_entry','Clear to disable desktop-entry', True),
    BoolVariable('systemd','Install systemd unit file for wesnothd', bool(WhereIs("systemd"))),
    PathVariable('datarootdir', 'sets the root of data directories to a non-default location', "share", PathVariable.PathAccept),
    PathVariable('datadirname', 'sets the name of data directory', "wesnoth$version_suffix", PathVariable.PathAccept),
    PathVariable('desktopdir', 'sets the desktop entry directory to a non-default location', "$datarootdir/applications", PathVariable.PathAccept),
    PathVariable('icondir', 'sets the icons directory to a non-default location', "$datarootdir/icons", PathVariable.PathAccept),
    BoolVariable('internal_data', 'Set to put data in Mac OS X application fork', False),
    PathVariable('localedirname', 'sets the locale data directory to a non-default location', "translations", PathVariable.PathAccept),
    PathVariable('mandir', 'sets the man pages directory to a non-default location', "$datarootdir/man", PathVariable.PathAccept),
    PathVariable('docdir', 'sets the doc directory to a non-default location', "$datarootdir/doc/wesnoth", PathVariable.PathAccept),
    PathVariable('python_site_packages_dir', 'sets the directory where python modules are installed', "lib/python/site-packages/wesnoth", PathVariable.PathAccept),
    BoolVariable('lowmem', 'Set to reduce memory usage by removing extra functionality', False),
    BoolVariable('notifications', 'Enable support for desktop notifications', True),
    BoolVariable('nls','enable compile/install of gettext message catalogs',True),
    BoolVariable('libintl', 'Use lib intl for translations, instead of boost locale', False),
    BoolVariable('png', 'Clear to disable writing png files for screenshots, images', True),
    PathVariable('prefix', 'autotools-style installation prefix', "/usr/local", PathVariable.PathAccept),
    PathVariable('prefsdir', 'user preferences directory', "", PathVariable.PathAccept),
    PathVariable('default_prefs_file', 'default preferences file name', "", PathVariable.PathAccept),
    PathVariable('destdir', 'prefix to add to all installation paths.', "/", PathVariable.PathAccept),
    BoolVariable('prereqs','abort if prerequisites cannot be detected',True),
    ('program_suffix', 'suffix to append to names of installed programs',"$version_suffix"),
    ('version_suffix', 'suffix that will be added to default values of prefsdir, program_suffix and datadirname', ""),
    BoolVariable('raw_sockets', 'Set to use raw receiving sockets in the multiplayer network layer rather than the SDL_net facilities', False),
    BoolVariable('forum_user_handler', 'Enable forum user handler in wesnothd', False),
    ('server_gid', 'group id of the user who runs wesnothd', ""),
    ('server_uid', 'user id of the user who runs wesnothd', ""),
    BoolVariable('strict', 'Set to strict compilation', False),
    BoolVariable('static_test', 'Staticaly build against boost test (Not supported yet)', False),
    BoolVariable('verbose', 'Emit progress messages during data installation.', False),
    PathVariable('sdldir', 'Directory of SDL installation.', "", OptionalPath),
    PathVariable('boostdir', 'Directory of boost installation.', "", OptionalPath),
    PathVariable('boostlibdir', 'Directory where boost libraries are installed.', "", OptionalPath),
    ('boost_suffix', 'Suffix of boost libraries.'),
    PathVariable('gettextdir', 'Root directory of Gettext\'s installation.', "", OptionalPath), 
    PathVariable('gtkdir', 'Directory where GTK SDK is installed.', "", OptionalPath),
    PathVariable('luadir', 'Directory where Lua binary package is unpacked.', "", OptionalPath),
    ('host', 'Cross-compile host.', ''),
    ('jobs', 'Set the number of parallel compilations', "1", lambda key, value, env: int(value), int),
    BoolVariable('distcc', 'Use distcc', False),
    BoolVariable('ccache', "Use ccache", False),
    ('cxxtool', 'Set c++ compiler command if not using standard compiler.'),
    BoolVariable('cxx0x', 'Use C++0x features.', False),
    BoolVariable('openmp', 'Enable openmp use.', False),
    BoolVariable("fast", "Make scons faster at cost of less precise dependency tracking.", False),
    BoolVariable("lockfile", "Create a lockfile to prevent multiple instances of scons from being run at the same time on this working copy.", False),
    BoolVariable("OS_ENV", "Forward the entire OS environment to scons", False),
    BoolVariable("history", "Clear to disable GNU history support in lua console", True),
    BoolVariable("sdl2", "Build with SDL2 support (experimental!)", False)
    )

#
# Setup
#

toolpath = ["scons"]
for repo in Dir(".").repositories:
  # SCons repositories are additional dirs to look for source and lib files.
  # It is possible to make out of tree builds by running SCons outside of this
  # source code root and supplying this path with -Y option.
  toolpath.append(repo.abspath + "/scons")
sys.path = toolpath + sys.path
env = Environment(tools=["tar", "gettext", "install", "python_devel", "scanreplace"], options = opts, toolpath = toolpath)

if env["lockfile"]:
    print "Creating lockfile"
    lockfile = os.path.abspath("scons.lock")
    open(lockfile, "wx").write(str(os.getpid()))
    import atexit
    atexit.register(os.remove, lockfile)

opts.Save(GetOption("option_cache"), env)
env.SConsignFile("$build_dir/sconsign.dblite")

# If OS_ENV was enabled, copy the entire OS environment.
if env['OS_ENV']:
    env['ENV'] = os.environ

# Make sure the user's environment is always available
env['ENV']['PATH'] = os.environ.get("PATH")
term = os.environ.get('TERM')
if term is not None:
    env['ENV']['TERM'] = term

if env["PLATFORM"] == "win32":
    env.Tool("mingw")
elif env["PLATFORM"] == "sunos":
    env.Tool("sunc++")
    env.Tool("suncc")
    env.Tool("sunar")
    env.Tool("sunlink")
    env.Append(CXXFLAGS = Split("-library=stlport4 -staticlib=stlport4 -norunpath -features=tmplife -features=tmplrefstatic -features=extensions"))
    env.Append(LINKFLAGS = Split("-library=stlport4 -staticlib=stlport4 -lsocket -lnsl -lboost_iostreams -L. -R."))
    env['CC'] = env['CXX']
else:
    from cross_compile import *
    setup_cross_compile(env)

if env.get('cxxtool',""):
    env['CXX'] = env['cxxtool']
    if 'HOME' in os.environ:
        env['ENV']['HOME'] = os.environ['HOME']

if env['jobs'] > 1:
    SetOption("num_jobs", env['jobs'])

if env['distcc']: 
    env.Tool('distcc')

if env['ccache']: env.Tool('ccache')


Help("""Arguments may be a mixture of switches and targets in any order.
Switches apply to the entire build regardless of where they are in the order.
Important switches include:

    prefix=/usr     probably what you want for production tools
    build=base      build directly in the distribution root;
                    you'll need this if you're trying to use Emacs compile mode.
    build=release   build the release build variant with appropriate flags
                        in build/release and copy resulting binaries
                        into distribution/working copy root.
    build=debug     same for debug build variant, binaries will be copied with -debug suffix

With no arguments, the recipe builds wesnoth and wesnothd.  Available
build targets include the individual binaries:

    wesnoth wesnothd campaignd exploder cutter test

You can make the following special build targets:

    all = wesnoth exploder cutter wesnothd campaignd test (*).
    TAGS = build tags for Emacs (*).
    wesnoth-deps.png = project dependency graph
    install = install all executables that currently exist, and any data needed
    install-wesnothd = install the Wesnoth multiplayer server.
    install-campaignd = install the Wesnoth campaign server.
    install-cutter = install the castle cutter
    install-exploder = install the castle exploder
    install-pytools = install all Python tools and modules
    uninstall = uninstall all executables, tools, modules, and servers.
    pot-update = generate gettext message catalog templates and merge them with localized message catalogs
    update-po = merge message catalog templates with localized message catalogs for particular lingua
    update-po4a = update translations of manual and manpages
    af bg ca ... = linguas for update-po
    dist = make distribution tarball as wesnoth.tar.bz2 (*).
    data-dist = make data tarball as wesnoth-data.tar.bz2 (*).
    binary-dist = make data tarball as wesnoth-binaries.tar.bz2 (*).
    wesnoth-bundle = make Mac OS application bundle from game (*)
    sanity-check = run a pre-release sanity check on the distribution.
    manual = regenerate English-language manual and, possibly, localized manuals if appropriate xmls exist.

Files made by targets marked with '(*)' are cleaned by 'scons -c all'

Options are cached in a file named .scons-option-cache and persist to later
invocations.  The file is editable.  Delete it to start fresh. You can also use a different file by
specifying --option-cache=FILE command line argument. Current option values can be listed with 'scons -h'.

If you set CXXFLAGS and/or LDFLAGS in the environment, the values will
be appended to the appropriate variables within scons.
""" + opts.GenerateHelpText(env, sort=cmp))

if GetOption("help"):
    Return()

if env["cachedir"] and not env['ccache']:
    CacheDir(env["cachedir"])

if env["fast"]:
    env.Decider('MD5-timestamp')
    SetOption('max_drift', 1)
    SetOption('implicit_cache', 1)

if not os.path.isabs(env["prefix"]):
    print "Warning: prefix is set to relative dir. destdir setting will be ignored."
    env["destdir"] = ""

#
# work around long command line problem on windows
# see http://www.scons.org/wiki/LongCmdLinesOnWin32
#
if sys.platform == 'win32':
    try:
        import win32file
        import win32event
        import win32process
        import win32security
        import string

        def my_spawn(sh, escape, cmd, args, spawnenv):
            for var in spawnenv:
                spawnenv[var] = spawnenv[var].encode('ascii', 'replace')

            sAttrs = win32security.SECURITY_ATTRIBUTES()
            StartupInfo = win32process.STARTUPINFO()
            newargs = string.join(map(escape, args[1:]), ' ')
            cmdline = cmd + " " + newargs

            # check for any special operating system commands
            if cmd == 'del':
                for arg in args[1:]:
                    win32file.DeleteFile(arg)
                exit_code = 0
            else:
                # otherwise execute the command.
                hProcess, hThread, dwPid, dwTid = win32process.CreateProcess(None, cmdline, None, None, 1, 0, spawnenv, None, StartupInfo)
                win32event.WaitForSingleObject(hProcess, win32event.INFINITE)
                exit_code = win32process.GetExitCodeProcess(hProcess)
                win32file.CloseHandle(hProcess);
                win32file.CloseHandle(hThread);
            return exit_code

        env['SPAWN'] = my_spawn
    except ImportError:
        def subprocess_spawn(sh, escape, cmd, args, env):
            return call(' '.join(args))
        env['SPAWN'] = subprocess_spawn

#
# Check some preconditions
#
print "---[checking prerequisites]---"

def Info(message):
    print message
    return True

def Warning(message):
    print message
    return False

from metasconf import init_metasconf
configure_args = dict(
    custom_tests = init_metasconf(env, ["cplusplus", "python_devel", "sdl", "boost", "pango", "pkgconfig", "gettext", "lua"]),
    config_h = "$build_dir/config.h",
    log_file="$build_dir/config.log", conf_dir="$build_dir/sconf_temp")

env.MergeFlags(env["extra_flags_config"])

# Some tests need to load parts of boost
env.PrependENVPath('LD_LIBRARY_PATH', env["boostlibdir"])

if env["prereqs"]:
    conf = env.Configure(**configure_args)

    if env["PLATFORM"] == "posix":
        conf.CheckCHeader("poll.h", "<>")
        conf.CheckCHeader("sys/poll.h", "<>")
        conf.CheckCHeader("sys/select.h", "<>")
        if conf.CheckCHeader("sys/sendfile.h", "<>"):
            conf.CheckFunc("sendfile")
    conf.CheckLib("m")
    conf.CheckFunc("round")

    def CheckAsio(conf):
        if env["PLATFORM"] == 'win32':
            conf.env.Append(LIBS = ["libws2_32"])
            have_libpthread = True
        else:
            have_libpthread = conf.CheckLib("pthread")
        return have_libpthread & \
            conf.CheckBoost("system") & \
            conf.CheckBoost("asio", header_only = True)

    if env['host'] in ['x86_64-nacl', 'i686-nacl']:
        # libppapi_cpp has a reverse dependency on the following function
        env.Append(LINKFLAGS = ['-Wl,--undefined=_ZN2pp12CreateModuleEv'])
        conf.CheckLib("ppapi")
        conf.CheckLib("ppapi_cpp")
        conf.CheckLib("nacl-mounts")
        # We are linking static libraries without libtool.
        # Enumerating all transitive dependencies.
        conf.CheckLib("pthread")
        conf.CheckLib("dl")
        conf.CheckLib("SDL")
        conf.CheckLib("jpeg")
        conf.CheckLib("png")
        conf.CheckLib("tiff")
        conf.CheckLib("ogg")
        conf.CheckLib("expat")
        conf.CheckLib("pixman-1")
        conf.CheckLib("vorbisfile")
        conf.CheckLib("vorbis")
        conf.CheckLib("mikmod")

<<<<<<< HEAD
    have_server_prereqs = \
        conf.CheckCPlusPlus(gcc_version = "3.3") and \
        conf.CheckGettextLibintl() and \
        conf.CheckBoost("iostreams", require_version = "1.34.1") and \
        conf.CheckBoostIostreamsGZip() and \
        conf.CheckBoostIostreamsBZip2() and \
        conf.CheckBoost("smart_ptr", header_only = True) and \
        conf.CheckSDL(require_version = '1.2.7') and \
        conf.CheckSDL('SDL_net') and \
        CheckAsio(conf) or Warning("Base prerequisites are not met.")
=======
    if env['sdl2']:
        def have_sdl_net():
            return \
                conf.CheckSDL(require_version = '2.0.0') & \
                conf.CheckSDL("SDL2_net", header_file = "SDL_net")

        def have_sdl_other():
            return \
                conf.CheckSDL(require_version = '2.0.0') & \
                conf.CheckSDL("SDL2_ttf", header_file = "SDL_ttf") & \
                conf.CheckSDL("SDL2_mixer", header_file = "SDL_mixer") & \
                conf.CheckSDL("SDL2_image", header_file = "SDL_image")

    else:
        def have_sdl_net():
            return \
                conf.CheckSDL(require_version = '1.2.10') & \
                conf.CheckSDL('SDL_net')

        def have_sdl_other():
            return \
                conf.CheckSDL(require_version = '1.2.10') & \
                conf.CheckSDL("SDL_ttf", require_version = "2.0.8") & \
                conf.CheckSDL("SDL_mixer", require_version = '1.2.12') & \
                conf.CheckSDL("SDL_image", require_version = '1.2.0')

    if env["libintl"]:
        def have_i18n_prereqs():
            return conf.CheckGettextLibintl()
    else:
        def have_i18n_prereqs():
            return conf.CheckBoost("locale")

    have_server_prereqs = (\
        conf.CheckCPlusPlus(gcc_version = "3.3") & \
        have_sdl_net() & \
        conf.CheckBoost("iostreams", require_version = "1.34.1") & \
        conf.CheckBoostIostreamsGZip() & \
        conf.CheckBoostIostreamsBZip2() & \
        conf.CheckBoost("random",require_version = "1.40.0") & \
        conf.CheckBoost("smart_ptr", header_only = True) & \
        conf.CheckBoost("system") & \
        conf.CheckBoost("filesystem", require_version = "1.44.0") & \
        have_i18n_prereqs() \
            and Info("GOOD: Base prerequisites are met")) \
            or Warning("WARN: Base prerequisites are not met")
>>>>>>> 5495339a

    env = conf.Finish()
    client_env = env.Clone()
    conf = client_env.Configure(**configure_args)
<<<<<<< HEAD
    have_client_prereqs = have_server_prereqs and \
        conf.CheckPango("cairo") and \
        conf.CheckPKG("fontconfig") and \
        conf.CheckBoost("program_options", require_version="1.35.0") and \
        conf.CheckBoost("regex", require_version = "1.35.0") and \
        conf.CheckSDL("SDL_ttf", require_version = "2.0.8") and \
        conf.CheckSDL("SDL_mixer", require_version = '1.2.0') and \
        conf.CheckLib("vorbisfile") and \
        conf.CheckSDL("SDL_image", require_version = '1.2.0') and \
        conf.CheckOgg() or Warning("Client prerequisites are not met. wesnoth, cutter and exploder cannot be built.")
=======
    have_client_prereqs = have_server_prereqs & have_sdl_other() & \
        CheckAsio(conf) & \
        conf.CheckPango("cairo", require_version = "1.21.3") & \
        conf.CheckPKG("fontconfig") & \
        conf.CheckBoost("program_options", require_version="1.35.0") & \
        conf.CheckBoost("regex", require_version = "1.35.0") & \
        conf.CheckLib("vorbisfile") & \
        conf.CheckOgg() & \
        conf.CheckPNG() & \
        conf.CheckJPG() or Warning("WARN: Client prerequisites are not met. wesnoth, cutter and exploder cannot be built")
>>>>>>> 5495339a

    have_X = False
    if have_client_prereqs:
        if env["PLATFORM"] != "win32":
            have_X = conf.CheckLib('X11')
        else:
            if env["libintl"]:
                Warning("ERROR: You cannot use the libintl option when building for windows")
                have_client_prereqs = False

        env["notifications"] = env["notifications"] and conf.CheckPKG("dbus-1")
        if env["notifications"]:
            client_env.Append(CPPDEFINES = ["HAVE_LIBDBUS"])

        client_env['fribidi'] = client_env['fribidi'] and (conf.CheckPKG('fribidi >= 0.10.9') or Warning("Can't find FriBiDi, disabling FriBiDi support."))
        if client_env['fribidi']:
            client_env.Append(CPPDEFINES = ["HAVE_FRIBIDI"])

        env["png"] = env["png"] and conf.CheckLib("png")
        if env["png"]:
            client_env.Append(CPPDEFINES = ["HAVE_LIBPNG"])

        env["history"] = env["history"] and (conf.CheckLib("history") or Warning("Can't find GNU history, disabling history support."))
        if env["history"]:
            client_env.Append(CPPDEFINES = ["HAVE_HISTORY"])

    if env["forum_user_handler"]:
        flags = env.ParseFlags("!mysql_config --libs --cflags")
        try: # Some versions of mysql_config add -DNDEBUG but we don't want it
            flags["CPPDEFINES"].remove("NDEBUG")
        except ValueError:
            pass
        env.Append(CPPDEFINES = ["HAVE_MYSQLPP"])
        env.MergeFlags(flags)

    client_env = conf.Finish()

    test_env = client_env.Clone()
    conf = test_env.Configure(**configure_args)

    have_test_prereqs = have_client_prereqs and conf.CheckBoost('unit_test_framework') \
                            or Warning("WARN: Unit tests are disabled because their prerequisites are not met")
    test_env = conf.Finish()
    if not have_test_prereqs and "test" in env["default_targets"]:
        env["default_targets"].remove("test")

    print "  " + env.subst("If any config checks fail, look in $build_dir/config.log for details")
    print "  If a check fails spuriously due to caching, use --config=force to force its rerun"

else:
    have_client_prereqs = True
    have_X = False
    if env["PLATFORM"] != "win32":
        have_X = True
    have_server_prereqs = True
    have_test_prereqs = True
    test_env = env.Clone()
    client_env = env.Clone()


if env['host'] in ['x86_64-nacl', 'i686-nacl']:
  env['_LIBFLAGS'] = '-Wl,--start-group ' + env['_LIBFLAGS'] + ' -Wl,--end-group'
  client_env['_LIBFLAGS'] = '-Wl,--start-group ' + client_env['_LIBFLAGS'] + ' -Wl,--end-group'

have_msgfmt = env["MSGFMT"]
if not have_msgfmt:
     env["nls"] = False
if not have_msgfmt:
     print "NLS tools are not present..."
if not env['nls']:
     print "NLS catalogue installation is disabled."

#
# Implement configuration switches
#
print "---[applying configuration]---"

for env in [test_env, client_env, env]:
    build_root="#/"
    if os.path.isabs(env["build_dir"]):
        build_root = ""
    env.Prepend(CPPPATH = [build_root + "$build_dir", "#/src"])

    env.Append(CPPDEFINES = ["HAVE_CONFIG_H"])

    if "gcc" in env["TOOLS"]:
        env.AppendUnique(CCFLAGS = Split("-W -Wall"), CFLAGS = ["-std=c99"])

        if env['cxx0x']:
            env.AppendUnique(CXXFLAGS = "-std=c++0x")
            env.Append(CPPDEFINES = "HAVE_CXX0X")
        else:
            env.AppendUnique(CXXFLAGS = "-std=c++98")

        if env['openmp']:
            env.AppendUnique(CXXFLAGS = ["-fopenmp"], LIBS = ["gomp"])

        if env['strict']:
            env.AppendUnique(CCFLAGS = Split("-Werror $(-Wno-unused-local-typedefs$)"))

        env["OPT_FLAGS"] = "-O2"
        env["DEBUG_FLAGS"] = Split("-O0 -DDEBUG -ggdb3")

    if "clang" in env["CXX"]:
        # Silence warnings about unused -I options and unknown warning switches.
        env.AppendUnique(CCFLAGS = Split("-Qunused-arguments -Wno-unknown-warning-option"))

    if "suncc" in env["TOOLS"]:
        env["OPT_FLAGS"] = "-g0"
        env["DEBUG_FLAGS"] = "-g"

    if env['lowmem']:
        env.Append(CPPDEFINES = "LOW_MEM")

    if env['internal_data']:
        env.Append(CPPDEFINES = "USE_INTERNAL_DATA")

    if have_X:
        env.Append(CPPDEFINES = "_X11")

# Simulate autools-like behavior of prefix on various paths
    installdirs = Split("bindir datadir fifodir icondir desktopdir mandir docdir python_site_packages_dir")
    for d in installdirs:
        env[d] = os.path.join(env["prefix"], env[d])

    if env["PLATFORM"] == 'win32':
        env.Append(LIBS = ["wsock32", "iconv", "z"], CCFLAGS = ["-mthreads"], LINKFLAGS = ["-mthreads"], CPPDEFINES = ["_WIN32_WINNT=0x0501"])

    if env["PLATFORM"] == 'darwin':            # Mac OS X
        env.Append(FRAMEWORKS = "Carbon")            # Carbon GUI

if not env['static_test']:
    test_env.Append(CPPDEFINES = "BOOST_TEST_DYN_LINK")

try:
    if call(env.subst("utils/autorevision -t h > $build_dir/revision.h"), shell=True) == 0:
        env["have_autorevision"] = True
except:
    pass

Export(Split("env client_env test_env have_client_prereqs have_server_prereqs have_test_prereqs"))
SConscript(dirs = Split("po doc packaging/windows packaging/systemd"))

binaries = Split("wesnoth wesnothd cutter exploder campaignd test")
builds = {
    "base"          : dict(CCFLAGS   = "$OPT_FLAGS"),    # Don't build in subdirectory
    "debug"         : dict(CCFLAGS   = Split("$DEBUG_FLAGS")),
    "glibcxx_debug" : dict(CPPDEFINES = Split("_GLIBCXX_DEBUG _GLIBCXX_DEBUG_PEDANTIC")),
    "release"       : dict(CCFLAGS   = "$OPT_FLAGS"),
    "profile"       : dict(CCFLAGS   = "-pg", LINKFLAGS = "-pg")
    }
builds["glibcxx_debug"].update(builds["debug"])
build = env["build"]

for env in [test_env, client_env, env]:
    env["extra_flags_glibcxx_debug"] = env["extra_flags_debug"]
    env.AppendUnique(**builds[build])
    env.Append(CXXFLAGS = Split(os.environ.get('CXXFLAGS', [])), LINKFLAGS = Split(os.environ.get('LDFLAGS', [])))
    env.MergeFlags(env["extra_flags_" + build])

if build == "base":
    build_dir = ""
else:
    build_dir = os.path.join("$build_dir", build)

if build == "release" : build_suffix = ""
else                  : build_suffix = "-" + build
Export("build_suffix")
env.SConscript("src/SConscript", variant_dir = build_dir, duplicate = False)
Import(binaries + ["sources"])
binary_nodes = map(eval, binaries)
all = env.Alias("all", map(Alias, binaries))
env.Default(map(Alias, env["default_targets"]))

if have_client_prereqs and env["nls"]:
    env.Requires("wesnoth", Dir("translations"))

#
# Utility productions (Unix-like systems only)
#

# Make a tags file for Emacs
# Exuberant Ctags doesn't understand the -l c++ flag so if the etags fails try the ctags version
env.Command("TAGS", sources, 'etags -l c++ $SOURCES.srcpath || (ctags --tag-relative=yes -f src/tags $SOURCES.srcpath)')
env.Clean(all, 'TAGS')

#
# Unix installation productions
#
# These will not be portable to Windows or Mac. They assume a Unix-like
# directory structure and FreeDesktop standard locations foicon, app,
# and doc files.
#

for d in installdirs:
    locals()[d] = os.path.join(env["destdir"], env[d].lstrip("/"))
installable_subs = Split('data fonts images sounds')
if os.path.isabs(env["localedirname"]):
    env["localedir"] = env["localedirname"]
else:
    env["localedir"] = "$datadir/$localedirname"
        
pythontools = Split("wmlscope wmllint wmlindent wesnoth_addon_manager")
pythonmodules = Split("wmltools.py wmlparser.py wmldata.py wmliterator.py campaignserver_client.py __init__.py")

def CopyFilter(fn):
    "Filter out data-tree things that shouldn't be installed."
    return not ".git" in str(fn) and not "Makefile" in str(fn)

env["copy_filter"] = CopyFilter

linguas = Split(File("po/LINGUAS").get_contents())

def InstallManpages(env, component):
    env.InstallData("mandir", component, os.path.join("doc", "man", component + ".6"), "man6")
    for lingua in linguas:
        manpage = os.path.join("doc", "man", lingua, component + ".6")
        env.InstallData("mandir", component, manpage, os.path.join(lingua, "man6"))

# Now the actual installation productions

# The game and associated resources
env.InstallBinary(wesnoth)
env.InstallData("datadir", "wesnoth", map(Dir, installable_subs))
env.InstallData("docdir",  "wesnoth", [Glob("doc/manual/*.html"), Dir("doc/manual/styles"), Dir("doc/manual/images")])
if env["nls"]:
    env.InstallData("localedir", "wesnoth", Dir("translations"))
    env.InstallData("datadir", "wesnoth", "l10n-track")
InstallManpages(env, "wesnoth")
if have_client_prereqs and have_X and env["desktop_entry"]:
     if sys.platform == "darwin":
         env.InstallData("icondir", "wesnoth", "icons/wesnoth-icon-Mac.png")
     else:
         env.InstallData("icondir", "wesnoth", "icons/wesnoth-icon.png")
     env.InstallData("desktopdir", "wesnoth", "icons/wesnoth.desktop")

# Python tools
env.InstallData("bindir", "pytools", map(lambda tool: os.path.join("data", "tools", tool), pythontools))
env.InstallData("python_site_packages_dir", "pytools", map(lambda module: os.path.join("data", "tools", "wesnoth", module), pythonmodules))

# Wesnoth MP server install
env.InstallBinary(wesnothd)
InstallManpages(env, "wesnothd")
if not access(fifodir, F_OK):
    fifodir = env.Command(fifodir, [], [
        Mkdir(fifodir),
        Chmod(fifodir, 0700),
        Action("chown %s:%s %s" %
               (env["server_uid"], env["server_gid"], fifodir)),
        ])
    AlwaysBuild(fifodir)
    env.Alias("install-wesnothd", fifodir)
if env["systemd"]:
    env.InstallData("prefix", "wesnothd", "#packaging/systemd/wesnothd.service", "lib/systemd/system")
    env.InstallData("prefix", "wesnothd", "#packaging/systemd/wesnothd.conf", "lib/tmpfiles.d")

# Wesnoth campaign server
env.InstallBinary(campaignd)

# And the artists' tools
env.InstallBinary(cutter)
env.InstallBinary(exploder)

# Compute things for default install based on which targets have been created.
install = env.Alias('install', [])
for installable in ('wesnoth',
                    'wesnothd', 'campaignd',
                    'exploder', 'cutter'):
    if os.path.exists(installable + build_suffix) or installable in COMMAND_LINE_TARGETS or "all" in COMMAND_LINE_TARGETS:
        env.Alias('install', env.Alias('install-'+installable))

#
# Un-installation
#
def Uninstall(nodes):
    deletes = []
    for node in nodes:
        if node.__class__ == install[0].__class__:
            deletes.append(Uninstall(node.sources))
        else:
            deletes.append(Delete(str(node)))
    return deletes
uninstall = env.Command('uninstall', '', Flatten(Uninstall(Alias("install"))) or "")
env.AlwaysBuild(uninstall)
env.Precious(uninstall)

#
# Making a distribution tarball.
#
env["version"] = build_config.get("VERSION")
if 'dist' in COMMAND_LINE_TARGETS:    # Speedup, the manifest is expensive
    def dist_manifest():
        "Get an argument list suitable for passing to a distribution archiver."
        # Start by getting a list of all files under version control
        lst = commands.getoutput("git ls-files | grep -v 'data\/test\/.*' | awk '/^[^?]/ {print $4;}'").split()
        lst = filter(os.path.isfile, lst)
        return lst
    dist_tarball = env.Tar('wesnoth-${version}.tar.bz2', [])
    open("dist.manifest", "w").write("\n".join(dist_manifest() + ["src/revision.hpp"]))
    env.Append(TARFLAGS='-j -T dist.manifest --transform "s,^,wesnoth-$version/,"',
               TARCOMSTR="Making distribution tarball...")
    env.AlwaysBuild(dist_tarball)
    env.Clean(all, 'wesnoth.tar.bz2')
    env.Alias('dist', dist_tarball)

#
# Make binary distribution (from installed client side)
#
bin_tar_env = env.Clone()
bin_tarball = bin_tar_env.Tar('wesnoth-binary.tar.bz2',
                              os.path.join(bindir,"wesnoth"))
bin_tar_env.Append(TARFLAGS='-j', TARCOMSTR="Making binary tarball...")
env.Clean(all, 'wesnoth-binary.tar.bz2')
env.Alias('binary-dist', bin_tarball)

#
# Make data distribution (from installed client side)
#
data_tar_env = env.Clone()
data_tarball = data_tar_env.Tar('wesnoth-data.tar.bz2', datadir)
data_tar_env.Append(TARFLAGS='-j', TARCOMSTR="Making data tarball...")
env.Clean(all, 'wesnoth-data.tar.bz2')
env.Alias('data-dist', data_tarball)

#
# Windows installer
#

text_builder = Builder(action = Copy("$TARGET", "$SOURCE"), single_source = True, suffix = ".txt")
env.WindowsInstaller([
    wesnoth, wesnothd,
    Dir(installable_subs), env["nls"] and Dir("translations") or [],
    glob("*.dll"),
    text_builder(env, source = Split("README.md copyright COPYING changelog players_changelog")),
    "cwesnoth.cmd"
    ])

#
# Making Mac OS X application bundles
#
env.Alias("wesnoth-bundle",
          env.Command("Battle For Wesnoth.app", "wesnoth", [
              Mkdir("${TARGET}/Contents"),
              Mkdir("${TARGET}/Contents/MacOS"),
              Mkdir("${TARGET}/Contents/Resources"),
              Action('echo "APPL????" > "${TARGET}/Contents/PkgInfo"'),
              Copy("${TARGET}/Contents/MacOS/wesnoth", "wesnoth"),
              ]))
env.Clean(all, "Battle For Wesnoth.app")    

#
# Sanity checking
#
sanity_check = env.Command('sanity-check', '', [
    Action("cd utils; ./sanity_check"),
    Action("cd data/tools; make sanity-check"),
    ])
env.AlwaysBuild(sanity_check)
env.Precious(sanity_check)

#
# Make the project dependency graph (requires graph-includes).
#
env.Command("wesnoth-deps.dot", [],
            "graph-includes -verbose --class wesnoth \
            -sysI /usr/include/c++/4.0 -sysI /usr/include -sysI /usr/include/SDL \
            --prefixstrip src/ -I src src > ${TARGET}")
env.Command("wesnoth-deps.png", "wesnoth-deps.dot",
            "dot -Tpng -o ${TARGET} ${SOURCE}")
env.Clean(all, ["wesnoth-deps.dot", "wesnoth-deps.png"])

# Local variables:
# mode: python
# end:<|MERGE_RESOLUTION|>--- conflicted
+++ resolved
@@ -344,18 +344,6 @@
         conf.CheckLib("vorbis")
         conf.CheckLib("mikmod")
 
-<<<<<<< HEAD
-    have_server_prereqs = \
-        conf.CheckCPlusPlus(gcc_version = "3.3") and \
-        conf.CheckGettextLibintl() and \
-        conf.CheckBoost("iostreams", require_version = "1.34.1") and \
-        conf.CheckBoostIostreamsGZip() and \
-        conf.CheckBoostIostreamsBZip2() and \
-        conf.CheckBoost("smart_ptr", header_only = True) and \
-        conf.CheckSDL(require_version = '1.2.7') and \
-        conf.CheckSDL('SDL_net') and \
-        CheckAsio(conf) or Warning("Base prerequisites are not met.")
-=======
     if env['sdl2']:
         def have_sdl_net():
             return \
@@ -402,23 +390,10 @@
         have_i18n_prereqs() \
             and Info("GOOD: Base prerequisites are met")) \
             or Warning("WARN: Base prerequisites are not met")
->>>>>>> 5495339a
 
     env = conf.Finish()
     client_env = env.Clone()
     conf = client_env.Configure(**configure_args)
-<<<<<<< HEAD
-    have_client_prereqs = have_server_prereqs and \
-        conf.CheckPango("cairo") and \
-        conf.CheckPKG("fontconfig") and \
-        conf.CheckBoost("program_options", require_version="1.35.0") and \
-        conf.CheckBoost("regex", require_version = "1.35.0") and \
-        conf.CheckSDL("SDL_ttf", require_version = "2.0.8") and \
-        conf.CheckSDL("SDL_mixer", require_version = '1.2.0') and \
-        conf.CheckLib("vorbisfile") and \
-        conf.CheckSDL("SDL_image", require_version = '1.2.0') and \
-        conf.CheckOgg() or Warning("Client prerequisites are not met. wesnoth, cutter and exploder cannot be built.")
-=======
     have_client_prereqs = have_server_prereqs & have_sdl_other() & \
         CheckAsio(conf) & \
         conf.CheckPango("cairo", require_version = "1.21.3") & \
@@ -429,7 +404,6 @@
         conf.CheckOgg() & \
         conf.CheckPNG() & \
         conf.CheckJPG() or Warning("WARN: Client prerequisites are not met. wesnoth, cutter and exploder cannot be built")
->>>>>>> 5495339a
 
     have_X = False
     if have_client_prereqs:
