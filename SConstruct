# vi: syntax=python:et:ts=4
#
# SCons build description for the Wesnoth project
#
# Prerequisites are:
# 1. autorevision for getting the repository revision level.
# 2. msgfmt(1) for making builds with i18n support.
# 3. graph-includes for making the project dependency graph.

EnsureSConsVersion(0,98,3)

import os, sys, shutil, re, commands
from glob import glob
from subprocess import Popen, PIPE, call
from os import access, F_OK

# Warn user of current set of build options.
AddOption('--option-cache', dest='option_cache', nargs=1, type = 'string', action = 'store', metavar = 'FILE', help='file with cached construction variables', default = '.scons-option-cache')
if os.path.exists(GetOption("option_cache")):
    optfile = file(GetOption("option_cache"))
    print "Saved options:", optfile.read().replace("\n", ", ")[:-2]
    optfile.close()

#
# Get the Wesnoth version number
#

config_h_re = re.compile(r"^.*#define\s*(\S*)\s*\"(\S*)\".*$", re.MULTILINE)
build_config = dict( config_h_re.findall(File("src/wesconfig.h").get_contents()) )
try:
    version = build_config["VERSION"]
    print "Building Wesnoth version %s" % version
except KeyError:
    print "Couldn't determine the Wesnoth version number, bailing out!"
    sys.exit(1)

#
# Build-control options
#

opts = Variables(GetOption("option_cache"))

def OptionalPath(key, val, env):
    if val:
        PathVariable.PathIsDir(key, val, env)

opts.AddVariables(
    ListVariable('default_targets', 'Targets that will be built if no target is specified in command line.',
        "wesnoth,wesnothd", Split("wesnoth wesnothd campaignd cutter exploder test")),
    EnumVariable('build', 'Build variant: debug, release profile or base (no subdirectory)', "release", ["release", "debug", "glibcxx_debug", "profile","base"]),
    PathVariable('build_dir', 'Build all intermediate files(objects, test programs, etc) under this dir', "build", PathVariable.PathAccept),
    ('extra_flags_config', 'Extra compiler and linker flags to use for configuration and all builds', ""),
    ('extra_flags_base', 'Extra compiler and linker flags to use for release builds', ""),
    ('extra_flags_release', 'Extra compiler and linker flags to use for release builds', ""),
    ('extra_flags_debug', 'Extra compiler and linker flags to use for debug builds', ""),
    ('extra_flags_profile', 'Extra compiler and linker flags to use for profile builds', ""),
    PathVariable('bindir', 'Where to install binaries', "bin", PathVariable.PathAccept),
    ('cachedir', 'Directory that contains a cache of derived files.', ''),
    PathVariable('datadir', 'read-only architecture-independent game data', "$datarootdir/$datadirname", PathVariable.PathAccept),
    PathVariable('fifodir', 'directory for the wesnothd fifo socket file', "/var/run/wesnothd", PathVariable.PathAccept),
    BoolVariable('fribidi','Clear to disable bidirectional-language support', True),
    BoolVariable('desktop_entry','Clear to disable desktop-entry', True),
    BoolVariable('systemd','Install systemd unit file for wesnothd', bool(WhereIs("systemd"))),
    PathVariable('datarootdir', 'sets the root of data directories to a non-default location', "share", PathVariable.PathAccept),
    PathVariable('datadirname', 'sets the name of data directory', "wesnoth$version_suffix", PathVariable.PathAccept),
    PathVariable('desktopdir', 'sets the desktop entry directory to a non-default location', "$datarootdir/applications", PathVariable.PathAccept),
    PathVariable('icondir', 'sets the icons directory to a non-default location', "$datarootdir/icons", PathVariable.PathAccept),
    BoolVariable('internal_data', 'Set to put data in Mac OS X application fork', False),
    PathVariable('localedirname', 'sets the locale data directory to a non-default location', "translations", PathVariable.PathAccept),
    PathVariable('mandir', 'sets the man pages directory to a non-default location', "$datarootdir/man", PathVariable.PathAccept),
    PathVariable('docdir', 'sets the doc directory to a non-default location', "$datarootdir/doc/wesnoth", PathVariable.PathAccept),
    PathVariable('python_site_packages_dir', 'sets the directory where python modules are installed', "lib/python/site-packages/wesnoth", PathVariable.PathAccept),
    BoolVariable('lowmem', 'Set to reduce memory usage by removing extra functionality', False),
    BoolVariable('notifications', 'Enable support for desktop notifications', True),
    BoolVariable('nls','enable compile/install of gettext message catalogs',True),
    BoolVariable('boostfilesystem', 'Use boost filesystem', True),
    PathVariable('prefix', 'autotools-style installation prefix', "/usr/local", PathVariable.PathAccept),
    PathVariable('prefsdir', 'user preferences directory', "", PathVariable.PathAccept),
    PathVariable('default_prefs_file', 'default preferences file name', "", PathVariable.PathAccept),
    PathVariable('destdir', 'prefix to add to all installation paths.', "/", PathVariable.PathAccept),
    BoolVariable('prereqs','abort if prerequisites cannot be detected',True),
    ('program_suffix', 'suffix to append to names of installed programs',"$version_suffix"),
    ('version_suffix', 'suffix that will be added to default values of prefsdir, program_suffix and datadirname', ""),
    BoolVariable('raw_sockets', 'Set to use raw receiving sockets in the multiplayer network layer rather than the SDL_net facilities', False),
    BoolVariable('forum_user_handler', 'Enable forum user handler in wesnothd', False),
    ('server_gid', 'group id of the user who runs wesnothd', ""),
    ('server_uid', 'user id of the user who runs wesnothd', ""),
    BoolVariable('strict', 'Set to strict compilation', False),
    BoolVariable('static_test', 'Staticaly build against boost test (Not supported yet)', False),
    BoolVariable('verbose', 'Emit progress messages during data installation.', False),
    PathVariable('sdldir', 'Directory of SDL installation.', "", OptionalPath),
    PathVariable('boostdir', 'Directory of boost installation.', "", OptionalPath),
    PathVariable('boostlibdir', 'Directory where boost libraries are installed.', "", OptionalPath),
    ('boost_suffix', 'Suffix of boost libraries.'),
    PathVariable('gettextdir', 'Root directory of Gettext\'s installation.', "", OptionalPath), 
    PathVariable('gtkdir', 'Directory where GTK SDK is installed.', "", OptionalPath),
    PathVariable('luadir', 'Directory where Lua binary package is unpacked.', "", OptionalPath),
    ('host', 'Cross-compile host.', ''),
    ('jobs', 'Set the number of parallel compilations', "1", lambda key, value, env: int(value), int),
    BoolVariable('distcc', 'Use distcc', False),
    BoolVariable('ccache', "Use ccache", False),
    ('cxxtool', 'Set c++ compiler command if not using standard compiler.'),
    BoolVariable('cxx0x', 'Use C++0x features.', False),
    BoolVariable('openmp', 'Enable openmp use.', False),
    BoolVariable("fast", "Make scons faster at cost of less precise dependency tracking.", False),
    BoolVariable("lockfile", "Create a lockfile to prevent multiple instances of scons from being run at the same time on this working copy.", False),
    BoolVariable("sdl2", "Build with SDL2 support (experimental!)", False)
    )

#
# Setup
#

toolpath = ["scons"]
for repo in Dir(".").repositories:
  # SCons repositories are additional dirs to look for source and lib files.
  # It is possible to make out of tree builds by running SCons outside of this
  # source code root and supplying this path with -Y option.
  toolpath.append(repo.abspath + "/scons")
sys.path = toolpath + sys.path
env = Environment(tools=["tar", "gettext", "install", "python_devel", "scanreplace"], options = opts, toolpath = toolpath)

if env["lockfile"]:
    print "Creating lockfile"
    lockfile = os.path.abspath("scons.lock")
    open(lockfile, "wx").write(str(os.getpid()))
    import atexit
    atexit.register(os.remove, lockfile)

opts.Save(GetOption("option_cache"), env)
env.SConsignFile("$build_dir/sconsign.dblite")

# Make sure the user's environment is always available
env['ENV']['PATH'] = os.environ.get("PATH")
env['ENV']['TERM'] = os.environ.get("TERM")
if env["PLATFORM"] == "win32":
    env.Tool("mingw")
elif env["PLATFORM"] == "sunos":
    env.Tool("sunc++")
    env.Tool("suncc")
    env.Tool("sunar")
    env.Tool("sunlink")
    env.Append(CXXFLAGS = Split("-library=stlport4 -staticlib=stlport4 -norunpath -features=tmplife -features=tmplrefstatic -features=extensions"))
    env.Append(LINKFLAGS = Split("-library=stlport4 -staticlib=stlport4 -lsocket -lnsl -lboost_iostreams -L. -R."))
    env['CC'] = env['CXX']
else:
    from cross_compile import *
    setup_cross_compile(env)

if env.get('cxxtool',""):
    env['CXX'] = env['cxxtool']
    if 'HOME' in os.environ:
        env['ENV']['HOME'] = os.environ['HOME']

if env['jobs'] > 1:
    SetOption("num_jobs", env['jobs'])

if env['distcc']: 
    env.Tool('distcc')

if env['ccache']: env.Tool('ccache')


Help("""Arguments may be a mixture of switches and targets in any order.
Switches apply to the entire build regardless of where they are in the order.
Important switches include:

    prefix=/usr     probably what you want for production tools
    build=base      build directly in the distribution root;
                    you'll need this if you're trying to use Emacs compile mode.
    build=release   build the release build variant with appropriate flags
                        in build/release and copy resulting binaries
                        into distribution/working copy root.
    build=debug     same for debug build variant, binaries will be copied with -debug suffix

With no arguments, the recipe builds wesnoth and wesnothd.  Available
build targets include the individual binaries:

    wesnoth wesnothd campaignd exploder cutter test

You can make the following special build targets:

    all = wesnoth exploder cutter wesnothd campaignd (*).
    TAGS = build tags for Emacs (*).
    wesnoth-deps.png = project dependency graph
    install = install all executables that currently exist, and any data needed
    install-wesnothd = install the Wesnoth multiplayer server.
    install-campaignd = install the Wesnoth campaign server.
    install-cutter = install the castle cutter
    install-exploder = install the castle exploder
    install-pytools = install all Python tools and modules
    uninstall = uninstall all executables, tools, modules, and servers.
    pot-update = generate gettext message catalog templates and merge them with localized message catalogs
    update-po = merge message catalog templates with localized message catalogs for particular lingua
    update-po4a = update translations of manual and manpages
    af bg ca ... = linguas for update-po
    dist = make distribution tarball as wesnoth.tar.bz2 (*).
    data-dist = make data tarball as wesnoth-data.tar.bz2 (*).
    binary-dist = make data tarball as wesnoth-binaries.tar.bz2 (*).
    wesnoth-bundle = make Mac OS application bundle from game (*)
    sanity-check = run a pre-release sanity check on the distribution.
    manual = regenerate English-language manual and, possibly, localized manuals if appropriate xmls exist.

Files made by targets marked with '(*)' are cleaned by 'scons -c all'

Options are cached in a file named .scons-option-cache and persist to later
invocations.  The file is editable.  Delete it to start fresh. You can also use a different file by
specifying --option-cache=FILE command line argument. Current option values can be listed with 'scons -h'.

If you set CXXFLAGS and/or LDFLAGS in the environment, the values will
be appended to the appropriate variables within scons.
""" + opts.GenerateHelpText(env, sort=cmp))

if GetOption("help"):
    Return()

if env["cachedir"] and not env['ccache']:
    CacheDir(env["cachedir"])

if env["fast"]:
    env.Decider('MD5-timestamp')
    SetOption('max_drift', 1)
    SetOption('implicit_cache', 1)

if not os.path.isabs(env["prefix"]):
    print "Warning: prefix is set to relative dir. destdir setting will be ignored."
    env["destdir"] = ""

#
# work around long command line problem on windows
# see http://www.scons.org/wiki/LongCmdLinesOnWin32
#
if sys.platform == 'win32':
    try:
        import win32file
        import win32event
        import win32process
        import win32security
        import string

        def my_spawn(sh, escape, cmd, args, spawnenv):
            for var in spawnenv:
                spawnenv[var] = spawnenv[var].encode('ascii', 'replace')

            sAttrs = win32security.SECURITY_ATTRIBUTES()
            StartupInfo = win32process.STARTUPINFO()
            newargs = string.join(map(escape, args[1:]), ' ')
            cmdline = cmd + " " + newargs

            # check for any special operating system commands
            if cmd == 'del':
                for arg in args[1:]:
                    win32file.DeleteFile(arg)
                exit_code = 0
            else:
                # otherwise execute the command.
                hProcess, hThread, dwPid, dwTid = win32process.CreateProcess(None, cmdline, None, None, 1, 0, spawnenv, None, StartupInfo)
                win32event.WaitForSingleObject(hProcess, win32event.INFINITE)
                exit_code = win32process.GetExitCodeProcess(hProcess)
                win32file.CloseHandle(hProcess);
                win32file.CloseHandle(hThread);
            return exit_code

        env['SPAWN'] = my_spawn
    except ImportError:
        def subprocess_spawn(sh, escape, cmd, args, env):
            return call(' '.join(args))
        env['SPAWN'] = subprocess_spawn

#
# Check some preconditions
#
print "---[checking prerequisites]---"

def Info(message):
    print message
    return True

def Warning(message):
    print message
    return False

from metasconf import init_metasconf
configure_args = dict(
    custom_tests = init_metasconf(env, ["cplusplus", "python_devel", "sdl", "boost", "pango", "pkgconfig", "gettext", "lua"]),
    config_h = "$build_dir/config.h",
    log_file="$build_dir/config.log", conf_dir="$build_dir/sconf_temp")

env.MergeFlags(env["extra_flags_config"])

# Some tests need to load parts of boost
if env["boostfilesystem"]:
    env.PrependENVPath('LD_LIBRARY_PATH', env["boostlibdir"])
if env["prereqs"]:
    conf = env.Configure(**configure_args)

    if env["PLATFORM"] == "posix":
        conf.CheckCHeader("poll.h", "<>")
        conf.CheckCHeader("sys/poll.h", "<>")
        conf.CheckCHeader("sys/select.h", "<>")
        if conf.CheckCHeader("sys/sendfile.h", "<>"):
            conf.CheckFunc("sendfile")
    conf.CheckLib("m")
    conf.CheckFunc("round")

    def CheckAsio(conf):
        if env["PLATFORM"] == 'win32':
            conf.env.Append(LIBS = ["libws2_32"])
            have_libpthread = True
        else:
            have_libpthread = conf.CheckLib("pthread")
        return have_libpthread & \
            conf.CheckBoost("system") & \
            conf.CheckBoost("asio", header_only = True)

    if env['host'] in ['x86_64-nacl', 'i686-nacl']:
        # libppapi_cpp has a reverse dependency on the following function
        env.Append(LINKFLAGS = ['-Wl,--undefined=_ZN2pp12CreateModuleEv'])
        conf.CheckLib("ppapi")
        conf.CheckLib("ppapi_cpp")
        conf.CheckLib("nacl-mounts")
        # We are linking static libraries without libtool.
        # Enumerating all transitive dependencies.
        conf.CheckLib("pthread")
        conf.CheckLib("dl")
        conf.CheckLib("SDL")
        conf.CheckLib("jpeg")
        conf.CheckLib("png")
        conf.CheckLib("tiff")
        conf.CheckLib("ogg")
        conf.CheckLib("expat")
        conf.CheckLib("pixman-1")
        conf.CheckLib("vorbisfile")
        conf.CheckLib("vorbis")
        conf.CheckLib("mikmod")

    if env['sdl2']:
        def have_sdl_net():
            return \
                conf.CheckSDL(require_version = '2.0.0') & \
                conf.CheckSDL("SDL2_net", header_file = "SDL_net")

        def have_sdl_other():
            return \
                conf.CheckSDL(require_version = '2.0.0') & \
                conf.CheckSDL("SDL2_ttf", header_file = "SDL_ttf") & \
                conf.CheckSDL("SDL2_mixer", header_file = "SDL_mixer") & \
                conf.CheckSDL("SDL2_image", header_file = "SDL_image")

    else:
<<<<<<< HEAD
        def have_sdl_net():
            return \
                conf.CheckSDL(require_version = '1.2.0') & \
                conf.CheckSDL('SDL_net')

        def have_sdl_other():
            return \
                conf.CheckSDL(require_version = '1.2.0') & \
                conf.CheckSDL("SDL_ttf", require_version = "2.0.8") & \
                conf.CheckSDL("SDL_mixer", require_version = '1.2.0') & \
                conf.CheckSDL("SDL_image", require_version = '1.2.0')

    have_server_prereqs = (\
        conf.CheckCPlusPlus(gcc_version = "3.3") & \
        have_sdl_net() & \
        conf.CheckGettextLibintl() & \
        conf.CheckBoost("iostreams", require_version = "1.34.1") & \
        conf.CheckBoostIostreamsGZip() & \
        conf.CheckBoostIostreamsBZip2() & \
        conf.CheckBoost("smart_ptr", header_only = True) \
            and Info("GOOD: Base prerequisites are met")) \
            or Warning("WARN: Base prerequisites are not met")
=======
        have_sdl_net = \
        conf.CheckSDL(require_version = '1.2.0') and \
        conf.CheckSDL('SDL_net')

        have_sdl_other = \
        conf.CheckSDL("SDL_ttf", require_version = "2.0.8") and \
        conf.CheckSDL("SDL_mixer", require_version = '1.2.0') and \
        conf.CheckSDL("SDL_image", require_version = '1.2.0')

    have_server_prereqs = have_sdl_net and \
        conf.CheckCPlusPlus(gcc_version = "3.3") and \
        conf.CheckGettextLibintl() and \
        conf.CheckBoost("iostreams", require_version = "1.34.1") and \
        conf.CheckBoostIostreamsGZip() and \
        conf.CheckBoostIostreamsBZip2() and \
        conf.CheckBoost("smart_ptr", header_only = True) and \
        conf.CheckBoost("system") and \
        ((not env["boostfilesystem"]) or (conf.CheckBoost("filesystem", require_version = "1.44.0"))) or Warning("Base prerequisites are not met.")
>>>>>>> a27b2ff4

    env = conf.Finish()
    client_env = env.Clone()
    conf = client_env.Configure(**configure_args)
    have_client_prereqs = have_server_prereqs & have_sdl_other() & \
        CheckAsio(conf) & \
        conf.CheckPango("cairo", require_version = "1.21.3") & \
        conf.CheckPKG("fontconfig") & \
        conf.CheckBoost("program_options", require_version="1.35.0") & \
        conf.CheckBoost("regex", require_version = "1.35.0") & \
        conf.CheckLib("vorbisfile") & \
        conf.CheckOgg() or Warning("WARN: Client prerequisites are not met. wesnoth, cutter and exploder cannot be built")

    have_X = False
    if have_client_prereqs:
        if env["PLATFORM"] != "win32":
            have_X = conf.CheckLib('X11')

        env["notifications"] = env["notifications"] and conf.CheckPKG("dbus-1")
        if env["notifications"]:
            client_env.Append(CPPDEFINES = ["HAVE_LIBDBUS"])

        if client_env['fribidi']:
            client_env['fribidi'] = conf.CheckPKG('fribidi >= 0.10.9') or Warning("Can't find libfribidi, disabling freebidi support.")

    if env["forum_user_handler"]:
        flags = env.ParseFlags("!mysql_config --libs --cflags")
        try: # Some versions of mysql_config add -DNDEBUG but we don't want it
            flags["CPPDEFINES"].remove("NDEBUG")
        except ValueError:
            pass
        env.Append(CPPDEFINES = ["HAVE_MYSQLPP"])
        env.MergeFlags(flags)

    client_env = conf.Finish()

    test_env = client_env.Clone()
    conf = test_env.Configure(**configure_args)

    have_test_prereqs = have_client_prereqs and conf.CheckBoost('unit_test_framework') \
                            or Warning("WARN: Unit tests are disabled because their prerequisites are not met")
    test_env = conf.Finish()
    if not have_test_prereqs and "test" in env["default_targets"]:
        env["default_targets"].remove("test")

    print "  " + env.subst("If any config checks fail, look in $build_dir/config.log for details")
    print "  If a check fails spuriously due to caching, use --config=force to force its rerun"

else:
    have_client_prereqs = True
    have_X = False
    if env["PLATFORM"] != "win32":
        have_X = True
    have_server_prereqs = True
    have_test_prereqs = True
    test_env = env.Clone()
    client_env = env.Clone()


if env['host'] in ['x86_64-nacl', 'i686-nacl']:
  env['_LIBFLAGS'] = '-Wl,--start-group ' + env['_LIBFLAGS'] + ' -Wl,--end-group'
  client_env['_LIBFLAGS'] = '-Wl,--start-group ' + client_env['_LIBFLAGS'] + ' -Wl,--end-group'

have_msgfmt = env["MSGFMT"]
if not have_msgfmt:
     env["nls"] = False
if not have_msgfmt:
     print "NLS tools are not present..."
if not env['nls']:
     print "NLS catalogue installation is disabled."

#
# Implement configuration switches
#
print "---[applying configuration]---"

for env in [test_env, client_env, env]:
    build_root="#/"
    if os.path.isabs(env["build_dir"]):
        build_root = ""
    env.Prepend(CPPPATH = [build_root + "$build_dir", "#/src"])

    env.Append(CPPDEFINES = ["HAVE_CONFIG_H"])

    if "gcc" in env["TOOLS"]:
        env.AppendUnique(CCFLAGS = Split("-W -Wall"), CFLAGS = ["-std=c99"])

        if env['cxx0x']:
            env.AppendUnique(CXXFLAGS = "-std=c++0x")
            env.Append(CPPDEFINES = "HAVE_CXX0X")
        else:
            env.AppendUnique(CXXFLAGS = "-std=c++98")

        if env['openmp']:
            env.AppendUnique(CXXFLAGS = ["-fopenmp"], LIBS = ["gomp"])

        if env['strict']:
            env.AppendUnique(CCFLAGS = Split("-Werror $(-Wno-unused-local-typedefs$)"))

        env["OPT_FLAGS"] = "-O2"
        env["DEBUG_FLAGS"] = Split("-O0 -DDEBUG -ggdb3")

    if "clang" in env["CXX"]:
        # Silence warnings about unused -I options and unknown warning switches.
        env.AppendUnique(CCFLAGS = Split("-Qunused-arguments -Wno-unknown-warning-option"))

    if "suncc" in env["TOOLS"]:
        env["OPT_FLAGS"] = "-g0"
        env["DEBUG_FLAGS"] = "-g"

    if env['lowmem']:
        env.Append(CPPDEFINES = "LOW_MEM")

    if env['internal_data']:
        env.Append(CPPDEFINES = "USE_INTERNAL_DATA")

    if have_X:
        env.Append(CPPDEFINES = "_X11")

# Simulate autools-like behavior of prefix on various paths
    installdirs = Split("bindir datadir fifodir icondir desktopdir mandir docdir python_site_packages_dir")
    for d in installdirs:
        env[d] = os.path.join(env["prefix"], env[d])

    if env["PLATFORM"] == 'win32':
        env.Append(LIBS = ["wsock32", "intl", "z"], CCFLAGS = ["-mthreads"], LINKFLAGS = ["-mthreads"], CPPDEFINES = ["_WIN32_WINNT=0x0500"])
    if env["PLATFORM"] == 'darwin':            # Mac OS X
        env.Append(FRAMEWORKS = "Carbon")            # Carbon GUI

if not env['static_test']:
    test_env.Append(CPPDEFINES = "BOOST_TEST_DYN_LINK")

try:
    if call(env.subst("utils/autorevision -t h > $build_dir/revision.h"), shell=True) == 0:
        env["have_autorevision"] = True
except:
    pass

Export(Split("env client_env test_env have_client_prereqs have_server_prereqs have_test_prereqs"))
SConscript(dirs = Split("po doc packaging/windows packaging/systemd"))

binaries = Split("wesnoth wesnothd cutter exploder campaignd test")
builds = {
    "base"          : dict(CCFLAGS   = "$OPT_FLAGS"),    # Don't build in subdirectory
    "debug"         : dict(CCFLAGS   = Split("$DEBUG_FLAGS")),
    "glibcxx_debug" : dict(CPPDEFINES = Split("_GLIBCXX_DEBUG _GLIBCXX_DEBUG_PEDANTIC")),
    "release"       : dict(CCFLAGS   = "$OPT_FLAGS"),
    "profile"       : dict(CCFLAGS   = "-pg", LINKFLAGS = "-pg")
    }
builds["glibcxx_debug"].update(builds["debug"])
build = env["build"]

for env in [test_env, client_env, env]:
    env["extra_flags_glibcxx_debug"] = env["extra_flags_debug"]
    env.AppendUnique(**builds[build])
    env.Append(CXXFLAGS = Split(os.environ.get('CXXFLAGS', [])), LINKFLAGS = Split(os.environ.get('LDFLAGS', [])))
    env.MergeFlags(env["extra_flags_" + build])

if build == "base":
    build_dir = ""
else:
    build_dir = os.path.join("$build_dir", build)

if build == "release" : build_suffix = ""
else                  : build_suffix = "-" + build
Export("build_suffix")
env.SConscript("src/SConscript", variant_dir = build_dir, duplicate = False)
Import(binaries + ["sources"])
binary_nodes = map(eval, binaries)
all = env.Alias("all", map(Alias, binaries))
env.Default(map(Alias, env["default_targets"]))

if have_client_prereqs and env["nls"]:
    env.Requires("wesnoth", Dir("translations"))

#
# Utility productions (Unix-like systems only)
#

# Make a tags file for Emacs
# Exuberant Ctags doesn't understand the -l c++ flag so if the etags fails try the ctags version
env.Command("TAGS", sources, 'etags -l c++ $SOURCES.srcpath || (ctags --tag-relative=yes -f src/tags $SOURCES.srcpath)')
env.Clean(all, 'TAGS')

#
# Unix installation productions
#
# These will not be portable to Windows or Mac. They assume a Unix-like
# directory structure and FreeDesktop standard locations foicon, app,
# and doc files.
#

for d in installdirs:
    locals()[d] = os.path.join(env["destdir"], env[d].lstrip("/"))
installable_subs = Split('data fonts images sounds')
if os.path.isabs(env["localedirname"]):
    env["localedir"] = env["localedirname"]
else:
    env["localedir"] = "$datadir/$localedirname"
        
pythontools = Split("wmlscope wmllint wmlindent wesnoth_addon_manager")
pythonmodules = Split("wmltools.py wmlparser.py wmldata.py wmliterator.py campaignserver_client.py __init__.py")

def CopyFilter(fn):
    "Filter out data-tree things that shouldn't be installed."
    return not ".git" in str(fn) and not "Makefile" in str(fn)

env["copy_filter"] = CopyFilter

linguas = Split(File("po/LINGUAS").get_contents())

def InstallManpages(env, component):
    env.InstallData("mandir", component, os.path.join("doc", "man", component + ".6"), "man6")
    for lingua in linguas:
        manpage = os.path.join("doc", "man", lingua, component + ".6")
        env.InstallData("mandir", component, manpage, os.path.join(lingua, "man6"))

# Now the actual installation productions

# The game and associated resources
env.InstallBinary(wesnoth)
env.InstallData("datadir", "wesnoth", map(Dir, installable_subs))
env.InstallData("docdir",  "wesnoth", [Glob("doc/manual/*.html"), Dir("doc/manual/styles"), Dir("doc/manual/images")])
if env["nls"]:
    env.InstallData("localedir", "wesnoth", Dir("translations"))
    env.InstallData("datadir", "wesnoth", "l10n-track")
InstallManpages(env, "wesnoth")
if have_client_prereqs and have_X and env["desktop_entry"]:
     if sys.platform == "darwin":
         env.InstallData("icondir", "wesnoth", "icons/wesnoth-icon-Mac.png")
     else:
         env.InstallData("icondir", "wesnoth", "icons/wesnoth-icon.png")
     env.InstallData("desktopdir", "wesnoth", "icons/wesnoth.desktop")

# Python tools
env.InstallData("bindir", "pytools", map(lambda tool: os.path.join("data", "tools", tool), pythontools))
env.InstallData("python_site_packages_dir", "pytools", map(lambda module: os.path.join("data", "tools", "wesnoth", module), pythonmodules))

# Wesnoth MP server install
env.InstallBinary(wesnothd)
InstallManpages(env, "wesnothd")
if not access(fifodir, F_OK):
    fifodir = env.Command(fifodir, [], [
        Mkdir(fifodir),
        Chmod(fifodir, 0700),
        Action("chown %s:%s %s" %
               (env["server_uid"], env["server_gid"], fifodir)),
        ])
    AlwaysBuild(fifodir)
    env.Alias("install-wesnothd", fifodir)
if env["systemd"]:
    env.InstallData("prefix", "wesnothd", "#packaging/systemd/wesnothd.service", "lib/systemd/system")
    env.InstallData("prefix", "wesnothd", "#packaging/systemd/wesnothd.conf", "lib/tmpfiles.d")

# Wesnoth campaign server
env.InstallBinary(campaignd)

# And the artists' tools
env.InstallBinary(cutter)
env.InstallBinary(exploder)

# Compute things for default install based on which targets have been created.
install = env.Alias('install', [])
for installable in ('wesnoth',
                    'wesnothd', 'campaignd',
                    'exploder', 'cutter'):
    if os.path.exists(installable + build_suffix) or installable in COMMAND_LINE_TARGETS or "all" in COMMAND_LINE_TARGETS:
        env.Alias('install', env.Alias('install-'+installable))

#
# Un-installation
#
def Uninstall(nodes):
    deletes = []
    for node in nodes:
        if node.__class__ == install[0].__class__:
            deletes.append(Uninstall(node.sources))
        else:
            deletes.append(Delete(str(node)))
    return deletes
uninstall = env.Command('uninstall', '', Flatten(Uninstall(Alias("install"))) or "")
env.AlwaysBuild(uninstall)
env.Precious(uninstall)

#
# Making a distribution tarball.
#
env["version"] = build_config.get("VERSION")
if 'dist' in COMMAND_LINE_TARGETS:    # Speedup, the manifest is expensive
    def dist_manifest():
        "Get an argument list suitable for passing to a distribution archiver."
        # Start by getting a list of all files under version control
        lst = commands.getoutput("git ls-files | grep -v 'data\/test\/.*' | awk '/^[^?]/ {print $4;}'").split()
        lst = filter(os.path.isfile, lst)
        return lst
    dist_tarball = env.Tar('wesnoth-${version}.tar.bz2', [])
    open("dist.manifest", "w").write("\n".join(dist_manifest() + ["src/revision.hpp"]))
    env.Append(TARFLAGS='-j -T dist.manifest --transform "s,^,wesnoth-$version/,"',
               TARCOMSTR="Making distribution tarball...")
    env.AlwaysBuild(dist_tarball)
    env.Clean(all, 'wesnoth.tar.bz2')
    env.Alias('dist', dist_tarball)

#
# Make binary distribution (from installed client side)
#
bin_tar_env = env.Clone()
bin_tarball = bin_tar_env.Tar('wesnoth-binary.tar.bz2',
                              os.path.join(bindir,"wesnoth"))
bin_tar_env.Append(TARFLAGS='-j', TARCOMSTR="Making binary tarball...")
env.Clean(all, 'wesnoth-binary.tar.bz2')
env.Alias('binary-dist', bin_tarball)

#
# Make data distribution (from installed client side)
#
data_tar_env = env.Clone()
data_tarball = data_tar_env.Tar('wesnoth-data.tar.bz2', datadir)
data_tar_env.Append(TARFLAGS='-j', TARCOMSTR="Making data tarball...")
env.Clean(all, 'wesnoth-data.tar.bz2')
env.Alias('data-dist', data_tarball)

#
# Windows installer
#

text_builder = Builder(action = Copy("$TARGET", "$SOURCE"), single_source = True, suffix = ".txt")
env.WindowsInstaller([
    wesnoth, wesnothd,
    Dir(installable_subs), env["nls"] and Dir("translations") or [],
    glob("*.dll"),
    text_builder(env, source = Split("README copyright COPYING changelog players_changelog"))
    ])

#
# Making Mac OS X application bundles
#
env.Alias("wesnoth-bundle",
          env.Command("Battle For Wesnoth.app", "wesnoth", [
              Mkdir("${TARGET}/Contents"),
              Mkdir("${TARGET}/Contents/MacOS"),
              Mkdir("${TARGET}/Contents/Resources"),
              Action('echo "APPL????" > "${TARGET}/Contents/PkgInfo"'),
              Copy("${TARGET}/Contents/MacOS/wesnoth", "wesnoth"),
              ]))
env.Clean(all, "Battle For Wesnoth.app")    

#
# Sanity checking
#
sanity_check = env.Command('sanity-check', '', [
    Action("cd utils; ./sanity_check"),
    Action("cd data/tools; make sanity-check"),
    ])
env.AlwaysBuild(sanity_check)
env.Precious(sanity_check)

#
# Make the project dependency graph (requires graph-includes).
#
env.Command("wesnoth-deps.dot", [],
            "graph-includes -verbose --class wesnoth \
            -sysI /usr/include/c++/4.0 -sysI /usr/include -sysI /usr/include/SDL \
            --prefixstrip src/ -I src src > ${TARGET}")
env.Command("wesnoth-deps.png", "wesnoth-deps.dot",
            "dot -Tpng -o ${TARGET} ${SOURCE}")
env.Clean(all, ["wesnoth-deps.dot", "wesnoth-deps.png"])

# Local variables:
# mode: python
# end:<|MERGE_RESOLUTION|>--- conflicted
+++ resolved
@@ -348,7 +348,6 @@
                 conf.CheckSDL("SDL2_image", header_file = "SDL_image")
 
     else:
-<<<<<<< HEAD
         def have_sdl_net():
             return \
                 conf.CheckSDL(require_version = '1.2.0') & \
@@ -368,29 +367,11 @@
         conf.CheckBoost("iostreams", require_version = "1.34.1") & \
         conf.CheckBoostIostreamsGZip() & \
         conf.CheckBoostIostreamsBZip2() & \
-        conf.CheckBoost("smart_ptr", header_only = True) \
+        conf.CheckBoost("smart_ptr", header_only = True) & \
+        conf.CheckBoost("system") & \
+		((not env["boostfilesystem"]) or (conf.CheckBoost("filesystem", require_version = "1.44.0"))) \
             and Info("GOOD: Base prerequisites are met")) \
             or Warning("WARN: Base prerequisites are not met")
-=======
-        have_sdl_net = \
-        conf.CheckSDL(require_version = '1.2.0') and \
-        conf.CheckSDL('SDL_net')
-
-        have_sdl_other = \
-        conf.CheckSDL("SDL_ttf", require_version = "2.0.8") and \
-        conf.CheckSDL("SDL_mixer", require_version = '1.2.0') and \
-        conf.CheckSDL("SDL_image", require_version = '1.2.0')
-
-    have_server_prereqs = have_sdl_net and \
-        conf.CheckCPlusPlus(gcc_version = "3.3") and \
-        conf.CheckGettextLibintl() and \
-        conf.CheckBoost("iostreams", require_version = "1.34.1") and \
-        conf.CheckBoostIostreamsGZip() and \
-        conf.CheckBoostIostreamsBZip2() and \
-        conf.CheckBoost("smart_ptr", header_only = True) and \
-        conf.CheckBoost("system") and \
-        ((not env["boostfilesystem"]) or (conf.CheckBoost("filesystem", require_version = "1.44.0"))) or Warning("Base prerequisites are not met.")
->>>>>>> a27b2ff4
 
     env = conf.Finish()
     client_env = env.Clone()
