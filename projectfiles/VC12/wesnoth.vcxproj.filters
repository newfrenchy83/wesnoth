﻿<?xml version="1.0" encoding="utf-8"?>
<Project ToolsVersion="4.0" xmlns="http://schemas.microsoft.com/developer/msbuild/2003">
  <ItemGroup>
    <Filter Include="Resource Files">
      <UniqueIdentifier>{67DA6AB6-F800-4c08-8B7A-83BB121AAD01}</UniqueIdentifier>
      <Extensions>rc;ico;cur;bmp;dlg;rc2;rct;bin;rgs;gif;jpg;jpeg;jpe;resx;tiff;tif;png;wav</Extensions>
    </Filter>
    <Filter Include="Others">
      <UniqueIdentifier>{5bc75616-2d9e-4f5b-b005-f51c5cfe870f}</UniqueIdentifier>
    </Filter>
    <Filter Include="Addon">
      <UniqueIdentifier>{65086279-fddf-4649-97e6-459cbb8e3ccb}</UniqueIdentifier>
    </Filter>
    <Filter Include="AI">
      <UniqueIdentifier>{60751cc4-3904-4e2f-bbca-9e52d0304c0c}</UniqueIdentifier>
    </Filter>
    <Filter Include="AI\composite">
      <UniqueIdentifier>{6b807832-2ee4-4787-931f-216149430a7a}</UniqueIdentifier>
    </Filter>
    <Filter Include="AI\default">
      <UniqueIdentifier>{8f424c0d-d13e-4e0c-a9ab-1475df055564}</UniqueIdentifier>
    </Filter>
    <Filter Include="AI\formula">
      <UniqueIdentifier>{60c2a51d-73ec-4411-b303-b2ba61890697}</UniqueIdentifier>
    </Filter>
    <Filter Include="AI\lua">
      <UniqueIdentifier>{4876907c-b406-48ae-9645-2a5b7c2231b7}</UniqueIdentifier>
    </Filter>
    <Filter Include="Editor">
      <UniqueIdentifier>{60facd44-6bd7-4322-a9aa-00cb66602013}</UniqueIdentifier>
    </Filter>
    <Filter Include="Editor\Action">
      <UniqueIdentifier>{bace6656-fc93-4c26-b632-1a8b891fe0e3}</UniqueIdentifier>
    </Filter>
    <Filter Include="Editor\Action\Mouse">
      <UniqueIdentifier>{05ce3cdd-cbeb-4031-bcbb-1c2ab5c1186a}</UniqueIdentifier>
    </Filter>
    <Filter Include="Editor\Palette">
      <UniqueIdentifier>{7a06663e-4f35-4e42-a3d6-42a47bb6b142}</UniqueIdentifier>
    </Filter>
    <Filter Include="Editor\Map">
      <UniqueIdentifier>{0a73de8f-dcb7-4573-8104-e681593733ac}</UniqueIdentifier>
    </Filter>
    <Filter Include="Editor\Toolkit">
      <UniqueIdentifier>{85c96790-88fd-4219-a5e1-635e9add543f}</UniqueIdentifier>
    </Filter>
    <Filter Include="Editor\Controller">
      <UniqueIdentifier>{ad5fb77b-a97a-4147-94dc-038bbc133d7d}</UniqueIdentifier>
    </Filter>
    <Filter Include="Gui">
      <UniqueIdentifier>{ffebaed4-26cd-484b-a35e-a72dd8617f8a}</UniqueIdentifier>
    </Filter>
    <Filter Include="Gui\Widgets">
      <UniqueIdentifier>{0d261e2c-08c4-4e42-a6fc-9980fac076aa}</UniqueIdentifier>
    </Filter>
    <Filter Include="Gui\Dialogs">
      <UniqueIdentifier>{006b82d3-7b2b-41ef-bfd8-8f98867cab7b}</UniqueIdentifier>
    </Filter>
    <Filter Include="Gui\Dialogs\Lobby">
      <UniqueIdentifier>{7c98108b-ad5b-4712-8824-40ac9b734ff4}</UniqueIdentifier>
    </Filter>
    <Filter Include="Gui\Dialogs\Addon">
      <UniqueIdentifier>{994675eb-e9db-4699-a08a-d29248d169e7}</UniqueIdentifier>
    </Filter>
    <Filter Include="Gui\Dialogs\Editor">
      <UniqueIdentifier>{05bbc254-2f84-4980-abf4-8532d7f50e9a}</UniqueIdentifier>
    </Filter>
    <Filter Include="Gui\Dialogs\Multiplayer">
      <UniqueIdentifier>{20b434e4-97af-4f8a-859d-7fcdc1b8a49b}</UniqueIdentifier>
    </Filter>
    <Filter Include="Gui\Auxiliary">
      <UniqueIdentifier>{fa68ad1b-b8d0-4283-a19a-70161c6566b7}</UniqueIdentifier>
    </Filter>
    <Filter Include="Gui\Auxiliary\Iterator">
      <UniqueIdentifier>{75251445-952a-46bd-80e8-2f6c70e270da}</UniqueIdentifier>
    </Filter>
    <Filter Include="Gui\Core">
      <UniqueIdentifier>{8759e13f-230e-4c54-ae07-422e3769781a}</UniqueIdentifier>
    </Filter>
    <Filter Include="Gui\Core\Event">
      <UniqueIdentifier>{00be9260-c50d-482e-aa57-51094a0a0815}</UniqueIdentifier>
    </Filter>
    <Filter Include="Gui\Core\Placer">
      <UniqueIdentifier>{d456620a-4318-4016-9207-ea1063c89053}</UniqueIdentifier>
    </Filter>
    <Filter Include="Gui\Core\Window_Builder">
      <UniqueIdentifier>{8c4c2a7a-1463-42c4-ba90-4c20ffc2e1e1}</UniqueIdentifier>
    </Filter>
    <Filter Include="Pathfind">
      <UniqueIdentifier>{39a22192-c84d-4dc1-9c97-f04014a0ef76}</UniqueIdentifier>
    </Filter>
    <Filter Include="Scripting">
      <UniqueIdentifier>{19bbe43e-9121-4967-a577-f86104f79dbd}</UniqueIdentifier>
    </Filter>
    <Filter Include="Scripting\Plugins">
      <UniqueIdentifier>{3bcf72b3-a8f8-40e9-9b59-dc0a1aca00dc}</UniqueIdentifier>
    </Filter>
    <Filter Include="Storyscreen">
      <UniqueIdentifier>{25899c1a-5d0e-4563-b110-41c4c7aff02e}</UniqueIdentifier>
    </Filter>
    <Filter Include="Whiteboard">
      <UniqueIdentifier>{88339068-7f62-47ef-b061-579a268b9941}</UniqueIdentifier>
    </Filter>
    <Filter Include="Widgets">
      <UniqueIdentifier>{6ca1d8d5-bafa-4e1c-a13c-aae7d5b33b56}</UniqueIdentifier>
    </Filter>
    <Filter Include="utils">
      <UniqueIdentifier>{23b03f49-f123-4efc-9a5d-4434fb3ee9cc}</UniqueIdentifier>
    </Filter>
    <Filter Include="Serialization">
      <UniqueIdentifier>{6434b92d-5101-4e6a-8e78-dfb7eaac992c}</UniqueIdentifier>
    </Filter>
    <Filter Include="Tests">
      <UniqueIdentifier>{e220d025-af4f-4012-9895-ed91e90434b0}</UniqueIdentifier>
    </Filter>
    <Filter Include="Tests\Gui">
      <UniqueIdentifier>{40352cdb-d635-4ae3-a2c0-4581efe52072}</UniqueIdentifier>
    </Filter>
    <Filter Include="Tests\Utils">
      <UniqueIdentifier>{dd6417d8-266f-4e59-b5a5-a4a03b7f7ec5}</UniqueIdentifier>
    </Filter>
    <Filter Include="Actions">
      <UniqueIdentifier>{624aae9c-a1fc-4c7c-ae8f-a9ec99a3fdb9}</UniqueIdentifier>
    </Filter>
    <Filter Include="Generators">
      <UniqueIdentifier>{1e09350f-0dd9-40c8-935f-0e7bfd458f19}</UniqueIdentifier>
    </Filter>
    <Filter Include="Game_Events">
      <UniqueIdentifier>{c90c3406-e96e-4f3f-bd69-a4235bed3f64}</UniqueIdentifier>
    </Filter>
    <Filter Include="Hotkeys">
      <UniqueIdentifier>{cb243234-5c4f-4232-b452-ebe6ac3c1625}</UniqueIdentifier>
    </Filter>
    <Filter Include="SDL">
      <UniqueIdentifier>{5170f2b8-0200-477b-819a-58003d92c966}</UniqueIdentifier>
    </Filter>
    <Filter Include="Game_Initialization">
      <UniqueIdentifier>{16b5b067-7f62-4c9f-9ef3-0ce6229cdc93}</UniqueIdentifier>
    </Filter>
    <Filter Include="Xbrz">
      <UniqueIdentifier>{3038e456-c4b3-4512-a03c-c6f102161bf8}</UniqueIdentifier>
    </Filter>
    <Filter Include="Desktop">
      <UniqueIdentifier>{ffdceb6c-8c83-4d5f-8bce-a2b63d591b8c}</UniqueIdentifier>
    </Filter>
    <Filter Include="Help">
      <UniqueIdentifier>{e516ff14-a6bd-4547-a9f7-bf2a25bd8b80}</UniqueIdentifier>
    </Filter>
    <Filter Include="Formula">
      <UniqueIdentifier>{a08223d8-5001-464a-a3e7-0789f732d8f5}</UniqueIdentifier>
    </Filter>
    <Filter Include="Map">
      <UniqueIdentifier>{ae9e9e4b-1ccd-432c-b610-d18ceb00b31d}</UniqueIdentifier>
    </Filter>
    <Filter Include="Terrain">
      <UniqueIdentifier>{452ce2e5-1944-414f-aee6-7ccd188a496c}</UniqueIdentifier>
    </Filter>
    <Filter Include="Units">
      <UniqueIdentifier>{b8e3886b-4e28-4452-b4e3-31822f7fd043}</UniqueIdentifier>
    </Filter>
    <Filter Include="Font">
      <UniqueIdentifier>{05866c8e-84a2-4ff1-ace0-915c7d72f0db}</UniqueIdentifier>
    </Filter>
    <Filter Include="Font\Pango">
      <UniqueIdentifier>{c4a05de3-89fe-417e-a054-751a5d9d171b}</UniqueIdentifier>
    </Filter>
    <Filter Include="Preferences">
      <UniqueIdentifier>{b0433154-cf07-4ead-b777-917bbb4d553c}</UniqueIdentifier>
    </Filter>
  </ItemGroup>
  <ItemGroup>
    <ResourceCompile Include="..\..\packaging\windows\wesnoth.rc">
      <Filter>Resource Files</Filter>
    </ResourceCompile>
  </ItemGroup>
  <ItemGroup>
    <None Include="..\..\src\animated.tpp">
      <Filter>Others</Filter>
    </None>
    <None Include="..\..\src\filesystem_win32.ii">
      <Filter>Others</Filter>
    </None>
    <None Include="..\..\src\language_win32.ii">
      <Filter>Others</Filter>
    </None>
  </ItemGroup>
  <ItemGroup>
    <ClCompile Include="..\..\src\addon\client.cpp">
      <Filter>Addon</Filter>
    </ClCompile>
    <ClCompile Include="..\..\src\addon\info.cpp">
      <Filter>Addon</Filter>
    </ClCompile>
    <ClCompile Include="..\..\src\addon\manager.cpp">
      <Filter>Addon</Filter>
    </ClCompile>
    <ClCompile Include="..\..\src\addon\manager_ui.cpp">
      <Filter>Addon</Filter>
    </ClCompile>
    <ClCompile Include="..\..\src\addon\state.cpp">
      <Filter>Addon</Filter>
    </ClCompile>
    <ClCompile Include="..\..\src\addon\validation.cpp">
      <Filter>Addon</Filter>
    </ClCompile>
    <ClCompile Include="..\..\src\ai\actions.cpp">
      <Filter>AI</Filter>
    </ClCompile>
    <ClCompile Include="..\..\src\ai\configuration.cpp">
      <Filter>AI</Filter>
    </ClCompile>
    <ClCompile Include="..\..\src\ai\contexts.cpp">
      <Filter>AI</Filter>
    </ClCompile>
    <ClCompile Include="..\..\src\ai\game_info.cpp">
      <Filter>AI</Filter>
    </ClCompile>
    <ClCompile Include="..\..\src\ai\gamestate_observer.cpp">
      <Filter>AI</Filter>
    </ClCompile>
    <ClCompile Include="..\..\src\ai\manager.cpp">
      <Filter>AI</Filter>
    </ClCompile>
    <ClCompile Include="..\..\src\ai\registry.cpp">
      <Filter>AI</Filter>
    </ClCompile>
    <ClCompile Include="..\..\src\ai\simulated_actions.cpp">
      <Filter>AI</Filter>
    </ClCompile>
    <ClCompile Include="..\..\src\ai\testing.cpp">
      <Filter>AI</Filter>
    </ClCompile>
    <ClCompile Include="..\..\src\ai\composite\ai.cpp">
      <Filter>AI\composite</Filter>
    </ClCompile>
    <ClCompile Include="..\..\src\ai\composite\aspect.cpp">
      <Filter>AI\composite</Filter>
    </ClCompile>
    <ClCompile Include="..\..\src\ai\composite\component.cpp">
      <Filter>AI\composite</Filter>
    </ClCompile>
    <ClCompile Include="..\..\src\ai\composite\contexts.cpp">
      <Filter>AI\composite</Filter>
    </ClCompile>
    <ClCompile Include="..\..\src\ai\composite\engine.cpp">
      <Filter>AI\composite</Filter>
    </ClCompile>
    <ClCompile Include="..\..\src\ai\composite\goal.cpp">
      <Filter>AI\composite</Filter>
    </ClCompile>
    <ClCompile Include="..\..\src\ai\composite\rca.cpp">
      <Filter>AI\composite</Filter>
    </ClCompile>
    <ClCompile Include="..\..\src\ai\composite\stage.cpp">
      <Filter>AI\composite</Filter>
    </ClCompile>
    <ClCompile Include="..\..\src\ai\default\aspect_attacks.cpp">
      <Filter>AI\default</Filter>
    </ClCompile>
    <ClCompile Include="..\..\src\ai\default\attack.cpp">
      <Filter>AI\default</Filter>
    </ClCompile>
    <ClCompile Include="..\..\src\ai\default\ca.cpp">
      <Filter>AI\default</Filter>
    </ClCompile>
    <ClCompile Include="..\..\src\ai\default\ca_move_to_targets.cpp">
      <Filter>AI\default</Filter>
    </ClCompile>
    <ClCompile Include="..\..\src\ai\default\contexts.cpp">
      <Filter>AI\default</Filter>
    </ClCompile>
    <ClCompile Include="..\..\src\ai\default\engine_cpp.cpp">
      <Filter>AI\default</Filter>
    </ClCompile>
    <ClCompile Include="..\..\src\ai\default\recruitment.cpp">
      <Filter>AI\default</Filter>
    </ClCompile>
    <ClCompile Include="..\..\src\ai\default\stage_rca.cpp">
      <Filter>AI\default</Filter>
    </ClCompile>
    <ClCompile Include="..\..\src\ai\formula\ai.cpp">
      <Filter>AI\formula</Filter>
    </ClCompile>
    <ClCompile Include="..\..\src\ai\formula\callable_objects.cpp">
      <Filter>AI\formula</Filter>
    </ClCompile>
    <ClCompile Include="..\..\src\ai\formula\candidates.cpp">
      <Filter>AI\formula</Filter>
    </ClCompile>
    <ClCompile Include="..\..\src\ai\formula\engine_fai.cpp">
      <Filter>AI\formula</Filter>
    </ClCompile>
    <ClCompile Include="..\..\src\ai\formula\function_table.cpp">
      <Filter>AI\formula</Filter>
    </ClCompile>
    <ClCompile Include="..\..\src\ai\formula\stage_side_formulas.cpp">
      <Filter>AI\formula</Filter>
    </ClCompile>
    <ClCompile Include="..\..\src\ai\formula\stage_unit_formulas.cpp">
      <Filter>AI\formula</Filter>
    </ClCompile>
    <ClCompile Include="..\..\src\ai\lua\aspect_advancements.cpp">
      <Filter>AI\lua</Filter>
    </ClCompile>
    <ClCompile Include="..\..\src\ai\lua\core.cpp">
      <Filter>AI\lua</Filter>
    </ClCompile>
    <ClCompile Include="..\..\src\ai\lua\engine_lua.cpp">
      <Filter>AI\lua</Filter>
    </ClCompile>
    <ClCompile Include="..\..\src\ai\lua\lua_object.cpp">
      <Filter>AI\lua</Filter>
    </ClCompile>
    <ClCompile Include="..\..\src\editor\editor_display.cpp">
      <Filter>Editor</Filter>
    </ClCompile>
    <ClCompile Include="..\..\src\editor\editor_main.cpp">
      <Filter>Editor</Filter>
    </ClCompile>
    <ClCompile Include="..\..\src\editor\action\action.cpp">
      <Filter>Editor\Action</Filter>
    </ClCompile>
    <ClCompile Include="..\..\src\editor\action\action_item.cpp">
      <Filter>Editor\Action</Filter>
    </ClCompile>
    <ClCompile Include="..\..\src\editor\action\action_label.cpp">
      <Filter>Editor\Action</Filter>
    </ClCompile>
    <ClCompile Include="..\..\src\editor\action\action_select.cpp">
      <Filter>Editor\Action</Filter>
    </ClCompile>
    <ClCompile Include="..\..\src\editor\action\action_unit.cpp">
      <Filter>Editor\Action</Filter>
    </ClCompile>
    <ClCompile Include="..\..\src\editor\action\action_village.cpp">
      <Filter>Editor\Action</Filter>
    </ClCompile>
    <ClCompile Include="..\..\src\editor\action\mouse\mouse_action.cpp">
      <Filter>Editor\Action\Mouse</Filter>
    </ClCompile>
    <ClCompile Include="..\..\src\editor\action\mouse\mouse_action_item.cpp">
      <Filter>Editor\Action\Mouse</Filter>
    </ClCompile>
    <ClCompile Include="..\..\src\editor\action\mouse\mouse_action_map_label.cpp">
      <Filter>Editor\Action\Mouse</Filter>
    </ClCompile>
    <ClCompile Include="..\..\src\editor\action\mouse\mouse_action_select.cpp">
      <Filter>Editor\Action\Mouse</Filter>
    </ClCompile>
    <ClCompile Include="..\..\src\editor\action\mouse\mouse_action_unit.cpp">
      <Filter>Editor\Action\Mouse</Filter>
    </ClCompile>
    <ClCompile Include="..\..\src\editor\action\mouse\mouse_action_village.cpp">
      <Filter>Editor\Action\Mouse</Filter>
    </ClCompile>
    <ClCompile Include="..\..\src\editor\palette\editor_palettes.cpp">
      <Filter>Editor\Palette</Filter>
    </ClCompile>
    <ClInclude Include="..\..\src\editor\palette\empty_palette.hpp">
      <Filter>Editor\Palette</Filter>
    </ClInclude>
    <ClCompile Include="..\..\src\editor\palette\item_palette.cpp">
      <Filter>Editor\Palette</Filter>
    </ClCompile>
    <ClCompile Include="..\..\src\editor\palette\location_palette.cpp">
      <Filter>Editor\Palette</Filter>
    </ClCompile>
    <ClCompile Include="..\..\src\editor\palette\palette_manager.cpp">
      <Filter>Editor\Palette</Filter>
    </ClCompile>
    <ClCompile Include="..\..\src\editor\palette\terrain_palettes.cpp">
      <Filter>Editor\Palette</Filter>
    </ClCompile>
    <ClCompile Include="..\..\src\editor\palette\tristate_button.cpp">
      <Filter>Editor\Palette</Filter>
    </ClCompile>
    <ClCompile Include="..\..\src\editor\palette\unit_palette.cpp">
      <Filter>Editor\Palette</Filter>
    </ClCompile>
    <ClCompile Include="..\..\src\editor\map\context_manager.cpp">
      <Filter>Editor\Map</Filter>
    </ClCompile>
    <ClCompile Include="..\..\src\editor\map\editor_map.cpp">
      <Filter>Editor\Map</Filter>
    </ClCompile>
    <ClCompile Include="..\..\src\editor\map\map_context.cpp">
      <Filter>Editor\Map</Filter>
    </ClCompile>
    <ClCompile Include="..\..\src\editor\map\map_fragment.cpp">
      <Filter>Editor\Map</Filter>
    </ClCompile>
    <ClCompile Include="..\..\src\editor\toolkit\brush.cpp">
      <Filter>Editor\Toolkit</Filter>
    </ClCompile>
    <ClCompile Include="..\..\src\editor\toolkit\editor_toolkit.cpp">
      <Filter>Editor\Toolkit</Filter>
    </ClCompile>
    <ClCompile Include="..\..\src\editor\controller\editor_controller.cpp">
      <Filter>Editor\Controller</Filter>
    </ClCompile>
    <ClCompile Include="..\..\src\gui\widgets\addon_list.cpp">
      <Filter>Gui\Widgets</Filter>
    </ClCompile>
    <ClCompile Include="..\..\src\gui\widgets\button.cpp">
      <Filter>Gui\Widgets</Filter>
    </ClCompile>
    <ClCompile Include="..\..\src\gui\widgets\chatbox.cpp">
      <Filter>Gui\Widgets</Filter>
    </ClCompile>
    <ClCompile Include="..\..\src\gui\widgets\container_base.cpp">
      <Filter>Gui\Widgets</Filter>
    </ClCompile>
    <ClCompile Include="..\..\src\gui\widgets\debug.cpp">
      <Filter>Gui\Widgets</Filter>
    </ClCompile>
    <ClCompile Include="..\..\src\gui\widgets\drawing.cpp">
      <Filter>Gui\Widgets</Filter>
    </ClCompile>
    <ClCompile Include="..\..\src\gui\widgets\generator.cpp">
      <Filter>Gui\Widgets</Filter>
    </ClCompile>
    <ClCompile Include="..\..\src\gui\widgets\grid.cpp">
      <Filter>Gui\Widgets</Filter>
    </ClCompile>
    <ClCompile Include="..\..\src\gui\widgets\helper.cpp">
      <Filter>Gui\Widgets</Filter>
    </ClCompile>
    <ClCompile Include="..\..\src\gui\widgets\horizontal_scrollbar.cpp">
      <Filter>Gui\Widgets</Filter>
    </ClCompile>
    <ClCompile Include="..\..\src\gui\widgets\image.cpp">
      <Filter>Gui\Widgets</Filter>
    </ClCompile>
    <ClCompile Include="..\..\src\gui\widgets\label.cpp">
      <Filter>Gui\Widgets</Filter>
    </ClCompile>
    <ClCompile Include="..\..\src\gui\widgets\list.cpp">
      <Filter>Gui\Widgets</Filter>
    </ClCompile>
    <ClCompile Include="..\..\src\gui\widgets\listbox.cpp">
      <Filter>Gui\Widgets</Filter>
    </ClCompile>
    <ClCompile Include="..\..\src\gui\widgets\matrix.cpp">
      <Filter>Gui\Widgets</Filter>
    </ClCompile>
    <ClCompile Include="..\..\src\gui\widgets\menu_button.cpp">
      <Filter>Gui\Widgets</Filter>
    </ClCompile>
    <ClCompile Include="..\..\src\gui\widgets\minimap.cpp">
      <Filter>Gui\Widgets</Filter>
    </ClCompile>
    <ClCompile Include="..\..\src\gui\widgets\multimenu_button.cpp">
      <Filter>Gui\Widgets</Filter>
    </ClCompile>
    <ClCompile Include="..\..\src\gui\widgets\multi_page.cpp">
      <Filter>Gui\Widgets</Filter>
    </ClCompile>
    <ClCompile Include="..\..\src\gui\widgets\pane.cpp">
      <Filter>Gui\Widgets</Filter>
    </ClCompile>
    <ClCompile Include="..\..\src\gui\widgets\panel.cpp">
      <Filter>Gui\Widgets</Filter>
    </ClCompile>
    <ClCompile Include="..\..\src\gui\widgets\password_box.cpp">
      <Filter>Gui\Widgets</Filter>
    </ClCompile>
    <ClCompile Include="..\..\src\gui\widgets\progress_bar.cpp">
      <Filter>Gui\Widgets</Filter>
    </ClCompile>
    <ClCompile Include="..\..\src\gui\widgets\repeating_button.cpp">
      <Filter>Gui\Widgets</Filter>
    </ClCompile>
    <ClCompile Include="..\..\src\gui\widgets\scroll_label.cpp">
      <Filter>Gui\Widgets</Filter>
    </ClCompile>
    <ClCompile Include="..\..\src\gui\widgets\scrollbar.cpp">
      <Filter>Gui\Widgets</Filter>
    </ClCompile>
    <ClCompile Include="..\..\src\gui\widgets\scrollbar_container.cpp">
      <Filter>Gui\Widgets</Filter>
    </ClCompile>
    <ClCompile Include="..\..\src\gui\widgets\scrollbar_panel.cpp">
      <Filter>Gui\Widgets</Filter>
    </ClCompile>
    <ClCompile Include="..\..\src\gui\widgets\settings.cpp">
      <Filter>Gui\Widgets</Filter>
    </ClCompile>
    <ClCompile Include="..\..\src\gui\widgets\size_lock.cpp">
      <Filter>Gui\Widgets</Filter>
    </ClCompile>
    <ClCompile Include="..\..\src\gui\widgets\slider.cpp">
      <Filter>Gui\Widgets</Filter>
    </ClCompile>
    <ClCompile Include="..\..\src\gui\widgets\spacer.cpp">
      <Filter>Gui\Widgets</Filter>
    </ClCompile>
    <ClCompile Include="..\..\src\gui\widgets\stacked_widget.cpp">
      <Filter>Gui\Widgets</Filter>
    </ClCompile>
    <ClCompile Include="..\..\src\gui\widgets\styled_widget.cpp">
      <Filter>Gui\Widgets</Filter>
    </ClCompile>
    <ClCompile Include="..\..\src\gui\widgets\text_box.cpp">
      <Filter>Gui\Widgets</Filter>
    </ClCompile>
    <ClCompile Include="..\..\src\gui\widgets\text_box_base.cpp">
      <Filter>Gui\Widgets</Filter>
    </ClCompile>
    <ClCompile Include="..\..\src\gui\widgets\toggle_button.cpp">
      <Filter>Gui\Widgets</Filter>
    </ClCompile>
    <ClCompile Include="..\..\src\gui\widgets\toggle_panel.cpp">
      <Filter>Gui\Widgets</Filter>
    </ClCompile>
    <ClCompile Include="..\..\src\gui\widgets\tree_view.cpp">
      <Filter>Gui\Widgets</Filter>
    </ClCompile>
    <ClCompile Include="..\..\src\gui\widgets\tree_view_node.cpp">
      <Filter>Gui\Widgets</Filter>
    </ClCompile>
    <ClCompile Include="..\..\src\gui\widgets\unit_preview_pane.cpp">
      <Filter>Gui\Widgets</Filter>
    </ClCompile>
    <ClCompile Include="..\..\src\gui\widgets\vertical_scrollbar.cpp">
      <Filter>Gui\Widgets</Filter>
    </ClCompile>
    <ClCompile Include="..\..\src\gui\widgets\viewport.cpp">
      <Filter>Gui\Widgets</Filter>
    </ClCompile>
    <ClCompile Include="..\..\src\gui\widgets\widget.cpp">
      <Filter>Gui\Widgets</Filter>
    </ClCompile>
    <ClCompile Include="..\..\src\gui\widgets\window.cpp">
      <Filter>Gui\Widgets</Filter>
    </ClCompile>
    <ClCompile Include="..\..\src\gui\dialogs\advanced_graphics_options.cpp">
      <Filter>Gui\Dialogs</Filter>
    </ClCompile>
    <ClCompile Include="..\..\src\gui\dialogs\attack_predictions.cpp">
      <Filter>Gui\Dialogs</Filter>
    </ClCompile>
    <ClCompile Include="..\..\src\gui\dialogs\campaign_difficulty.cpp">
      <Filter>Gui\Dialogs</Filter>
    </ClCompile>
    <ClCompile Include="..\..\src\gui\dialogs\campaign_selection.cpp">
      <Filter>Gui\Dialogs</Filter>
    </ClCompile>
    <ClCompile Include="..\..\src\gui\dialogs\chat_log.cpp">
      <Filter>Gui\Dialogs</Filter>
    </ClCompile>
    <ClCompile Include="..\..\src\gui\dialogs\core_selection.cpp">
      <Filter>Gui\Dialogs</Filter>
    </ClCompile>
    <ClCompile Include="..\..\src\gui\dialogs\debug_clock.cpp">
      <Filter>Gui\Dialogs</Filter>
    </ClCompile>
    <ClCompile Include="..\..\src\gui\dialogs\depcheck_confirm_change.cpp">
      <Filter>Gui\Dialogs</Filter>
    </ClCompile>
    <ClCompile Include="..\..\src\gui\dialogs\depcheck_select_new.cpp">
      <Filter>Gui\Dialogs</Filter>
    </ClCompile>
    <ClCompile Include="..\..\src\gui\dialogs\drop_down_menu.cpp">
      <Filter>Gui\Dialogs</Filter>
    </ClCompile>
    <ClCompile Include="..\..\src\gui\dialogs\edit_label.cpp">
      <Filter>Gui\Dialogs</Filter>
    </ClCompile>
    <ClCompile Include="..\..\src\gui\dialogs\edit_text.cpp">
      <Filter>Gui\Dialogs</Filter>
    </ClCompile>
    <ClCompile Include="..\..\src\gui\dialogs\end_credits.cpp">
      <Filter>Gui\Dialogs</Filter>
    </ClCompile>
    <ClCompile Include="..\..\src\gui\dialogs\file_dialog.cpp">
      <Filter>Gui\Dialogs</Filter>
    </ClCompile>
    <ClCompile Include="..\..\src\gui\dialogs\folder_create.cpp">
      <Filter>Gui\Dialogs</Filter>
    </ClCompile>
    <ClCompile Include="..\..\src\gui\dialogs\formula_debugger.cpp">
      <Filter>Gui\Dialogs</Filter>
    </ClCompile>
    <ClCompile Include="..\..\src\gui\dialogs\game_cache_options.cpp">
      <Filter>Gui\Dialogs</Filter>
    </ClCompile>
    <ClCompile Include="..\..\src\gui\dialogs\game_delete.cpp">
      <Filter>Gui\Dialogs</Filter>
    </ClCompile>
    <ClCompile Include="..\..\src\gui\dialogs\game_load.cpp">
      <Filter>Gui\Dialogs</Filter>
    </ClCompile>
    <ClCompile Include="..\..\src\gui\dialogs\game_save.cpp">
      <Filter>Gui\Dialogs</Filter>
    </ClCompile>
    <ClCompile Include="..\..\src\gui\dialogs\game_stats.cpp">
      <Filter>Gui\Dialogs</Filter>
    </ClCompile>
    <ClCompile Include="..\..\src\gui\dialogs\game_version.cpp">
      <Filter>Gui\Dialogs</Filter>
    </ClCompile>
    <ClCompile Include="..\..\src\gui\dialogs\gamestate_inspector.cpp">
      <Filter>Gui\Dialogs</Filter>
    </ClCompile>
    <ClCompile Include="..\..\src\gui\dialogs\help_browser.cpp">
      <Filter>Gui\Dialogs</Filter>
    </ClCompile>
    <ClCompile Include="..\..\src\gui\dialogs\hotkey_bind.cpp">
      <Filter>Gui\Dialogs</Filter>
    </ClCompile>
    <ClCompile Include="..\..\src\gui\dialogs\label_settings.cpp">
      <Filter>Gui\Dialogs</Filter>
    </ClCompile>
    <ClCompile Include="..\..\src\gui\dialogs\language_selection.cpp">
      <Filter>Gui\Dialogs</Filter>
    </ClCompile>
    <ClCompile Include="..\..\src\gui\dialogs\loading_screen.cpp">
      <Filter>Gui\Dialogs</Filter>
    </ClCompile>
    <ClCompile Include="..\..\src\gui\dialogs\log_settings.cpp">
      <Filter>Gui\Dialogs</Filter>
    </ClCompile>
    <ClCompile Include="..\..\src\gui\dialogs\lua_interpreter.cpp">
      <Filter>Gui\Dialogs</Filter>
    </ClCompile>
    <ClCompile Include="..\..\src\gui\dialogs\message.cpp">
      <Filter>Gui\Dialogs</Filter>
    </ClCompile>
    <ClCompile Include="..\..\src\gui\dialogs\modal_dialog.cpp">
      <Filter>Gui\Dialogs</Filter>
    </ClCompile>
    <ClCompile Include="..\..\src\gui\dialogs\modeless_dialog.cpp">
      <Filter>Gui\Dialogs</Filter>
    </ClCompile>
    <ClCompile Include="..\..\src\gui\dialogs\network_transmission.cpp">
      <Filter>Gui\Dialogs</Filter>
    </ClCompile>
    <ClCompile Include="..\..\src\gui\dialogs\outro.cpp">
      <Filter>Gui\Dialogs</Filter>
    </ClCompile>
    <ClCompile Include="..\..\src\gui\dialogs\preferences_dialog.cpp">
      <Filter>Gui\Dialogs</Filter>
    </ClCompile>
    <ClCompile Include="..\..\src\gui\dialogs\screenshot_notification.cpp">
      <Filter>Gui\Dialogs</Filter>
    </ClCompile>
    <ClCompile Include="..\..\src\gui\dialogs\select_orb_colors.cpp">
      <Filter>Gui\Dialogs</Filter>
    </ClCompile>
    <ClCompile Include="..\..\src\gui\dialogs\simple_item_selector.cpp">
      <Filter>Gui\Dialogs</Filter>
    </ClCompile>
    <ClCompile Include="..\..\src\gui\dialogs\sp_options_configure.cpp">
      <Filter>Gui\Dialogs</Filter>
    </ClCompile>
    <ClCompile Include="..\..\src\gui\dialogs\statistics_dialog.cpp">
      <Filter>Gui\Dialogs</Filter>
    </ClCompile>
    <ClCompile Include="..\..\src\gui\dialogs\story_viewer.cpp">
      <Filter>Gui\Dialogs</Filter>
    </ClCompile>
    <ClCompile Include="..\..\src\gui\dialogs\terrain_layers.cpp">
      <Filter>Gui\Dialogs</Filter>
    </ClCompile>
    <ClCompile Include="..\..\src\gui\dialogs\theme_list.cpp">
      <Filter>Gui\Dialogs</Filter>
    </ClCompile>
    <ClCompile Include="..\..\src\gui\dialogs\title_screen.cpp">
      <Filter>Gui\Dialogs</Filter>
    </ClCompile>
    <ClCompile Include="..\..\src\gui\dialogs\tooltip.cpp">
      <Filter>Gui\Dialogs</Filter>
    </ClCompile>
    <ClCompile Include="..\..\src\gui\dialogs\transient_message.cpp">
      <Filter>Gui\Dialogs</Filter>
    </ClCompile>
    <ClCompile Include="..\..\src\gui\dialogs\unit_advance.cpp">
      <Filter>Gui\Dialogs</Filter>
    </ClCompile>
    <ClCompile Include="..\..\src\gui\dialogs\unit_attack.cpp">
      <Filter>Gui\Dialogs</Filter>
    </ClCompile>
    <ClCompile Include="..\..\src\gui\dialogs\unit_create.cpp">
      <Filter>Gui\Dialogs</Filter>
    </ClCompile>
    <ClCompile Include="..\..\src\gui\dialogs\unit_list.cpp">
      <Filter>Gui\Dialogs</Filter>
    </ClCompile>
    <ClCompile Include="..\..\src\gui\dialogs\unit_recall.cpp">
      <Filter>Gui\Dialogs</Filter>
    </ClCompile>
    <ClCompile Include="..\..\src\gui\dialogs\unit_recruit.cpp">
      <Filter>Gui\Dialogs</Filter>
    </ClCompile>
    <ClCompile Include="..\..\src\gui\dialogs\wml_error.cpp">
      <Filter>Gui\Dialogs</Filter>
    </ClCompile>
    <ClCompile Include="..\..\src\gui\dialogs\wml_message.cpp">
      <Filter>Gui\Dialogs</Filter>
    </ClCompile>
    <ClCompile Include="..\..\src\gui\dialogs\lobby\lobby.cpp">
      <Filter>Gui\Dialogs\Lobby</Filter>
    </ClCompile>
    <ClCompile Include="..\..\src\gui\dialogs\lobby\player_info.cpp">
      <Filter>Gui\Dialogs\Lobby</Filter>
    </ClCompile>
    <ClCompile Include="..\..\src\gui\dialogs\addon\connect.cpp">
      <Filter>Gui\Dialogs\Addon</Filter>
    </ClCompile>
    <ClCompile Include="..\..\src\gui\dialogs\addon\install_dependencies.cpp">
      <Filter>Gui\Dialogs\Addon</Filter>
    </ClCompile>
    <ClCompile Include="..\..\src\gui\dialogs\addon\manager.cpp">
      <Filter>Gui\Dialogs\Addon</Filter>
    </ClCompile>
    <ClCompile Include="..\..\src\gui\dialogs\addon\uninstall_list.cpp">
      <Filter>Gui\Dialogs\Addon</Filter>
    </ClCompile>
    <ClCompile Include="..\..\src\gui\dialogs\editor\custom_tod.cpp">
      <Filter>Gui\Dialogs\Editor</Filter>
    </ClCompile>
    <ClCompile Include="..\..\src\gui\dialogs\editor\edit_label.cpp">
      <Filter>Gui\Dialogs\Editor</Filter>
    </ClCompile>
    <ClCompile Include="..\..\src\gui\dialogs\editor\edit_scenario.cpp">
      <Filter>Gui\Dialogs\Editor</Filter>
    </ClCompile>
    <ClCompile Include="..\..\src\gui\dialogs\editor\edit_side.cpp">
      <Filter>Gui\Dialogs\Editor</Filter>
    </ClCompile>
    <ClCompile Include="..\..\src\gui\dialogs\editor\generate_map.cpp">
      <Filter>Gui\Dialogs\Editor</Filter>
    </ClCompile>
    <ClCompile Include="..\..\src\gui\dialogs\editor\generator_settings.cpp">
      <Filter>Gui\Dialogs\Editor</Filter>
    </ClCompile>
    <ClCompile Include="..\..\src\gui\dialogs\editor\new_map.cpp">
      <Filter>Gui\Dialogs\Editor</Filter>
    </ClCompile>
    <ClCompile Include="..\..\src\gui\dialogs\editor\resize_map.cpp">
      <Filter>Gui\Dialogs\Editor</Filter>
    </ClCompile>
    <ClCompile Include="..\..\src\gui\dialogs\editor\set_starting_position.cpp">
      <Filter>Gui\Dialogs\Editor</Filter>
    </ClCompile>
    <ClCompile Include="..\..\src\gui\dialogs\multiplayer\faction_select.cpp">
      <Filter>Gui\Dialogs\Multiplayer</Filter>
    </ClCompile>
    <ClCompile Include="..\..\src\gui\dialogs\multiplayer\mp_alerts_options.cpp">
      <Filter>Gui\Dialogs\Multiplayer</Filter>
    </ClCompile>
    <ClCompile Include="..\..\src\gui\dialogs\multiplayer\mp_change_control.cpp">
      <Filter>Gui\Dialogs\Multiplayer</Filter>
    </ClCompile>
    <ClCompile Include="..\..\src\gui\dialogs\multiplayer\mp_cmd_wrapper.cpp">
      <Filter>Gui\Dialogs\Multiplayer</Filter>
    </ClCompile>
    <ClCompile Include="..\..\src\gui\dialogs\multiplayer\mp_connect.cpp">
      <Filter>Gui\Dialogs\Multiplayer</Filter>
    </ClCompile>
    <ClCompile Include="..\..\src\gui\dialogs\multiplayer\mp_create_game.cpp">
      <Filter>Gui\Dialogs\Multiplayer</Filter>
    </ClCompile>
    <ClCompile Include="..\..\src\gui\dialogs\multiplayer\mp_host_game_prompt.cpp">
      <Filter>Gui\Dialogs\Multiplayer</Filter>
    </ClCompile>
    <ClCompile Include="..\..\src\gui\dialogs\multiplayer\mp_join_game.cpp">
      <Filter>Gui\Dialogs\Multiplayer</Filter>
    </ClCompile>
    <ClCompile Include="..\..\src\gui\dialogs\multiplayer\mp_join_game_password_prompt.cpp">
      <Filter>Gui\Dialogs\Multiplayer</Filter>
    </ClCompile>
    <ClCompile Include="..\..\src\gui\dialogs\multiplayer\mp_login.cpp">
      <Filter>Gui\Dialogs\Multiplayer</Filter>
    </ClCompile>
    <ClCompile Include="..\..\src\gui\dialogs\multiplayer\mp_method_selection.cpp">
      <Filter>Gui\Dialogs\Multiplayer</Filter>
    </ClCompile>
    <ClCompile Include="..\..\src\gui\dialogs\multiplayer\mp_options_helper.cpp">
      <Filter>Gui\Dialogs\Multiplayer</Filter>
    </ClCompile>
    <ClCompile Include="..\..\src\gui\dialogs\multiplayer\mp_staging.cpp">
      <Filter>Gui\Dialogs\Multiplayer</Filter>
    </ClCompile>
    <ClCompile Include="..\..\src\gui\dialogs\multiplayer\synced_choice_wait.cpp">
      <Filter>Gui\Dialogs\Multiplayer</Filter>
    </ClCompile>
    <ClCompile Include="..\..\src\gui\auxiliary\old_markup.cpp">
      <Filter>Gui\Auxiliary</Filter>
    </ClCompile>
    <ClCompile Include="..\..\src\gui\auxiliary\tips.cpp">
      <Filter>Gui\Auxiliary</Filter>
    </ClCompile>
    <ClCompile Include="..\..\src\gui\auxiliary\iterator\iterator.cpp">
      <Filter>Gui\Auxiliary\Iterator</Filter>
    </ClCompile>
    <ClCompile Include="..\..\src\gui\auxiliary\iterator\walker_grid.cpp">
      <Filter>Gui\Auxiliary\Iterator</Filter>
    </ClCompile>
    <ClCompile Include="..\..\src\gui\auxiliary\iterator\walker_tree_node.cpp">
      <Filter>Gui\Auxiliary\Iterator</Filter>
    </ClCompile>
    <ClCompile Include="..\..\src\gui\auxiliary\iterator\walker_widget.cpp">
      <Filter>Gui\Auxiliary\Iterator</Filter>
    </ClCompile>
    <ClCompile Include="..\..\src\gui\core\canvas.cpp">
      <Filter>Gui\Core</Filter>
    </ClCompile>
    <ClCompile Include="..\..\src\gui\core\linked_group_definition.cpp">
      <Filter>Gui\Core</Filter>
    </ClCompile>
    <ClCompile Include="..\..\src\gui\core\log.cpp">
      <Filter>Gui\Core</Filter>
    </ClCompile>
    <ClCompile Include="..\..\src\gui\core\placer.cpp">
      <Filter>Gui\Core</Filter>
    </ClCompile>
    <ClCompile Include="..\..\src\gui\core\point.cpp">
      <Filter>Gui\Core</Filter>
    </ClCompile>
    <ClCompile Include="..\..\src\gui\core\timer.cpp">
      <Filter>Gui\Core</Filter>
    </ClCompile>
    <ClCompile Include="..\..\src\gui\core\widget_definition.cpp">
      <Filter>Gui\Core</Filter>
    </ClCompile>
    <ClCompile Include="..\..\src\gui\core\window_builder.cpp">
      <Filter>Gui\Core</Filter>
    </ClCompile>
    <ClCompile Include="..\..\src\gui\core\event\dispatcher.cpp">
      <Filter>Gui\Core\Event</Filter>
    </ClCompile>
    <ClCompile Include="..\..\src\gui\core\event\distributor.cpp">
      <Filter>Gui\Core\Event</Filter>
    </ClCompile>
    <ClCompile Include="..\..\src\gui\core\event\handler.cpp">
      <Filter>Gui\Core\Event</Filter>
    </ClCompile>
    <ClCompile Include="..\..\src\gui\core\placer\horizontal_list.cpp">
      <Filter>Gui\Core\Placer</Filter>
    </ClCompile>
    <ClCompile Include="..\..\src\gui\core\placer\vertical_list.cpp">
      <Filter>Gui\Core\Placer</Filter>
    </ClCompile>
    <ClCompile Include="..\..\src\gui\core\window_builder\helper.cpp">
      <Filter>Gui\Core\Window_Builder</Filter>
    </ClCompile>
    <ClCompile Include="..\..\src\gui\core\window_builder\instance.cpp">
      <Filter>Gui\Core\Window_Builder</Filter>
    </ClCompile>
    <ClCompile Include="..\..\src\pathfind\astarsearch.cpp">
      <Filter>Pathfind</Filter>
    </ClCompile>
    <ClCompile Include="..\..\src\pathfind\pathfind.cpp">
      <Filter>Pathfind</Filter>
    </ClCompile>
    <ClCompile Include="..\..\src\pathfind\teleport.cpp">
      <Filter>Pathfind</Filter>
    </ClCompile>
    <ClCompile Include="..\..\src\scripting\application_lua_kernel.cpp">
      <Filter>Scripting</Filter>
    </ClCompile>
    <ClCompile Include="..\..\src\scripting\debug_lua.cpp">
      <Filter>Scripting</Filter>
    </ClCompile>
    <ClCompile Include="..\..\src\scripting\game_lua_kernel.cpp">
      <Filter>Scripting</Filter>
    </ClCompile>
    <ClCompile Include="..\..\src\scripting\lua_audio.cpp">
      <Filter>Scripting</Filter>
    </ClCompile>
    <ClCompile Include="..\..\src\scripting\lua_common.cpp">
      <Filter>Scripting</Filter>
    </ClCompile>
    <ClCompile Include="..\..\src\scripting\lua_cpp_function.cpp">
      <Filter>Scripting</Filter>
    </ClCompile>
    <ClCompile Include="..\..\src\scripting\lua_fileops.cpp">
      <Filter>Scripting</Filter>
    </ClCompile>
    <ClCompile Include="..\..\src\scripting\lua_formula_bridge.cpp">
      <Filter>Scripting</Filter>
    </ClCompile>
    <ClCompile Include="..\..\src\scripting\lua_gui2.cpp">
      <Filter>Scripting</Filter>
    </ClCompile>
    <ClCompile Include="..\..\src\scripting\lua_kernel_base.cpp">
      <Filter>Scripting</Filter>
    </ClCompile>
    <ClCompile Include="..\..\src\scripting\lua_map_location_ops.cpp">
      <Filter>Scripting</Filter>
    </ClCompile>
    <ClCompile Include="..\..\src\scripting\lua_preferences.cpp">
      <Filter>Scripting</Filter>
    </ClCompile>
    <ClCompile Include="..\..\src\scripting\lua_race.cpp">
      <Filter>Scripting</Filter>
    </ClCompile>
    <ClCompile Include="..\..\src\scripting\lua_rng.cpp">
      <Filter>Scripting</Filter>
    </ClCompile>
    <ClCompile Include="..\..\src\scripting\lua_team.cpp">
      <Filter>Scripting</Filter>
    </ClCompile>
    <ClCompile Include="..\..\src\scripting\lua_unit.cpp">
      <Filter>Scripting</Filter>
    </ClCompile>
    <ClCompile Include="..\..\src\scripting\lua_unit_attacks.cpp">
      <Filter>Scripting</Filter>
    </ClCompile>
    <ClCompile Include="..\..\src\scripting\lua_unit_type.cpp">
      <Filter>Scripting</Filter>
    </ClCompile>
    <ClCompile Include="..\..\src\scripting\mapgen_lua_kernel.cpp">
      <Filter>Scripting</Filter>
    </ClCompile>
    <ClCompile Include="..\..\src\scripting\plugins\context.cpp">
      <Filter>Scripting\Plugins</Filter>
    </ClCompile>
    <ClCompile Include="..\..\src\scripting\plugins\manager.cpp">
      <Filter>Scripting\Plugins</Filter>
    </ClCompile>
    <ClCompile Include="..\..\src\storyscreen\controller.cpp">
      <Filter>Storyscreen</Filter>
    </ClCompile>
    <ClCompile Include="..\..\src\storyscreen\parser.cpp">
      <Filter>Storyscreen</Filter>
    </ClCompile>
    <ClCompile Include="..\..\src\storyscreen\part.cpp">
      <Filter>Storyscreen</Filter>
    </ClCompile>
    <ClCompile Include="..\..\src\whiteboard\action.cpp">
      <Filter>Whiteboard</Filter>
    </ClCompile>
    <ClCompile Include="..\..\src\whiteboard\attack.cpp">
      <Filter>Whiteboard</Filter>
    </ClCompile>
    <ClCompile Include="..\..\src\whiteboard\highlighter.cpp">
      <Filter>Whiteboard</Filter>
    </ClCompile>
    <ClCompile Include="..\..\src\whiteboard\manager.cpp">
      <Filter>Whiteboard</Filter>
    </ClCompile>
    <ClCompile Include="..\..\src\whiteboard\mapbuilder.cpp">
      <Filter>Whiteboard</Filter>
    </ClCompile>
    <ClCompile Include="..\..\src\whiteboard\move.cpp">
      <Filter>Whiteboard</Filter>
    </ClCompile>
    <ClCompile Include="..\..\src\whiteboard\recall.cpp">
      <Filter>Whiteboard</Filter>
    </ClCompile>
    <ClCompile Include="..\..\src\whiteboard\recruit.cpp">
      <Filter>Whiteboard</Filter>
    </ClCompile>
    <ClCompile Include="..\..\src\whiteboard\side_actions.cpp">
      <Filter>Whiteboard</Filter>
    </ClCompile>
    <ClCompile Include="..\..\src\whiteboard\suppose_dead.cpp">
      <Filter>Whiteboard</Filter>
    </ClCompile>
    <ClCompile Include="..\..\src\whiteboard\utility.cpp">
      <Filter>Whiteboard</Filter>
    </ClCompile>
    <ClCompile Include="..\..\src\widgets\button.cpp">
      <Filter>Widgets</Filter>
    </ClCompile>
    <ClCompile Include="..\..\src\widgets\label.cpp">
      <Filter>Widgets</Filter>
    </ClCompile>
    <ClCompile Include="..\..\src\widgets\menu.cpp">
      <Filter>Widgets</Filter>
    </ClCompile>
    <ClCompile Include="..\..\src\widgets\menu_style.cpp">
      <Filter>Widgets</Filter>
    </ClCompile>
    <ClCompile Include="..\..\src\widgets\scrollarea.cpp">
      <Filter>Widgets</Filter>
    </ClCompile>
    <ClCompile Include="..\..\src\widgets\scrollbar.cpp">
      <Filter>Widgets</Filter>
    </ClCompile>
    <ClCompile Include="..\..\src\widgets\textbox.cpp">
      <Filter>Widgets</Filter>
    </ClCompile>
    <ClCompile Include="..\..\src\widgets\widget.cpp">
      <Filter>Widgets</Filter>
    </ClCompile>
    <ClCompile Include="..\..\src\utils\context_free_grammar_generator.cpp">
      <Filter>utils</Filter>
    </ClCompile>
    <ClCompile Include="..\..\src\utils\make_enum.cpp">
      <Filter>utils</Filter>
    </ClCompile>
    <ClCompile Include="..\..\src\utils\markov_generator.cpp">
      <Filter>utils</Filter>
    </ClCompile>
    <ClCompile Include="..\..\src\utils\name_generator_factory.cpp">
      <Filter>utils</Filter>
    </ClCompile>
    <ClCompile Include="..\..\src\serialization\tag.cpp">
      <Filter>serialization</Filter>
    </ClCompile>
    <ClCompile Include="..\..\src\tests\main.cpp">
      <Filter>Tests</Filter>
    </ClCompile>
    <ClCompile Include="..\..\src\tests\test_addons.cpp">
      <Filter>Tests</Filter>
    </ClCompile>
    <ClCompile Include="..\..\src\tests\test_commandline_options.cpp">
      <Filter>Tests</Filter>
    </ClCompile>
    <ClCompile Include="..\..\src\tests\test_config.cpp">
      <Filter>Tests</Filter>
    </ClCompile>
    <ClCompile Include="..\..\src\tests\test_config_cache.cpp">
      <Filter>Tests</Filter>
    </ClCompile>
    <ClCompile Include="..\..\src\tests\test_filesystem.cpp">
      <Filter>Tests</Filter>
    </ClCompile>
    <ClCompile Include="..\..\src\tests\test_formula_ai.cpp">
      <Filter>Tests</Filter>
    </ClCompile>
    <ClCompile Include="..\..\src\tests\test_formula_core.cpp">
      <Filter>Tests</Filter>
    </ClCompile>
    <ClCompile Include="..\..\src\tests\test_formula_function.cpp">
      <Filter>Tests</Filter>
    </ClCompile>
    <ClCompile Include="..\..\src\tests\test_image_modifications.cpp">
      <Filter>Tests</Filter>
    </ClCompile>
    <ClCompile Include="..\..\src\tests\test_lexical_cast.cpp">
      <Filter>Tests</Filter>
    </ClCompile>
    <ClCompile Include="..\..\src\tests\test_make_enum.cpp">
      <Filter>Tests</Filter>
    </ClCompile>
    <ClCompile Include="..\..\src\tests\test_map_location.cpp">
      <Filter>Tests</Filter>
    </ClCompile>
    <ClCompile Include="..\..\src\tests\test_mp_connect.cpp">
      <Filter>Tests</Filter>
    </ClCompile>
    <ClCompile Include="..\..\src\tests\test_recall_list.cpp">
      <Filter>Tests</Filter>
    </ClCompile>
    <ClCompile Include="..\..\src\tests\test_rng.cpp">
      <Filter>Tests</Filter>
    </ClCompile>
    <ClCompile Include="..\..\src\tests\test_sdl_utils.cpp">
      <Filter>Tests</Filter>
    </ClCompile>
    <ClCompile Include="..\..\src\tests\test_serialization.cpp">
      <Filter>Tests</Filter>
    </ClCompile>
    <ClCompile Include="..\..\src\tests\test_team.cpp">
      <Filter>Tests</Filter>
    </ClCompile>
    <ClCompile Include="..\..\src\tests\test_unit_map.cpp">
      <Filter>Tests</Filter>
    </ClCompile>
    <ClCompile Include="..\..\src\tests\test_util.cpp">
      <Filter>Tests</Filter>
    </ClCompile>
    <ClCompile Include="..\..\src\tests\test_version.cpp">
      <Filter>Tests</Filter>
    </ClCompile>
    <ClCompile Include="..\..\src\tests\test_whiteboard_side_actions.cpp">
      <Filter>Tests</Filter>
    </ClCompile>
    <ClCompile Include="..\..\src\tests\gui\fire_event.cpp">
      <Filter>Tests\Gui</Filter>
    </ClCompile>
    <ClCompile Include="..\..\src\tests\gui\iterator.cpp">
      <Filter>Tests\Gui</Filter>
    </ClCompile>
    <ClCompile Include="..\..\src\tests\gui\test_gui2.cpp">
      <Filter>Tests\Gui</Filter>
    </ClCompile>
    <ClCompile Include="..\..\src\tests\gui\test_save_dialog.cpp">
      <Filter>Tests\Gui</Filter>
    </ClCompile>
    <ClCompile Include="..\..\src\tests\gui\visitor.cpp">
      <Filter>Tests\Gui</Filter>
    </ClCompile>
    <ClCompile Include="..\..\src\tests\utils\fake_display.cpp">
      <Filter>Tests\Utils</Filter>
    </ClCompile>
    <ClCompile Include="..\..\src\tests\utils\fake_event_source.cpp">
      <Filter>Tests\Utils</Filter>
    </ClCompile>
    <ClCompile Include="..\..\src\tests\utils\game_config_manager.cpp">
      <Filter>Tests\Utils</Filter>
    </ClCompile>
    <ClCompile Include="..\..\src\tests\utils\play_scenario.cpp">
      <Filter>Tests\Utils</Filter>
    </ClCompile>
    <ClCompile Include="..\..\src\actions\advancement.cpp">
      <Filter>Actions</Filter>
    </ClCompile>
    <ClCompile Include="..\..\src\actions\attack.cpp">
      <Filter>Actions</Filter>
    </ClCompile>
    <ClCompile Include="..\..\src\actions\create.cpp">
      <Filter>Actions</Filter>
    </ClCompile>
    <ClCompile Include="..\..\src\actions\heal.cpp">
      <Filter>Actions</Filter>
    </ClCompile>
    <ClCompile Include="..\..\src\actions\move.cpp">
      <Filter>Actions</Filter>
    </ClCompile>
    <ClCompile Include="..\..\src\actions\shroud_clearing_action.cpp">
      <Filter>Actions</Filter>
    </ClCompile>
    <ClCompile Include="..\..\src\actions\undo.cpp">
      <Filter>Actions</Filter>
    </ClCompile>
    <ClCompile Include="..\..\src\actions\undo_action.cpp">
      <Filter>Actions</Filter>
    </ClCompile>
    <ClCompile Include="..\..\src\actions\undo_dismiss_action.cpp">
      <Filter>Actions</Filter>
    </ClCompile>
    <ClCompile Include="..\..\src\actions\undo_move_action.cpp">
      <Filter>Actions</Filter>
    </ClCompile>
    <ClCompile Include="..\..\src\actions\undo_recall_action.cpp">
      <Filter>Actions</Filter>
    </ClCompile>
    <ClCompile Include="..\..\src\actions\undo_recruit_action.cpp">
      <Filter>Actions</Filter>
    </ClCompile>
    <ClCompile Include="..\..\src\actions\undo_update_shroud_action.cpp">
      <Filter>Actions</Filter>
    </ClCompile>
    <ClCompile Include="..\..\src\actions\unit_creator.cpp">
      <Filter>Actions</Filter>
    </ClCompile>
    <ClCompile Include="..\..\src\actions\vision.cpp">
      <Filter>Actions</Filter>
    </ClCompile>
    <ClCompile Include="..\..\src\generators\cave_map_generator.cpp">
      <Filter>Generators</Filter>
    </ClCompile>
    <ClCompile Include="..\..\src\generators\default_map_generator.cpp">
      <Filter>Generators</Filter>
    </ClCompile>
    <ClCompile Include="..\..\src\generators\default_map_generator_job.cpp">
      <Filter>Generators</Filter>
    </ClCompile>
    <ClCompile Include="..\..\src\generators\lua_map_generator.cpp">
      <Filter>Generators</Filter>
    </ClCompile>
    <ClCompile Include="..\..\src\generators\map_create.cpp">
      <Filter>Generators</Filter>
    </ClCompile>
    <ClCompile Include="..\..\src\generators\map_generator.cpp">
      <Filter>Generators</Filter>
    </ClCompile>
    <ClCompile Include="..\..\src\game_events\action_wml.cpp">
      <Filter>Game_Events</Filter>
    </ClCompile>
    <ClCompile Include="..\..\src\game_events\conditional_wml.cpp">
      <Filter>Game_Events</Filter>
    </ClCompile>
    <ClCompile Include="..\..\src\game_events\entity_location.cpp">
      <Filter>Game_Events</Filter>
    </ClCompile>
    <ClCompile Include="..\..\src\game_events\handlers.cpp">
      <Filter>Game_Events</Filter>
    </ClCompile>
    <ClCompile Include="..\..\src\game_events\manager.cpp">
      <Filter>Game_Events</Filter>
    </ClCompile>
    <ClCompile Include="..\..\src\game_events\manager_impl.cpp">
      <Filter>Game_Events</Filter>
    </ClCompile>
    <ClCompile Include="..\..\src\game_events\menu_item.cpp">
      <Filter>Game_Events</Filter>
    </ClCompile>
    <ClCompile Include="..\..\src\game_events\pump.cpp">
      <Filter>Game_Events</Filter>
    </ClCompile>
    <ClCompile Include="..\..\src\hotkey\command_executor.cpp">
      <Filter>Hotkeys</Filter>
    </ClCompile>
    <ClCompile Include="..\..\src\hotkey\hotkey_command.cpp">
      <Filter>Hotkeys</Filter>
    </ClCompile>
    <ClCompile Include="..\..\src\hotkey\hotkey_handler.cpp">
      <Filter>Hotkeys</Filter>
    </ClCompile>
    <ClCompile Include="..\..\src\hotkey\hotkey_handler_mp.cpp">
      <Filter>Hotkeys</Filter>
    </ClCompile>
    <ClCompile Include="..\..\src\hotkey\hotkey_handler_sp.cpp">
      <Filter>Hotkeys</Filter>
    </ClCompile>
    <ClCompile Include="..\..\src\hotkey\hotkey_item.cpp">
      <Filter>Hotkeys</Filter>
    </ClCompile>
    <ClCompile Include="..\..\src\hotkey\hotkey_manager.cpp">
      <Filter>Hotkeys</Filter>
    </ClCompile>
    <ClCompile Include="..\..\src\sdl\exception.cpp">
      <Filter>SDL</Filter>
    </ClCompile>
    <ClCompile Include="..\..\src\sdl\rect.cpp">
      <Filter>SDL</Filter>
    </ClCompile>
    <ClCompile Include="..\..\src\sdl\surface.cpp">
      <Filter>SDL</Filter>
    </ClCompile>
    <ClCompile Include="..\..\src\SDL_SavePNG\savepng.c">
      <Filter>SDL</Filter>
    </ClCompile>
    <ClCompile Include="..\..\src\sdl\utils.cpp">
      <Filter>SDL</Filter>
    </ClCompile>
    <ClCompile Include="..\..\src\sdl\window.cpp">
      <Filter>SDL</Filter>
    </ClCompile>
    <ClCompile Include="..\..\src\game_initialization\configure_engine.cpp">
      <Filter>Game_Initialization</Filter>
    </ClCompile>
    <ClCompile Include="..\..\src\game_initialization\connect_engine.cpp">
      <Filter>Game_Initialization</Filter>
    </ClCompile>
    <ClCompile Include="..\..\src\game_initialization\create_engine.cpp">
      <Filter>Game_Initialization</Filter>
    </ClCompile>
    <ClCompile Include="..\..\src\game_initialization\depcheck.cpp">
      <Filter>Game_Initialization</Filter>
    </ClCompile>
    <ClCompile Include="..\..\src\game_initialization\flg_manager.cpp">
      <Filter>Game_Initialization</Filter>
    </ClCompile>
    <ClCompile Include="..\..\src\game_initialization\lobby_data.cpp">
      <Filter>Game_Initialization</Filter>
    </ClCompile>
    <ClCompile Include="..\..\src\game_initialization\lobby_info.cpp">
      <Filter>Game_Initialization</Filter>
    </ClCompile>
    <ClCompile Include="..\..\src\game_initialization\mp_game_utils.cpp">
      <Filter>Game_Initialization</Filter>
    </ClCompile>
    <ClCompile Include="..\..\src\game_initialization\multiplayer.cpp">
      <Filter>Game_Initialization</Filter>
    </ClCompile>
    <ClCompile Include="..\..\src\game_initialization\playcampaign.cpp">
      <Filter>Game_Initialization</Filter>
    </ClCompile>
    <ClCompile Include="..\..\src\game_initialization\singleplayer.cpp">
      <Filter>Game_Initialization</Filter>
    </ClCompile>
    <ClCompile Include="..\..\src\xBRZ\xbrz.cpp">
      <Filter>Xbrz</Filter>
    </ClCompile>
    <ClCompile Include="..\..\src\desktop\clipboard.cpp">
      <Filter>Desktop</Filter>
    </ClCompile>
    <ClCompile Include="..\..\src\desktop\notifications.cpp">
      <Filter>Desktop</Filter>
    </ClCompile>
    <ClCompile Include="..\..\src\desktop\open.cpp">
      <Filter>Desktop</Filter>
    </ClCompile>
    <ClCompile Include="..\..\src\desktop\paths.cpp">
      <Filter>Desktop</Filter>
    </ClCompile>
    <ClCompile Include="..\..\src\desktop\version.cpp">
      <Filter>Desktop</Filter>
    </ClCompile>
    <ClCompile Include="..\..\src\desktop\windows_tray_notification.cpp">
      <Filter>Desktop</Filter>
    </ClCompile>
    <ClCompile Include="..\..\src\help\help.cpp">
      <Filter>Help</Filter>
    </ClCompile>
    <ClCompile Include="..\..\src\help\help_browser.cpp">
      <Filter>Help</Filter>
    </ClCompile>
    <ClCompile Include="..\..\src\help\help_impl.cpp">
      <Filter>Help</Filter>
    </ClCompile>
    <ClCompile Include="..\..\src\help\help_menu.cpp">
      <Filter>Help</Filter>
    </ClCompile>
    <ClCompile Include="..\..\src\help\help_text_area.cpp">
      <Filter>Help</Filter>
    </ClCompile>
    <ClCompile Include="..\..\src\help\help_topic_generators.cpp">
      <Filter>Help</Filter>
    </ClCompile>
    <ClCompile Include="..\..\src\formula\callable_objects.cpp">
      <Filter>Formula</Filter>
    </ClCompile>
    <ClCompile Include="..\..\src\formula\debugger.cpp">
      <Filter>Formula</Filter>
    </ClCompile>
    <ClCompile Include="..\..\src\formula\debugger_fwd.cpp">
      <Filter>Formula</Filter>
    </ClCompile>
    <ClCompile Include="..\..\src\formula\formula.cpp">
      <Filter>Formula</Filter>
    </ClCompile>
    <ClCompile Include="..\..\src\formula\function.cpp">
      <Filter>Formula</Filter>
    </ClCompile>
    <ClCompile Include="..\..\src\formula\string_utils.cpp">
      <Filter>Formula</Filter>
    </ClCompile>
    <ClCompile Include="..\..\src\formula\tokenizer.cpp">
      <Filter>Formula</Filter>
    </ClCompile>
    <ClCompile Include="..\..\src\formula\variant.cpp">
      <Filter>Formula</Filter>
    </ClCompile>
    <ClCompile Include="..\..\src\formula\variant_value.cpp">
      <Filter>Formula</Filter>
    </ClCompile>
    <ClCompile Include="..\..\src\terrain\builder.cpp">
      <Filter>Terrain</Filter>
    </ClCompile>
    <ClCompile Include="..\..\src\terrain\filter.cpp">
      <Filter>Terrain</Filter>
    </ClCompile>
    <ClCompile Include="..\..\src\terrain\terrain.cpp">
      <Filter>Terrain</Filter>
    </ClCompile>
    <ClCompile Include="..\..\src\terrain\translation.cpp">
      <Filter>Terrain</Filter>
    </ClCompile>
    <ClCompile Include="..\..\src\terrain\type_data.cpp">
      <Filter>Terrain</Filter>
    </ClCompile>
    <ClCompile Include="..\..\src\units\abilities.cpp">
      <Filter>Units</Filter>
    </ClCompile>
    <ClCompile Include="..\..\src\units\animation.cpp">
      <Filter>Units</Filter>
    </ClCompile>
    <ClCompile Include="..\..\src\units\animation_component.cpp">
      <Filter>Units</Filter>
    </ClCompile>
    <ClCompile Include="..\..\src\units\attack_type.cpp">
      <Filter>Units</Filter>
    </ClCompile>
    <ClCompile Include="..\..\src\units\drawer.cpp">
      <Filter>Units</Filter>
    </ClCompile>
    <ClCompile Include="..\..\src\units\filter.cpp">
      <Filter>Units</Filter>
    </ClCompile>
    <ClCompile Include="..\..\src\units\formula_manager.cpp">
      <Filter>Units</Filter>
    </ClCompile>
    <ClCompile Include="..\..\src\units\frame.cpp">
      <Filter>Units</Filter>
    </ClCompile>
    <ClCompile Include="..\..\src\units\helper.cpp">
      <Filter>Units</Filter>
    </ClCompile>
    <ClCompile Include="..\..\src\units\id.cpp">
      <Filter>Units</Filter>
    </ClCompile>
    <ClCompile Include="..\..\src\units\map.cpp">
      <Filter>Units</Filter>
    </ClCompile>
    <ClCompile Include="..\..\src\units\race.cpp">
      <Filter>Units</Filter>
    </ClCompile>
    <ClCompile Include="..\..\src\units\types.cpp">
      <Filter>Units</Filter>
    </ClCompile>
    <ClCompile Include="..\..\src\units\udisplay.cpp">
      <Filter>Units</Filter>
    </ClCompile>
    <ClCompile Include="..\..\src\units\unit.cpp">
      <Filter>Units</Filter>
    </ClCompile>
    <ClCompile Include="..\..\src\map\label.cpp">
      <Filter>Map</Filter>
    </ClCompile>
    <ClCompile Include="..\..\src\map\location.cpp">
      <Filter>Map</Filter>
    </ClCompile>
    <ClCompile Include="..\..\src\map\map.cpp">
      <Filter>Map</Filter>
    </ClCompile>
    <ClCompile Include="..\..\src\about.cpp" />
    <ClCompile Include="..\..\src\animated.cpp" />
    <ClCompile Include="..\..\src\arrow.cpp" />
    <ClCompile Include="..\..\src\attack_prediction.cpp" />
    <ClCompile Include="..\..\src\boilerplate-header.cpp" />
    <ClCompile Include="..\..\src\build_info.cpp" />
    <ClCompile Include="..\..\src\carryover.cpp" />
    <ClCompile Include="..\..\src\chat_command_handler.cpp" />
    <ClCompile Include="..\..\src\chat_events.cpp" />
    <ClCompile Include="..\..\src\commandline_options.cpp" />
    <ClCompile Include="..\..\src\config_cache.cpp" />
    <ClCompile Include="..\..\src\controller_base.cpp" />
    <ClCompile Include="..\..\src\countdown_clock.cpp" />
    <ClCompile Include="..\..\src\cursor.cpp" />
    <ClCompile Include="..\..\src\display.cpp" />
    <ClCompile Include="..\..\src\display_chat_manager.cpp" />
    <ClCompile Include="..\..\src\display_context.cpp" />
    <ClCompile Include="..\..\src\events.cpp" />
    <ClCompile Include="..\..\src\fake_unit_manager.cpp" />
    <ClCompile Include="..\..\src\fake_unit_ptr.cpp" />
    <ClCompile Include="..\..\src\filesystem_sdl.cpp" />
    <ClCompile Include="..\..\src\floating_label.cpp" />
    <ClCompile Include="..\..\src\floating_textbox.cpp" />
    <ClCompile Include="..\..\src\format_time_summary.cpp" />
    <ClCompile Include="..\..\src\game_board.cpp" />
    <ClCompile Include="..\..\src\game_classification.cpp" />
    <ClCompile Include="..\..\src\game_config_manager.cpp" />
    <ClCompile Include="..\..\src\game_data.cpp" />
    <ClCompile Include="..\..\src\game_display.cpp" />
    <ClCompile Include="..\..\src\game_end_exceptions.cpp" />
    <ClCompile Include="..\..\src\game_launcher.cpp" />
    <ClCompile Include="..\..\src\game_state.cpp" />
    <ClCompile Include="..\..\src\generic_event.cpp" />
    <ClCompile Include="..\..\src\halo.cpp" />
    <ClCompile Include="..\..\src\hash.cpp" />
    <ClCompile Include="..\..\src\image.cpp" />
    <ClCompile Include="..\..\src\image_modifications.cpp" />
    <ClCompile Include="..\..\src\joystick.cpp" />
    <ClCompile Include="..\..\src\key.cpp" />
    <ClCompile Include="..\..\src\language.cpp" />
    <ClCompile Include="..\..\src\lua_jailbreak_exception.cpp" />
    <ClCompile Include="..\..\src\menu_events.cpp" />
    <ClCompile Include="..\..\src\minimap.cpp" />
    <ClCompile Include="..\..\src\mouse_events.cpp" />
    <ClCompile Include="..\..\src\mouse_handler_base.cpp" />
    <ClCompile Include="..\..\src\movetype.cpp" />
    <ClCompile Include="..\..\src\mp_game_settings.cpp" />
    <ClCompile Include="..\..\src\mp_ui_alerts.cpp" />
    <ClCompile Include="..\..\src\mt_rng.cpp" />
    <ClCompile Include="..\..\src\network_asio.cpp" />
    <ClCompile Include="..\..\src\pathutils.cpp" />
    <ClCompile Include="..\..\src\persist_context.cpp" />
    <ClCompile Include="..\..\src\persist_manager.cpp" />
    <ClCompile Include="..\..\src\persist_var.cpp" />
    <ClCompile Include="..\..\src\play_controller.cpp" />
    <ClCompile Include="..\..\src\playmp_controller.cpp" />
    <ClCompile Include="..\..\src\playsingle_controller.cpp" />
    <ClCompile Include="..\..\src\playturn.cpp" />
    <ClCompile Include="..\..\src\playturn_network_adapter.cpp" />
    <ClCompile Include="..\..\src\quit_confirmation.cpp" />
    <ClCompile Include="..\..\src\random.cpp" />
    <ClCompile Include="..\..\src\random_deterministic.cpp" />
    <ClCompile Include="..\..\src\random_synced.cpp" />
    <ClCompile Include="..\..\src\recall_list_manager.cpp" />
    <ClCompile Include="..\..\src\replay.cpp" />
    <ClCompile Include="..\..\src\replay_controller.cpp" />
    <ClCompile Include="..\..\src\replay_helper.cpp" />
    <ClCompile Include="..\..\src\replay_recorder_base.cpp" />
    <ClCompile Include="..\..\src\reports.cpp" />
    <ClCompile Include="..\..\src\resources.cpp" />
    <ClCompile Include="..\..\src\save_blocker.cpp" />
    <ClCompile Include="..\..\src\save_index.cpp" />
    <ClCompile Include="..\..\src\saved_game.cpp" />
    <ClCompile Include="..\..\src\savegame.cpp" />
    <ClCompile Include="..\..\src\seed_rng.cpp" />
    <ClCompile Include="..\..\src\settings.cpp" />
    <ClCompile Include="..\..\src\show_dialog.cpp" />
    <ClCompile Include="..\..\src\side_filter.cpp" />
    <ClCompile Include="..\..\src\sound.cpp" />
    <ClCompile Include="..\..\src\sound_music_track.cpp" />
    <ClCompile Include="..\..\src\soundsource.cpp" />
    <ClCompile Include="..\..\src\statistics.cpp" />
    <ClCompile Include="..\..\src\synced_checkup.cpp" />
    <ClCompile Include="..\..\src\synced_commands.cpp" />
    <ClCompile Include="..\..\src\synced_context.cpp" />
    <ClCompile Include="..\..\src\synced_user_choice.cpp" />
    <ClCompile Include="..\..\src\syncmp_handler.cpp" />
    <ClCompile Include="..\..\src\team.cpp" />
    <ClCompile Include="..\..\src\teambuilder.cpp" />
    <ClCompile Include="..\..\src\theme.cpp" />
    <ClCompile Include="..\..\src\time_of_day.cpp" />
    <ClCompile Include="..\..\src\tod_manager.cpp" />
    <ClCompile Include="..\..\src\tooltips.cpp" />
    <ClCompile Include="..\..\src\variable.cpp" />
    <ClCompile Include="..\..\src\variable_info.cpp" />
    <ClCompile Include="..\..\src\video.cpp" />
    <ClCompile Include="..\..\src\wesnoth.cpp" />
    <ClCompile Include="..\..\src\wesnothd_connection.cpp" />
    <ClCompile Include="..\..\src\wml_exception.cpp" />
    <ClCompile Include="..\..\src\font\font_config.cpp">
      <Filter>Font</Filter>
    </ClCompile>
    <ClCompile Include="..\..\src\font\marked-up_text.cpp">
      <Filter>Font</Filter>
    </ClCompile>
    <ClCompile Include="..\..\src\font\sdl_ttf.cpp">
      <Filter>Font</Filter>
    </ClCompile>
    <ClCompile Include="..\..\src\font\standard_colors.cpp">
      <Filter>Font</Filter>
    </ClCompile>
    <ClCompile Include="..\..\src\font\text.cpp">
      <Filter>Font</Filter>
    </ClCompile>
    <ClCompile Include="..\..\src\font\text_cache.cpp">
      <Filter>Font</Filter>
    </ClCompile>
    <ClCompile Include="..\..\src\font\text_formatting.cpp">
      <Filter>Font</Filter>
    </ClCompile>
    <ClCompile Include="..\..\src\font\text_surface.cpp">
      <Filter>Font</Filter>
    </ClCompile>
    <ClCompile Include="..\..\src\preferences\display.cpp">
      <Filter>Preferences</Filter>
    </ClCompile>
    <ClCompile Include="..\..\src\preferences\editor.cpp">
      <Filter>Preferences</Filter>
    </ClCompile>
    <ClCompile Include="..\..\src\preferences\game.cpp">
      <Filter>Preferences</Filter>
    </ClCompile>
    <ClCompile Include="..\..\src\preferences\general.cpp">
      <Filter>Preferences</Filter>
    </ClCompile>
    <ClCompile Include="..\..\src\preferences\lobby.cpp">
      <Filter>Preferences</Filter>
    </ClCompile>
<<<<<<< HEAD
    <ClCompile Include="..\..\src\game_events\wmi_manager.cpp">
      <Filter>Game_Events</Filter>
=======
    <ClCompile Include="..\..\src\preferences\credentials.cpp">
      <Filter>Preferences</Filter>
>>>>>>> ebe360df
    </ClCompile>
  </ItemGroup>
  <ItemGroup>
    <ClInclude Include="..\..\src\addon\client.hpp">
      <Filter>Addon</Filter>
    </ClInclude>
    <ClInclude Include="..\..\src\addon\info.hpp">
      <Filter>Addon</Filter>
    </ClInclude>
    <ClInclude Include="..\..\src\addon\manager.hpp">
      <Filter>Addon</Filter>
    </ClInclude>
    <ClInclude Include="..\..\src\addon\manager_ui.hpp">
      <Filter>Addon</Filter>
    </ClInclude>
    <ClInclude Include="..\..\src\addon\state.hpp">
      <Filter>Addon</Filter>
    </ClInclude>
    <ClInclude Include="..\..\src\addon\validation.hpp">
      <Filter>Addon</Filter>
    </ClInclude>
    <ClInclude Include="..\..\src\ai\actions.hpp">
      <Filter>AI</Filter>
    </ClInclude>
    <ClInclude Include="..\..\src\ai\configuration.hpp">
      <Filter>AI</Filter>
    </ClInclude>
    <ClInclude Include="..\..\src\ai\contexts.hpp">
      <Filter>AI</Filter>
    </ClInclude>
    <ClInclude Include="..\..\src\ai\game_info.hpp">
      <Filter>AI</Filter>
    </ClInclude>
    <ClInclude Include="..\..\src\ai\gamestate_observer.hpp">
      <Filter>AI</Filter>
    </ClInclude>
    <ClInclude Include="..\..\src\ai\manager.hpp">
      <Filter>AI</Filter>
    </ClInclude>
    <ClInclude Include="..\..\src\ai\registry.hpp">
      <Filter>AI</Filter>
    </ClInclude>
    <ClInclude Include="..\..\src\ai\simulated_actions.hpp">
      <Filter>AI</Filter>
    </ClInclude>
    <ClInclude Include="..\..\src\ai\testing.hpp">
      <Filter>AI</Filter>
    </ClInclude>
    <ClInclude Include="..\..\src\ai\composite\ai.hpp">
      <Filter>AI\composite</Filter>
    </ClInclude>
    <ClInclude Include="..\..\src\ai\composite\aspect.hpp">
      <Filter>AI\composite</Filter>
    </ClInclude>
    <ClInclude Include="..\..\src\ai\composite\component.hpp">
      <Filter>AI\composite</Filter>
    </ClInclude>
    <ClInclude Include="..\..\src\ai\composite\contexts.hpp">
      <Filter>AI\composite</Filter>
    </ClInclude>
    <ClInclude Include="..\..\src\ai\composite\engine.hpp">
      <Filter>AI\composite</Filter>
    </ClInclude>
    <ClInclude Include="..\..\src\ai\composite\goal.hpp">
      <Filter>AI\composite</Filter>
    </ClInclude>
    <ClInclude Include="..\..\src\ai\composite\property_handler.hpp">
      <Filter>AI\composite</Filter>
    </ClInclude>
    <ClInclude Include="..\..\src\ai\composite\rca.hpp">
      <Filter>AI\composite</Filter>
    </ClInclude>
    <ClInclude Include="..\..\src\ai\composite\stage.hpp">
      <Filter>AI\composite</Filter>
    </ClInclude>
    <ClInclude Include="..\..\src\ai\composite\value_translator.hpp">
      <Filter>AI\composite</Filter>
    </ClInclude>
    <ClInclude Include="..\..\src\ai\default\aspect_attacks.hpp">
      <Filter>AI\default</Filter>
    </ClInclude>
    <ClInclude Include="..\..\src\ai\default\ca.hpp">
      <Filter>AI\default</Filter>
    </ClInclude>
    <ClInclude Include="..\..\src\ai\default\ca_move_to_targets.hpp">
      <Filter>AI\default</Filter>
    </ClInclude>
    <ClInclude Include="..\..\src\ai\default\contexts.hpp">
      <Filter>AI\default</Filter>
    </ClInclude>
    <ClInclude Include="..\..\src\ai\default\engine_cpp.hpp">
      <Filter>AI\default</Filter>
    </ClInclude>
    <ClInclude Include="..\..\src\ai\default\recruitment.hpp">
      <Filter>AI\default</Filter>
    </ClInclude>
    <ClInclude Include="..\..\src\ai\default\stage_rca.hpp">
      <Filter>AI\default</Filter>
    </ClInclude>
    <ClInclude Include="..\..\src\ai\formula\ai.hpp">
      <Filter>AI\formula</Filter>
    </ClInclude>
    <ClInclude Include="..\..\src\ai\formula\callable_objects.hpp">
      <Filter>AI\formula</Filter>
    </ClInclude>
    <ClInclude Include="..\..\src\ai\formula\candidates.hpp">
      <Filter>AI\formula</Filter>
    </ClInclude>
    <ClInclude Include="..\..\src\ai\formula\engine_fai.hpp">
      <Filter>AI\formula</Filter>
    </ClInclude>
    <ClInclude Include="..\..\src\ai\formula\function_table.hpp">
      <Filter>AI\formula</Filter>
    </ClInclude>
    <ClInclude Include="..\..\src\ai\formula\stage_side_formulas.hpp">
      <Filter>AI\formula</Filter>
    </ClInclude>
    <ClInclude Include="..\..\src\ai\formula\stage_unit_formulas.hpp">
      <Filter>AI\formula</Filter>
    </ClInclude>
    <ClInclude Include="..\..\src\ai\lua\aspect_advancements.hpp">
      <Filter>AI\lua</Filter>
    </ClInclude>
    <ClInclude Include="..\..\src\ai\lua\core.hpp">
      <Filter>AI\lua</Filter>
    </ClInclude>
    <ClInclude Include="..\..\src\ai\lua\engine_lua.hpp">
      <Filter>AI\lua</Filter>
    </ClInclude>
    <ClInclude Include="..\..\src\ai\lua\lua_object.hpp">
      <Filter>AI\lua</Filter>
    </ClInclude>
    <ClInclude Include="..\..\src\editor\editor_common.hpp">
      <Filter>Editor</Filter>
    </ClInclude>
    <ClInclude Include="..\..\src\editor\editor_display.hpp">
      <Filter>Editor</Filter>
    </ClInclude>
    <ClInclude Include="..\..\src\editor\editor_main.hpp">
      <Filter>Editor</Filter>
    </ClInclude>
    <ClInclude Include="..\..\src\editor\action\action.hpp">
      <Filter>Editor\Action</Filter>
    </ClInclude>
    <ClInclude Include="..\..\src\editor\action\action_base.hpp">
      <Filter>Editor\Action</Filter>
    </ClInclude>
    <ClInclude Include="..\..\src\editor\action\action_item.hpp">
      <Filter>Editor\Action</Filter>
    </ClInclude>
    <ClInclude Include="..\..\src\editor\action\action_label.hpp">
      <Filter>Editor\Action</Filter>
    </ClInclude>
    <ClInclude Include="..\..\src\editor\action\action_select.hpp">
      <Filter>Editor\Action</Filter>
    </ClInclude>
    <ClInclude Include="..\..\src\editor\action\action_unit.hpp">
      <Filter>Editor\Action</Filter>
    </ClInclude>
    <ClInclude Include="..\..\src\editor\action\action_village.hpp">
      <Filter>Editor\Action</Filter>
    </ClInclude>
    <ClInclude Include="..\..\src\editor\action\mouse\mouse_action.hpp">
      <Filter>Editor\Action\Mouse</Filter>
    </ClInclude>
    <ClInclude Include="..\..\src\editor\action\mouse\mouse_action_item.hpp">
      <Filter>Editor\Action\Mouse</Filter>
    </ClInclude>
    <ClInclude Include="..\..\src\editor\action\mouse\mouse_action_map_label.hpp">
      <Filter>Editor\Action\Mouse</Filter>
    </ClInclude>
    <ClInclude Include="..\..\src\editor\action\mouse\mouse_action_select.hpp">
      <Filter>Editor\Action\Mouse</Filter>
    </ClInclude>
    <ClInclude Include="..\..\src\editor\action\mouse\mouse_action_unit.hpp">
      <Filter>Editor\Action\Mouse</Filter>
    </ClInclude>
    <ClInclude Include="..\..\src\editor\action\mouse\mouse_action_village.hpp">
      <Filter>Editor\Action\Mouse</Filter>
    </ClInclude>
    <ClInclude Include="..\..\src\editor\palette\common_palette.hpp">
      <Filter>Editor\Palette</Filter>
    </ClInclude>
    <ClInclude Include="..\..\src\editor\palette\editor_palettes.hpp">
      <Filter>Editor\Palette</Filter>
    </ClInclude>
    <ClInclude Include="..\..\src\editor\palette\item_palette.hpp">
      <Filter>Editor\Palette</Filter>
    </ClInclude>
    <ClInclude Include="..\..\src\editor\palette\location_palette.hpp">
      <Filter>Editor\Palette</Filter>
    </ClInclude>
    <ClInclude Include="..\..\src\editor\palette\palette_manager.hpp">
      <Filter>Editor\Palette</Filter>
    </ClInclude>
    <ClInclude Include="..\..\src\editor\palette\terrain_palettes.hpp">
      <Filter>Editor\Palette</Filter>
    </ClInclude>
    <ClInclude Include="..\..\src\editor\palette\tristate_button.hpp">
      <Filter>Editor\Palette</Filter>
    </ClInclude>
    <ClInclude Include="..\..\src\editor\palette\unit_palette.hpp">
      <Filter>Editor\Palette</Filter>
    </ClInclude>
    <ClInclude Include="..\..\src\editor\map\context_manager.hpp">
      <Filter>Editor\Map</Filter>
    </ClInclude>
    <ClInclude Include="..\..\src\editor\map\editor_map.hpp">
      <Filter>Editor\Map</Filter>
    </ClInclude>
    <ClInclude Include="..\..\src\editor\map\map_context.hpp">
      <Filter>Editor\Map</Filter>
    </ClInclude>
    <ClInclude Include="..\..\src\editor\map\map_fragment.hpp">
      <Filter>Editor\Map</Filter>
    </ClInclude>
    <ClInclude Include="..\..\src\editor\toolkit\brush.hpp">
      <Filter>Editor\Toolkit</Filter>
    </ClInclude>
    <ClInclude Include="..\..\src\editor\toolkit\editor_toolkit.hpp">
      <Filter>Editor\Toolkit</Filter>
    </ClInclude>
    <ClInclude Include="..\..\src\editor\controller\editor_controller.hpp">
      <Filter>Editor\Controller</Filter>
    </ClInclude>
    <ClInclude Include="..\..\src\gui\widgets\addon_list.hpp">
      <Filter>Gui\Widgets</Filter>
    </ClInclude>
    <ClInclude Include="..\..\src\gui\widgets\button.hpp">
      <Filter>Gui\Widgets</Filter>
    </ClInclude>
    <ClInclude Include="..\..\src\gui\widgets\chatbox.hpp">
      <Filter>Gui\Widgets</Filter>
    </ClInclude>
    <ClInclude Include="..\..\src\gui\widgets\clickable_item.hpp">
      <Filter>Gui\Widgets</Filter>
    </ClInclude>
    <ClInclude Include="..\..\src\gui\widgets\container_base.hpp">
      <Filter>Gui\Widgets</Filter>
    </ClInclude>
    <ClInclude Include="..\..\src\gui\widgets\debug.hpp">
      <Filter>Gui\Widgets</Filter>
    </ClInclude>
    <ClInclude Include="..\..\src\gui\widgets\drawing.hpp">
      <Filter>Gui\Widgets</Filter>
    </ClInclude>
    <ClInclude Include="..\..\src\gui\widgets\event_executor.hpp">
      <Filter>Gui\Widgets</Filter>
    </ClInclude>
    <ClInclude Include="..\..\src\gui\widgets\generator.hpp">
      <Filter>Gui\Widgets</Filter>
    </ClInclude>
    <ClInclude Include="..\..\src\gui\widgets\generator_private.hpp">
      <Filter>Gui\Widgets</Filter>
    </ClInclude>
    <ClInclude Include="..\..\src\gui\widgets\grid.hpp">
      <Filter>Gui\Widgets</Filter>
    </ClInclude>
    <ClInclude Include="..\..\src\gui\widgets\grid_private.hpp">
      <Filter>Gui\Widgets</Filter>
    </ClInclude>
    <ClInclude Include="..\..\src\gui\widgets\group.hpp">
      <Filter>Gui\Widgets</Filter>
    </ClInclude>
    <ClInclude Include="..\..\src\gui\widgets\helper.hpp">
      <Filter>Gui\Widgets</Filter>
    </ClInclude>
    <ClInclude Include="..\..\src\gui\widgets\horizontal_scrollbar.hpp">
      <Filter>Gui\Widgets</Filter>
    </ClInclude>
    <ClInclude Include="..\..\src\gui\widgets\image.hpp">
      <Filter>Gui\Widgets</Filter>
    </ClInclude>
    <ClInclude Include="..\..\src\gui\widgets\integer_selector.hpp">
      <Filter>Gui\Widgets</Filter>
    </ClInclude>
    <ClInclude Include="..\..\src\gui\widgets\label.hpp">
      <Filter>Gui\Widgets</Filter>
    </ClInclude>
    <ClInclude Include="..\..\src\gui\widgets\list.hpp">
      <Filter>Gui\Widgets</Filter>
    </ClInclude>
    <ClInclude Include="..\..\src\gui\widgets\listbox.hpp">
      <Filter>Gui\Widgets</Filter>
    </ClInclude>
    <ClInclude Include="..\..\src\gui\widgets\matrix.hpp">
      <Filter>Gui\Widgets</Filter>
    </ClInclude>
    <ClInclude Include="..\..\src\gui\widgets\menu_button.hpp">
      <Filter>Gui\Widgets</Filter>
    </ClInclude>
    <ClInclude Include="..\..\src\gui\widgets\minimap.hpp">
      <Filter>Gui\Widgets</Filter>
    </ClInclude>
    <ClInclude Include="..\..\src\gui\widgets\multimenu_button.hpp">
      <Filter>Gui\Widgets</Filter>
    </ClInclude>
    <ClInclude Include="..\..\src\gui\widgets\multi_page.hpp">
      <Filter>Gui\Widgets</Filter>
    </ClInclude>
    <ClInclude Include="..\..\src\gui\widgets\pane.hpp">
      <Filter>Gui\Widgets</Filter>
    </ClInclude>
    <ClInclude Include="..\..\src\gui\widgets\panel.hpp">
      <Filter>Gui\Widgets</Filter>
    </ClInclude>
    <ClInclude Include="..\..\src\gui\widgets\password_box.hpp">
      <Filter>Gui\Widgets</Filter>
    </ClInclude>
    <ClInclude Include="..\..\src\gui\widgets\progress_bar.hpp">
      <Filter>Gui\Widgets</Filter>
    </ClInclude>
    <ClInclude Include="..\..\src\gui\widgets\repeating_button.hpp">
      <Filter>Gui\Widgets</Filter>
    </ClInclude>
    <ClInclude Include="..\..\src\gui\widgets\scroll_label.hpp">
      <Filter>Gui\Widgets</Filter>
    </ClInclude>
    <ClInclude Include="..\..\src\gui\widgets\scrollbar.hpp">
      <Filter>Gui\Widgets</Filter>
    </ClInclude>
    <ClInclude Include="..\..\src\gui\widgets\scrollbar_container.hpp">
      <Filter>Gui\Widgets</Filter>
    </ClInclude>
    <ClInclude Include="..\..\src\gui\widgets\scrollbar_container_private.hpp">
      <Filter>Gui\Widgets</Filter>
    </ClInclude>
    <ClInclude Include="..\..\src\gui\widgets\scrollbar_panel.hpp">
      <Filter>Gui\Widgets</Filter>
    </ClInclude>
    <ClInclude Include="..\..\src\gui\widgets\selectable_item.hpp">
      <Filter>Gui\Widgets</Filter>
    </ClInclude>
    <ClInclude Include="..\..\src\gui\widgets\settings.hpp">
      <Filter>Gui\Widgets</Filter>
    </ClInclude>
    <ClInclude Include="..\..\src\gui\widgets\size_lock.hpp">
      <Filter>Gui\Widgets</Filter>
    </ClInclude>
    <ClInclude Include="..\..\src\gui\widgets\slider.hpp">
      <Filter>Gui\Widgets</Filter>
    </ClInclude>
    <ClInclude Include="..\..\src\gui\widgets\spacer.hpp">
      <Filter>Gui\Widgets</Filter>
    </ClInclude>
    <ClInclude Include="..\..\src\gui\widgets\stacked_widget.hpp">
      <Filter>Gui\Widgets</Filter>
    </ClInclude>
    <ClInclude Include="..\..\src\gui\widgets\status_label_helper.hpp">
      <Filter>Gui\Widgets</Filter>
    </ClInclude>
    <ClInclude Include="..\..\src\gui\widgets\styled_widget.hpp">
      <Filter>Gui\Widgets</Filter>
    </ClInclude>
    <ClInclude Include="..\..\src\gui\widgets\text_box.hpp">
      <Filter>Gui\Widgets</Filter>
    </ClInclude>
    <ClInclude Include="..\..\src\gui\widgets\text_box_base.hpp">
      <Filter>Gui\Widgets</Filter>
    </ClInclude>
    <ClInclude Include="..\..\src\gui\widgets\toggle_button.hpp">
      <Filter>Gui\Widgets</Filter>
    </ClInclude>
    <ClInclude Include="..\..\src\gui\widgets\toggle_panel.hpp">
      <Filter>Gui\Widgets</Filter>
    </ClInclude>
    <ClInclude Include="..\..\src\gui\widgets\tree_view.hpp">
      <Filter>Gui\Widgets</Filter>
    </ClInclude>
    <ClInclude Include="..\..\src\gui\widgets\tree_view_node.hpp">
      <Filter>Gui\Widgets</Filter>
    </ClInclude>
    <ClInclude Include="..\..\src\gui\widgets\unit_preview_pane.hpp">
      <Filter>Gui\Widgets</Filter>
    </ClInclude>
    <ClInclude Include="..\..\src\gui\widgets\vertical_scrollbar.hpp">
      <Filter>Gui\Widgets</Filter>
    </ClInclude>
    <ClInclude Include="..\..\src\gui\widgets\viewport.hpp">
      <Filter>Gui\Widgets</Filter>
    </ClInclude>
    <ClInclude Include="..\..\src\gui\widgets\widget.hpp">
      <Filter>Gui\Widgets</Filter>
    </ClInclude>
    <ClInclude Include="..\..\src\gui\widgets\window.hpp">
      <Filter>Gui\Widgets</Filter>
    </ClInclude>
    <ClInclude Include="..\..\src\gui\widgets\window_private.hpp">
      <Filter>Gui\Widgets</Filter>
    </ClInclude>
    <ClInclude Include="..\..\src\gui\dialogs\advanced_graphics_options.hpp">
      <Filter>Gui\Dialogs</Filter>
    </ClInclude>
    <ClInclude Include="..\..\src\gui\dialogs\attack_predictions.hpp">
      <Filter>Gui\Dialogs</Filter>
    </ClInclude>
    <ClInclude Include="..\..\src\gui\dialogs\campaign_difficulty.hpp">
      <Filter>Gui\Dialogs</Filter>
    </ClInclude>
    <ClInclude Include="..\..\src\gui\dialogs\campaign_selection.hpp">
      <Filter>Gui\Dialogs</Filter>
    </ClInclude>
    <ClInclude Include="..\..\src\gui\dialogs\chat_log.hpp">
      <Filter>Gui\Dialogs</Filter>
    </ClInclude>
    <ClInclude Include="..\..\src\gui\dialogs\core_selection.hpp">
      <Filter>Gui\Dialogs</Filter>
    </ClInclude>
    <ClInclude Include="..\..\src\gui\dialogs\debug_clock.hpp">
      <Filter>Gui\Dialogs</Filter>
    </ClInclude>
    <ClInclude Include="..\..\src\gui\dialogs\depcheck_confirm_change.hpp">
      <Filter>Gui\Dialogs</Filter>
    </ClInclude>
    <ClInclude Include="..\..\src\gui\dialogs\depcheck_select_new.hpp">
      <Filter>Gui\Dialogs</Filter>
    </ClInclude>
    <ClInclude Include="..\..\src\gui\dialogs\drop_down_menu.hpp">
      <Filter>Gui\Dialogs</Filter>
    </ClInclude>
    <ClInclude Include="..\..\src\gui\dialogs\edit_label.hpp">
      <Filter>Gui\Dialogs</Filter>
    </ClInclude>
    <ClInclude Include="..\..\src\gui\dialogs\edit_text.hpp">
      <Filter>Gui\Dialogs</Filter>
    </ClInclude>
    <ClInclude Include="..\..\src\gui\dialogs\end_credits.hpp">
      <Filter>Gui\Dialogs</Filter>
    </ClInclude>
    <ClInclude Include="..\..\src\gui\dialogs\file_dialog.hpp">
      <Filter>Gui\Dialogs</Filter>
    </ClInclude>
    <ClInclude Include="..\..\src\gui\dialogs\folder_create.hpp">
      <Filter>Gui\Dialogs</Filter>
    </ClInclude>
    <ClInclude Include="..\..\src\gui\dialogs\formula_debugger.hpp">
      <Filter>Gui\Dialogs</Filter>
    </ClInclude>
    <ClInclude Include="..\..\src\gui\dialogs\game_cache_options.hpp">
      <Filter>Gui\Dialogs</Filter>
    </ClInclude>
    <ClInclude Include="..\..\src\gui\dialogs\game_delete.hpp">
      <Filter>Gui\Dialogs</Filter>
    </ClInclude>
    <ClInclude Include="..\..\src\gui\dialogs\game_load.hpp">
      <Filter>Gui\Dialogs</Filter>
    </ClInclude>
    <ClInclude Include="..\..\src\gui\dialogs\game_save.hpp">
      <Filter>Gui\Dialogs</Filter>
    </ClInclude>
    <ClInclude Include="..\..\src\gui\dialogs\game_stats.hpp">
      <Filter>Gui\Dialogs</Filter>
    </ClInclude>
    <ClInclude Include="..\..\src\gui\dialogs\game_version.hpp">
      <Filter>Gui\Dialogs</Filter>
    </ClInclude>
    <ClInclude Include="..\..\src\gui\dialogs\gamestate_inspector.hpp">
      <Filter>Gui\Dialogs</Filter>
    </ClInclude>
    <ClInclude Include="..\..\src\gui\dialogs\help_browser.hpp">
      <Filter>Gui\Dialogs</Filter>
    </ClInclude>
    <ClInclude Include="..\..\src\gui\dialogs\helper.hpp">
      <Filter>Gui\Dialogs</Filter>
    </ClInclude>
    <ClInclude Include="..\..\src\gui\dialogs\hotkey_bind.hpp">
      <Filter>Gui\Dialogs</Filter>
    </ClInclude>
    <ClInclude Include="..\..\src\gui\dialogs\label_settings.hpp">
      <Filter>Gui\Dialogs</Filter>
    </ClInclude>
    <ClInclude Include="..\..\src\gui\dialogs\language_selection.hpp">
      <Filter>Gui\Dialogs</Filter>
    </ClInclude>
    <ClInclude Include="..\..\src\gui\dialogs\loading_screen.hpp">
      <Filter>Gui\Dialogs</Filter>
    </ClInclude>
    <ClInclude Include="..\..\src\gui\dialogs\log_settings.hpp">
      <Filter>Gui\Dialogs</Filter>
    </ClInclude>
    <ClInclude Include="..\..\src\gui\dialogs\lua_interpreter.hpp">
      <Filter>Gui\Dialogs</Filter>
    </ClInclude>
    <ClInclude Include="..\..\src\gui\dialogs\message.hpp">
      <Filter>Gui\Dialogs</Filter>
    </ClInclude>
    <ClInclude Include="..\..\src\gui\dialogs\modal_dialog.hpp">
      <Filter>Gui\Dialogs</Filter>
    </ClInclude>
    <ClInclude Include="..\..\src\gui\dialogs\modeless_dialog.hpp">
      <Filter>Gui\Dialogs</Filter>
    </ClInclude>
    <ClInclude Include="..\..\src\gui\dialogs\network_transmission.hpp">
      <Filter>Gui\Dialogs</Filter>
    </ClInclude>
    <ClInclude Include="..\..\src\gui\dialogs\outro.hpp">
      <Filter>Gui\Dialogs</Filter>
    </ClInclude>
    <ClInclude Include="..\..\src\gui\dialogs\preferences_dialog.hpp">
      <Filter>Gui\Dialogs</Filter>
    </ClInclude>
    <ClInclude Include="..\..\src\gui\dialogs\screenshot_notification.hpp">
      <Filter>Gui\Dialogs</Filter>
    </ClInclude>
    <ClInclude Include="..\..\src\gui\dialogs\select_orb_colors.hpp">
      <Filter>Gui\Dialogs</Filter>
    </ClInclude>
    <ClInclude Include="..\..\src\gui\dialogs\simple_item_selector.hpp">
      <Filter>Gui\Dialogs</Filter>
    </ClInclude>
    <ClInclude Include="..\..\src\gui\dialogs\sp_options_configure.hpp">
      <Filter>Gui\Dialogs</Filter>
    </ClInclude>
    <ClInclude Include="..\..\src\gui\dialogs\statistics_dialog.hpp">
      <Filter>Gui\Dialogs</Filter>
    </ClInclude>
    <ClInclude Include="..\..\src\gui\dialogs\story_viewer.hpp">
      <Filter>Gui\Dialogs</Filter>
    </ClInclude>
    <ClInclude Include="..\..\src\gui\dialogs\terrain_layers.hpp">
      <Filter>Gui\Dialogs</Filter>
    </ClInclude>
    <ClInclude Include="..\..\src\gui\dialogs\theme_list.hpp">
      <Filter>Gui\Dialogs</Filter>
    </ClInclude>
    <ClInclude Include="..\..\src\gui\dialogs\title_screen.hpp">
      <Filter>Gui\Dialogs</Filter>
    </ClInclude>
    <ClInclude Include="..\..\src\gui\dialogs\tooltip.hpp">
      <Filter>Gui\Dialogs</Filter>
    </ClInclude>
    <ClInclude Include="..\..\src\gui\dialogs\transient_message.hpp">
      <Filter>Gui\Dialogs</Filter>
    </ClInclude>
    <ClInclude Include="..\..\src\gui\dialogs\unit_advance.hpp">
      <Filter>Gui\Dialogs</Filter>
    </ClInclude>
    <ClInclude Include="..\..\src\gui\dialogs\unit_attack.hpp">
      <Filter>Gui\Dialogs</Filter>
    </ClInclude>
    <ClInclude Include="..\..\src\gui\dialogs\unit_create.hpp">
      <Filter>Gui\Dialogs</Filter>
    </ClInclude>
    <ClInclude Include="..\..\src\gui\dialogs\unit_recall.hpp">
      <Filter>Gui\Dialogs</Filter>
    </ClInclude>
    <ClInclude Include="..\..\src\gui\dialogs\unit_list.hpp">
      <Filter>Gui\Dialogs</Filter>
    </ClInclude>
    <ClInclude Include="..\..\src\gui\dialogs\unit_recruit.hpp">
      <Filter>Gui\Dialogs</Filter>
    </ClInclude>
    <ClInclude Include="..\..\src\gui\dialogs\wml_error.hpp">
      <Filter>Gui\Dialogs</Filter>
    </ClInclude>
    <ClInclude Include="..\..\src\gui\dialogs\wml_message.hpp">
      <Filter>Gui\Dialogs</Filter>
    </ClInclude>
    <ClInclude Include="..\..\src\gui\dialogs\lobby\lobby.hpp">
      <Filter>Gui\Dialogs\Lobby</Filter>
    </ClInclude>
    <ClInclude Include="..\..\src\gui\dialogs\lobby\player_info.hpp">
      <Filter>Gui\Dialogs\Lobby</Filter>
    </ClInclude>
    <ClInclude Include="..\..\src\gui\dialogs\addon\connect.hpp">
      <Filter>Gui\Dialogs\Addon</Filter>
    </ClInclude>
    <ClInclude Include="..\..\src\gui\dialogs\addon\install_dependencies.hpp">
      <Filter>Gui\Dialogs\Addon</Filter>
    </ClInclude>
    <ClInclude Include="..\..\src\gui\dialogs\addon\manager.hpp">
      <Filter>Gui\Dialogs\Addon</Filter>
    </ClInclude>
    <ClInclude Include="..\..\src\gui\dialogs\addon\uninstall_list.hpp">
      <Filter>Gui\Dialogs\Addon</Filter>
    </ClInclude>
    <ClInclude Include="..\..\src\gui\dialogs\editor\custom_tod.hpp">
      <Filter>Gui\Dialogs\Editor</Filter>
    </ClInclude>
    <ClInclude Include="..\..\src\gui\dialogs\editor\edit_label.hpp">
      <Filter>Gui\Dialogs\Editor</Filter>
    </ClInclude>
    <ClInclude Include="..\..\src\gui\dialogs\editor\edit_scenario.hpp">
      <Filter>Gui\Dialogs\Editor</Filter>
    </ClInclude>
    <ClInclude Include="..\..\src\gui\dialogs\editor\edit_side.hpp">
      <Filter>Gui\Dialogs\Editor</Filter>
    </ClInclude>
    <ClInclude Include="..\..\src\gui\dialogs\editor\generate_map.hpp">
      <Filter>Gui\Dialogs\Editor</Filter>
    </ClInclude>
    <ClInclude Include="..\..\src\gui\dialogs\editor\generator_settings.hpp">
      <Filter>Gui\Dialogs\Editor</Filter>
    </ClInclude>
    <ClInclude Include="..\..\src\gui\dialogs\editor\new_map.hpp">
      <Filter>Gui\Dialogs\Editor</Filter>
    </ClInclude>
    <ClInclude Include="..\..\src\gui\dialogs\editor\resize_map.hpp">
      <Filter>Gui\Dialogs\Editor</Filter>
    </ClInclude>
    <ClInclude Include="..\..\src\gui\dialogs\editor\set_starting_position.hpp">
      <Filter>Gui\Dialogs\Editor</Filter>
    </ClInclude>
    <ClInclude Include="..\..\src\gui\dialogs\multiplayer\faction_select.hpp">
      <Filter>Gui\Dialogs\Multiplayer</Filter>
    </ClInclude>
    <ClInclude Include="..\..\src\gui\dialogs\multiplayer\mp_alerts_options.hpp">
      <Filter>Gui\Dialogs\Multiplayer</Filter>
    </ClInclude>
    <ClInclude Include="..\..\src\gui\dialogs\multiplayer\mp_change_control.hpp">
      <Filter>Gui\Dialogs\Multiplayer</Filter>
    </ClInclude>
    <ClInclude Include="..\..\src\gui\dialogs\multiplayer\mp_cmd_wrapper.hpp">
      <Filter>Gui\Dialogs\Multiplayer</Filter>
    </ClInclude>
    <ClInclude Include="..\..\src\gui\dialogs\multiplayer\mp_connect.hpp">
      <Filter>Gui\Dialogs\Multiplayer</Filter>
    </ClInclude>
    <ClInclude Include="..\..\src\gui\dialogs\multiplayer\mp_create_game.hpp">
      <Filter>Gui\Dialogs\Multiplayer</Filter>
    </ClInclude>
    <ClInclude Include="..\..\src\gui\dialogs\multiplayer\mp_host_game_prompt.hpp">
      <Filter>Gui\Dialogs\Multiplayer</Filter>
    </ClInclude>
    <ClInclude Include="..\..\src\gui\dialogs\multiplayer\mp_join_game.hpp">
      <Filter>Gui\Dialogs\Multiplayer</Filter>
    </ClInclude>
    <ClInclude Include="..\..\src\gui\dialogs\multiplayer\mp_join_game_password_prompt.hpp">
      <Filter>Gui\Dialogs\Multiplayer</Filter>
    </ClInclude>
    <ClInclude Include="..\..\src\gui\dialogs\multiplayer\mp_login.hpp">
      <Filter>Gui\Dialogs\Multiplayer</Filter>
    </ClInclude>
    <ClInclude Include="..\..\src\gui\dialogs\multiplayer\mp_method_selection.hpp">
      <Filter>Gui\Dialogs\Multiplayer</Filter>
    </ClInclude>
    <ClInclude Include="..\..\src\gui\dialogs\multiplayer\mp_options_helper.hpp">
      <Filter>Gui\Dialogs\Multiplayer</Filter>
    </ClInclude>
    <ClInclude Include="..\..\src\gui\dialogs\multiplayer\mp_staging.hpp">
      <Filter>Gui\Dialogs\Multiplayer</Filter>
    </ClInclude>
    <ClInclude Include="..\..\src\gui\dialogs\multiplayer\plugin_executor.hpp">
      <Filter>Gui\Dialogs\Multiplayer</Filter>
    </ClInclude>
    <ClInclude Include="..\..\src\gui\dialogs\multiplayer\synced_choice_wait.hpp">
      <Filter>Gui\Dialogs\Multiplayer</Filter>
    </ClInclude>
    <ClInclude Include="..\..\src\gui\auxiliary\field-fwd.hpp">
      <Filter>Gui\Auxiliary</Filter>
    </ClInclude>
    <ClInclude Include="..\..\src\gui\auxiliary\field.hpp">
      <Filter>Gui\Auxiliary</Filter>
    </ClInclude>
    <ClInclude Include="..\..\src\gui\auxiliary\filter.hpp">
      <Filter>Gui\Auxiliary</Filter>
    </ClInclude>
    <ClInclude Include="..\..\src\gui\auxiliary\find_widget.hpp">
      <Filter>Gui\Auxiliary</Filter>
    </ClInclude>
    <ClInclude Include="..\..\src\gui\auxiliary\old_markup.hpp">
      <Filter>Gui\Auxiliary</Filter>
    </ClInclude>
    <ClInclude Include="..\..\src\gui\auxiliary\tips.hpp">
      <Filter>Gui\Auxiliary</Filter>
    </ClInclude>
    <ClInclude Include="..\..\src\gui\auxiliary\typed_formula.hpp">
      <Filter>Gui\Auxiliary</Filter>
    </ClInclude>
    <ClInclude Include="..\..\src\gui\auxiliary\iterator\exception.hpp">
      <Filter>Gui\Auxiliary\Iterator</Filter>
    </ClInclude>
    <ClInclude Include="..\..\src\gui\auxiliary\iterator\iterator.hpp">
      <Filter>Gui\Auxiliary\Iterator</Filter>
    </ClInclude>
    <ClInclude Include="..\..\src\gui\auxiliary\iterator\policy_order.hpp">
      <Filter>Gui\Auxiliary\Iterator</Filter>
    </ClInclude>
    <ClInclude Include="..\..\src\gui\auxiliary\iterator\policy_visit.hpp">
      <Filter>Gui\Auxiliary\Iterator</Filter>
    </ClInclude>
    <ClInclude Include="..\..\src\gui\auxiliary\iterator\walker.hpp">
      <Filter>Gui\Auxiliary\Iterator</Filter>
    </ClInclude>
    <ClInclude Include="..\..\src\gui\auxiliary\iterator\walker_grid.hpp">
      <Filter>Gui\Auxiliary\Iterator</Filter>
    </ClInclude>
    <ClInclude Include="..\..\src\gui\auxiliary\iterator\walker_tree_node.hpp">
      <Filter>Gui\Auxiliary\Iterator</Filter>
    </ClInclude>
    <ClInclude Include="..\..\src\gui\auxiliary\iterator\walker_widget.hpp">
      <Filter>Gui\Auxiliary\Iterator</Filter>
    </ClInclude>
    <ClInclude Include="..\..\src\gui\core\canvas.hpp">
      <Filter>Gui\Core</Filter>
    </ClInclude>
    <ClInclude Include="..\..\src\gui\core\canvas_private.hpp">
      <Filter>Gui\Core</Filter>
    </ClInclude>
    <ClInclude Include="..\..\src\gui\core\layout_exception.hpp">
      <Filter>Gui\Core</Filter>
    </ClInclude>
    <ClInclude Include="..\..\src\gui\core\linked_group_definition.hpp">
      <Filter>Gui\Core</Filter>
    </ClInclude>
    <ClInclude Include="..\..\src\gui\core\log.hpp">
      <Filter>Gui\Core</Filter>
    </ClInclude>
    <ClInclude Include="..\..\src\gui\core\notifiee.hpp">
      <Filter>Gui\Core</Filter>
    </ClInclude>
    <ClInclude Include="..\..\src\gui\core\notifier.hpp">
      <Filter>Gui\Core</Filter>
    </ClInclude>
    <ClInclude Include="..\..\src\gui\core\placer.hpp">
      <Filter>Gui\Core</Filter>
    </ClInclude>
    <ClInclude Include="..\..\src\gui\core\point.hpp">
      <Filter>Gui\Core</Filter>
    </ClInclude>
    <ClInclude Include="..\..\src\gui\core\register_widget.hpp">
      <Filter>Gui\Core</Filter>
    </ClInclude>
    <ClInclude Include="..\..\src\gui\core\timer.hpp">
      <Filter>Gui\Core</Filter>
    </ClInclude>
    <ClInclude Include="..\..\src\gui\core\widget_definition.hpp">
      <Filter>Gui\Core</Filter>
    </ClInclude>
    <ClInclude Include="..\..\src\gui\core\window_builder.hpp">
      <Filter>Gui\Core</Filter>
    </ClInclude>
    <ClInclude Include="..\..\src\gui\core\event\dispatcher.hpp">
      <Filter>Gui\Core\Event</Filter>
    </ClInclude>
    <ClInclude Include="..\..\src\gui\core\event\dispatcher_private.hpp">
      <Filter>Gui\Core\Event</Filter>
    </ClInclude>
    <ClInclude Include="..\..\src\gui\core\event\distributor.hpp">
      <Filter>Gui\Core\Event</Filter>
    </ClInclude>
    <ClInclude Include="..\..\src\gui\core\event\handler.hpp">
      <Filter>Gui\Core\Event</Filter>
    </ClInclude>
    <ClInclude Include="..\..\src\gui\core\event\message.hpp">
      <Filter>Gui\Core\Event</Filter>
    </ClInclude>
    <ClInclude Include="..\..\src\gui\core\placer\horizontal_list.hpp">
      <Filter>Gui\Core\Placer</Filter>
    </ClInclude>
    <ClInclude Include="..\..\src\gui\core\placer\vertical_list.hpp">
      <Filter>Gui\Core\Placer</Filter>
    </ClInclude>
    <ClInclude Include="..\..\src\gui\core\window_builder\helper.hpp">
      <Filter>Gui\Core\Window_Builder</Filter>
    </ClInclude>
    <ClInclude Include="..\..\src\gui\core\window_builder\instance.hpp">
      <Filter>Gui\Core\Window_Builder</Filter>
    </ClInclude>
    <ClInclude Include="..\..\src\pathfind\pathfind.hpp">
      <Filter>Pathfind</Filter>
    </ClInclude>
    <ClInclude Include="..\..\src\pathfind\teleport.hpp">
      <Filter>Pathfind</Filter>
    </ClInclude>
    <ClInclude Include="..\..\src\scripting\application_lua_kernel.hpp">
      <Filter>Scripting</Filter>
    </ClInclude>
    <ClInclude Include="..\..\src\scripting\debug_lua.hpp">
      <Filter>Scripting</Filter>
    </ClInclude>
    <ClInclude Include="..\..\src\scripting\game_lua_kernel.hpp">
      <Filter>Scripting</Filter>
    </ClInclude>
    <ClInclude Include="..\..\src\scripting\lua_audio.hpp">
      <Filter>Scripting</Filter>
    </ClInclude>
    <ClInclude Include="..\..\src\scripting\lua_common.hpp">
      <Filter>Scripting</Filter>
    </ClInclude>
    <ClInclude Include="..\..\src\scripting\lua_cpp_function.hpp">
      <Filter>Scripting</Filter>
    </ClInclude>
    <ClInclude Include="..\..\src\scripting\lua_fileops.hpp">
      <Filter>Scripting</Filter>
    </ClInclude>
    <ClInclude Include="..\..\src\scripting\lua_formula_bridge.hpp">
      <Filter>Scripting</Filter>
    </ClInclude>
    <ClInclude Include="..\..\src\scripting\lua_gui2.hpp">
      <Filter>Scripting</Filter>
    </ClInclude>
    <ClInclude Include="..\..\src\scripting\lua_kernel_base.hpp">
      <Filter>Scripting</Filter>
    </ClInclude>
    <ClInclude Include="..\..\src\scripting\lua_map_location_ops.hpp">
      <Filter>Scripting</Filter>
    </ClInclude>
    <ClInclude Include="..\..\src\scripting\lua_pathfind_cost_calculator.hpp">
      <Filter>Scripting</Filter>
    </ClInclude>
    <ClInclude Include="..\..\src\scripting\lua_preferences.hpp">
      <Filter>Scripting</Filter>
    </ClInclude>
    <ClInclude Include="..\..\src\scripting\lua_race.hpp">
      <Filter>Scripting</Filter>
    </ClInclude>
    <ClInclude Include="..\..\src\scripting\lua_rng.hpp">
      <Filter>Scripting</Filter>
    </ClInclude>
    <ClInclude Include="..\..\src\scripting\lua_team.hpp">
      <Filter>Scripting</Filter>
    </ClInclude>
    <ClInclude Include="..\..\src\scripting\lua_unit.hpp">
      <Filter>Scripting</Filter>
    </ClInclude>
    <ClInclude Include="..\..\src\scripting\lua_unit_attacks.hpp">
      <Filter>Scripting</Filter>
    </ClInclude>
    <ClInclude Include="..\..\src\scripting\lua_unit_type.hpp">
      <Filter>Scripting</Filter>
    </ClInclude>
    <ClInclude Include="..\..\src\scripting\mapgen_lua_kernel.hpp">
      <Filter>Scripting</Filter>
    </ClInclude>
    <ClInclude Include="..\..\src\scripting\push_check.hpp">
      <Filter>Scripting</Filter>
    </ClInclude>
    <ClInclude Include="..\..\src\scripting\plugins\context.hpp">
      <Filter>Scripting\Plugins</Filter>
    </ClInclude>
    <ClInclude Include="..\..\src\scripting\plugins\manager.hpp">
      <Filter>Scripting\Plugins</Filter>
    </ClInclude>
    <ClInclude Include="..\..\src\storyscreen\controller.hpp">
      <Filter>Storyscreen</Filter>
    </ClInclude>
    <ClInclude Include="..\..\src\storyscreen\parser.hpp">
      <Filter>Storyscreen</Filter>
    </ClInclude>
    <ClInclude Include="..\..\src\storyscreen\part.hpp">
      <Filter>Storyscreen</Filter>
    </ClInclude>
    <ClInclude Include="..\..\src\whiteboard\action.hpp">
      <Filter>Whiteboard</Filter>
    </ClInclude>
    <ClInclude Include="..\..\src\whiteboard\attack.hpp">
      <Filter>Whiteboard</Filter>
    </ClInclude>
    <ClInclude Include="..\..\src\whiteboard\highlighter.hpp">
      <Filter>Whiteboard</Filter>
    </ClInclude>
    <ClInclude Include="..\..\src\whiteboard\manager.hpp">
      <Filter>Whiteboard</Filter>
    </ClInclude>
    <ClInclude Include="..\..\src\whiteboard\mapbuilder.hpp">
      <Filter>Whiteboard</Filter>
    </ClInclude>
    <ClInclude Include="..\..\src\whiteboard\move.hpp">
      <Filter>Whiteboard</Filter>
    </ClInclude>
    <ClInclude Include="..\..\src\whiteboard\recall.hpp">
      <Filter>Whiteboard</Filter>
    </ClInclude>
    <ClInclude Include="..\..\src\whiteboard\recruit.hpp">
      <Filter>Whiteboard</Filter>
    </ClInclude>
    <ClInclude Include="..\..\src\whiteboard\side_actions.hpp">
      <Filter>Whiteboard</Filter>
    </ClInclude>
    <ClInclude Include="..\..\src\whiteboard\suppose_dead.hpp">
      <Filter>Whiteboard</Filter>
    </ClInclude>
    <ClInclude Include="..\..\src\whiteboard\typedefs.hpp">
      <Filter>Whiteboard</Filter>
    </ClInclude>
    <ClInclude Include="..\..\src\whiteboard\utility.hpp">
      <Filter>Whiteboard</Filter>
    </ClInclude>
    <ClInclude Include="..\..\src\whiteboard\visitor.hpp">
      <Filter>Whiteboard</Filter>
    </ClInclude>
    <ClInclude Include="..\..\src\widgets\button.hpp">
      <Filter>Widgets</Filter>
    </ClInclude>
    <ClInclude Include="..\..\src\widgets\label.hpp">
      <Filter>Widgets</Filter>
    </ClInclude>
    <ClInclude Include="..\..\src\widgets\menu.hpp">
      <Filter>Widgets</Filter>
    </ClInclude>
    <ClInclude Include="..\..\src\widgets\scrollarea.hpp">
      <Filter>Widgets</Filter>
    </ClInclude>
    <ClInclude Include="..\..\src\widgets\scrollbar.hpp">
      <Filter>Widgets</Filter>
    </ClInclude>
    <ClInclude Include="..\..\src\widgets\textbox.hpp">
      <Filter>Widgets</Filter>
    </ClInclude>
    <ClInclude Include="..\..\src\widgets\widget.hpp">
      <Filter>Widgets</Filter>
    </ClInclude>
    <ClInclude Include="..\..\src\utils\const_clone.hpp">
      <Filter>utils</Filter>
    </ClInclude>
    <ClInclude Include="..\..\src\utils\context_free_grammar_generator.hpp">
      <Filter>utils</Filter>
    </ClInclude>
    <ClInclude Include="..\..\src\utils\functional.hpp">
      <Filter>utils</Filter>
    </ClInclude>
    <ClInclude Include="..\..\src\utils\general.hpp">
      <Filter>utils</Filter>
    </ClInclude>
    <ClInclude Include="..\..\src\utils\io.hpp">
      <Filter>utils</Filter>
    </ClInclude>
    <ClInclude Include="..\..\src\utils\iterable_pair.hpp">
      <Filter>utils</Filter>
    </ClInclude>
    <ClInclude Include="..\..\src\utils\make_enum.hpp">
      <Filter>utils</Filter>
    </ClInclude>
    <ClInclude Include="..\..\src\utils\markov_generator.hpp">
      <Filter>utils</Filter>
    </ClInclude>
    <ClInclude Include="..\..\src\utils\math.hpp">
      <Filter>utils</Filter>
    </ClInclude>
    <ClInclude Include="..\..\src\utils\name_generator.hpp">
      <Filter>utils</Filter>
    </ClInclude>
    <ClInclude Include="..\..\src\utils\name_generator_factory.hpp">
      <Filter>utils</Filter>
    </ClInclude>
    <ClInclude Include="..\..\src\utils\reference_counter.hpp">
      <Filter>utils</Filter>
    </ClInclude>
    <ClInclude Include="..\..\src\utils\smart_list.hpp">
      <Filter>utils</Filter>
    </ClInclude>
    <ClInclude Include="..\..\src\serialization\tag.hpp">
      <Filter>serialization</Filter>
    </ClInclude>
    <ClInclude Include="..\..\src\actions\advancement.hpp">
      <Filter>Actions</Filter>
    </ClInclude>
    <ClInclude Include="..\..\src\actions\attack.hpp">
      <Filter>Actions</Filter>
    </ClInclude>
    <ClInclude Include="..\..\src\actions\create.hpp">
      <Filter>Actions</Filter>
    </ClInclude>
    <ClInclude Include="..\..\src\actions\heal.hpp">
      <Filter>Actions</Filter>
    </ClInclude>
    <ClInclude Include="..\..\src\actions\move.hpp">
      <Filter>Actions</Filter>
    </ClInclude>
    <ClInclude Include="..\..\src\actions\shroud_clearing_action.hpp">
      <Filter>Actions</Filter>
    </ClInclude>
    <ClInclude Include="..\..\src\actions\undo.hpp">
      <Filter>Actions</Filter>
    </ClInclude>
    <ClInclude Include="..\..\src\actions\undo_action.hpp">
      <Filter>Actions</Filter>
    </ClInclude>
    <ClInclude Include="..\..\src\actions\undo_dismiss_action.hpp">
      <Filter>Actions</Filter>
    </ClInclude>
    <ClInclude Include="..\..\src\actions\undo_move_action.hpp">
      <Filter>Actions</Filter>
    </ClInclude>
    <ClInclude Include="..\..\src\actions\undo_recall_action.hpp">
      <Filter>Actions</Filter>
    </ClInclude>
    <ClInclude Include="..\..\src\actions\undo_recruit_action.hpp">
      <Filter>Actions</Filter>
    </ClInclude>
    <ClInclude Include="..\..\src\actions\undo_update_shroud_action.hpp">
      <Filter>Actions</Filter>
    </ClInclude>
    <ClInclude Include="..\..\src\actions\unit_creator.hpp">
      <Filter>Actions</Filter>
    </ClInclude>
    <ClInclude Include="..\..\src\actions\vision.hpp">
      <Filter>Actions</Filter>
    </ClInclude>
    <ClInclude Include="..\..\src\generators\cave_map_generator.hpp">
      <Filter>Generators</Filter>
    </ClInclude>
    <ClInclude Include="..\..\src\generators\default_map_generator.hpp">
      <Filter>Generators</Filter>
    </ClInclude>
    <ClInclude Include="..\..\src\generators\default_map_generator_job.hpp">
      <Filter>Generators</Filter>
    </ClInclude>
    <ClInclude Include="..\..\src\generators\lua_map_generator.hpp">
      <Filter>Generators</Filter>
    </ClInclude>
    <ClInclude Include="..\..\src\generators\map_create.hpp">
      <Filter>Generators</Filter>
    </ClInclude>
    <ClInclude Include="..\..\src\generators\map_generator.hpp">
      <Filter>Generators</Filter>
    </ClInclude>
    <ClInclude Include="..\..\src\game_events\action_wml.hpp">
      <Filter>Game_Events</Filter>
    </ClInclude>
    <ClInclude Include="..\..\src\game_events\conditional_wml.hpp">
      <Filter>Game_Events</Filter>
    </ClInclude>
    <ClInclude Include="..\..\src\game_events\entity_location.hpp">
      <Filter>Game_Events</Filter>
    </ClInclude>
    <ClInclude Include="..\..\src\game_events\handlers.hpp">
      <Filter>Game_Events</Filter>
    </ClInclude>
    <ClInclude Include="..\..\src\game_events\manager.hpp">
      <Filter>Game_Events</Filter>
    </ClInclude>
    <ClInclude Include="..\..\src\game_events\manager_impl.hpp">
      <Filter>Game_Events</Filter>
    </ClInclude>
    <ClInclude Include="..\..\src\game_events\menu_item.hpp">
      <Filter>Game_Events</Filter>
    </ClInclude>
    <ClInclude Include="..\..\src\game_events\pump.hpp">
      <Filter>Game_Events</Filter>
    </ClInclude>
    <ClInclude Include="..\..\src\hotkey\command_executor.hpp">
      <Filter>Hotkeys</Filter>
    </ClInclude>
    <ClInclude Include="..\..\src\hotkey\hotkey_command.hpp">
      <Filter>Hotkeys</Filter>
    </ClInclude>
    <ClInclude Include="..\..\src\hotkey\hotkey_handler.hpp">
      <Filter>Hotkeys</Filter>
    </ClInclude>
    <ClInclude Include="..\..\src\hotkey\hotkey_handler_mp.hpp">
      <Filter>Hotkeys</Filter>
    </ClInclude>
    <ClInclude Include="..\..\src\hotkey\hotkey_handler_sp.hpp">
      <Filter>Hotkeys</Filter>
    </ClInclude>
    <ClInclude Include="..\..\src\hotkey\hotkey_item.hpp">
      <Filter>Hotkeys</Filter>
    </ClInclude>
    <ClInclude Include="..\..\src\hotkey\hotkey_manager.hpp">
      <Filter>Hotkeys</Filter>
    </ClInclude>
    <ClInclude Include="..\..\src\sdl\exception.hpp">
      <Filter>SDL</Filter>
    </ClInclude>
    <ClInclude Include="..\..\src\sdl\rect.hpp">
      <Filter>SDL</Filter>
    </ClInclude>
    <ClInclude Include="..\..\src\sdl\surface.hpp">
      <Filter>SDL</Filter>
    </ClInclude>
    <ClInclude Include="..\..\src\SDL_SavePNG\savepng.h">
      <Filter>SDL</Filter>
    </ClInclude>
    <ClInclude Include="..\..\src\sdl\utils.hpp">
      <Filter>SDL</Filter>
    </ClInclude>
    <ClInclude Include="..\..\src\sdl\window.hpp">
      <Filter>SDL</Filter>
    </ClInclude>
    <ClInclude Include="..\..\src\game_initialization\configure_engine.hpp">
      <Filter>Game_Initialization</Filter>
    </ClInclude>
    <ClInclude Include="..\..\src\game_initialization\connect_engine.hpp">
      <Filter>Game_Initialization</Filter>
    </ClInclude>
    <ClInclude Include="..\..\src\game_initialization\create_engine.hpp">
      <Filter>Game_Initialization</Filter>
    </ClInclude>
    <ClInclude Include="..\..\src\game_initialization\depcheck.hpp">
      <Filter>Game_Initialization</Filter>
    </ClInclude>
    <ClInclude Include="..\..\src\game_initialization\flg_manager.hpp">
      <Filter>Game_Initialization</Filter>
    </ClInclude>
    <ClInclude Include="..\..\src\game_initialization\lobby_data.hpp">
      <Filter>Game_Initialization</Filter>
    </ClInclude>
    <ClInclude Include="..\..\src\game_initialization\lobby_info.hpp">
      <Filter>Game_Initialization</Filter>
    </ClInclude>
    <ClInclude Include="..\..\src\game_initialization\mp_game_utils.hpp">
      <Filter>Game_Initialization</Filter>
    </ClInclude>
    <ClInclude Include="..\..\src\game_initialization\multiplayer.hpp">
      <Filter>Game_Initialization</Filter>
    </ClInclude>
    <ClInclude Include="..\..\src\game_initialization\playcampaign.hpp">
      <Filter>Game_Initialization</Filter>
    </ClInclude>
    <ClInclude Include="..\..\src\game_initialization\singleplayer.hpp">
      <Filter>Game_Initialization</Filter>
    </ClInclude>
    <ClInclude Include="..\..\src\xBRZ\config.hpp">
      <Filter>Xbrz</Filter>
    </ClInclude>
    <ClInclude Include="..\..\src\xBRZ\xbrz.hpp">
      <Filter>Xbrz</Filter>
    </ClInclude>
    <ClInclude Include="..\..\src\desktop\clipboard.hpp">
      <Filter>Desktop</Filter>
    </ClInclude>
    <ClInclude Include="..\..\src\desktop\notifications.hpp">
      <Filter>Desktop</Filter>
    </ClInclude>
    <ClInclude Include="..\..\src\desktop\open.hpp">
      <Filter>Desktop</Filter>
    </ClInclude>
    <ClInclude Include="..\..\src\desktop\paths.hpp">
      <Filter>Desktop</Filter>
    </ClInclude>
    <ClInclude Include="..\..\src\desktop\version.hpp">
      <Filter>Desktop</Filter>
    </ClInclude>
    <ClInclude Include="..\..\src\desktop\windows_tray_notification.hpp">
      <Filter>Desktop</Filter>
    </ClInclude>
    <ClInclude Include="..\..\src\help\help.hpp">
      <Filter>Help</Filter>
    </ClInclude>
    <ClInclude Include="..\..\src\help\help_browser.hpp">
      <Filter>Help</Filter>
    </ClInclude>
    <ClInclude Include="..\..\src\help\help_impl.hpp">
      <Filter>Help</Filter>
    </ClInclude>
    <ClInclude Include="..\..\src\help\help_menu.hpp">
      <Filter>Help</Filter>
    </ClInclude>
    <ClInclude Include="..\..\src\help\help_text_area.hpp">
      <Filter>Help</Filter>
    </ClInclude>
    <ClInclude Include="..\..\src\help\help_topic_generators.hpp">
      <Filter>Help</Filter>
    </ClInclude>
    <ClInclude Include="..\..\src\formula\callable.hpp">
      <Filter>Formula</Filter>
    </ClInclude>
    <ClInclude Include="..\..\src\formula\callable_fwd.hpp">
      <Filter>Formula</Filter>
    </ClInclude>
    <ClInclude Include="..\..\src\formula\callable_objects.hpp">
      <Filter>Formula</Filter>
    </ClInclude>
    <ClInclude Include="..\..\src\formula\debugger.hpp">
      <Filter>Formula</Filter>
    </ClInclude>
    <ClInclude Include="..\..\src\formula\debugger_fwd.hpp">
      <Filter>Formula</Filter>
    </ClInclude>
    <ClInclude Include="..\..\src\formula\formula.hpp">
      <Filter>Formula</Filter>
    </ClInclude>
    <ClInclude Include="..\..\src\formula\formula_fwd.hpp">
      <Filter>Formula</Filter>
    </ClInclude>
    <ClInclude Include="..\..\src\formula\function.hpp">
      <Filter>Formula</Filter>
    </ClInclude>
    <ClInclude Include="..\..\src\formula\string_utils.hpp">
      <Filter>Formula</Filter>
    </ClInclude>
    <ClInclude Include="..\..\src\formula\tokenizer.hpp">
      <Filter>Formula</Filter>
    </ClInclude>
    <ClInclude Include="..\..\src\formula\variant.hpp">
      <Filter>Formula</Filter>
    </ClInclude>
    <ClInclude Include="..\..\src\formula\variant_value.hpp">
      <Filter>Formula</Filter>
    </ClInclude>
    <ClInclude Include="..\..\src\terrain\builder.hpp">
      <Filter>Terrain</Filter>
    </ClInclude>
    <ClInclude Include="..\..\src\terrain\filter.hpp">
      <Filter>Terrain</Filter>
    </ClInclude>
    <ClInclude Include="..\..\src\terrain\terrain.hpp">
      <Filter>Terrain</Filter>
    </ClInclude>
    <ClInclude Include="..\..\src\terrain\translation.hpp">
      <Filter>Terrain</Filter>
    </ClInclude>
    <ClInclude Include="..\..\src\terrain\type_data.hpp">
      <Filter>Terrain</Filter>
    </ClInclude>
    <ClInclude Include="..\..\src\units\abilities.hpp">
      <Filter>Units</Filter>
    </ClInclude>
    <ClInclude Include="..\..\src\units\animation.hpp">
      <Filter>Units</Filter>
    </ClInclude>
    <ClInclude Include="..\..\src\units\animation_component.hpp">
      <Filter>Units</Filter>
    </ClInclude>
    <ClInclude Include="..\..\src\units\attack_type.hpp">
      <Filter>Units</Filter>
    </ClInclude>
    <ClInclude Include="..\..\src\units\drawer.hpp">
      <Filter>Units</Filter>
    </ClInclude>
    <ClInclude Include="..\..\src\units\filter.hpp">
      <Filter>Units</Filter>
    </ClInclude>
    <ClInclude Include="..\..\src\units\formula_manager.hpp">
      <Filter>Units</Filter>
    </ClInclude>
    <ClInclude Include="..\..\src\units\frame.hpp">
      <Filter>Units</Filter>
    </ClInclude>
    <ClInclude Include="..\..\src\units\frame_private.hpp">
      <Filter>Units</Filter>
    </ClInclude>
    <ClInclude Include="..\..\src\units\helper.hpp">
      <Filter>Units</Filter>
    </ClInclude>
    <ClInclude Include="..\..\src\units\id.hpp">
      <Filter>Units</Filter>
    </ClInclude>
    <ClInclude Include="..\..\src\units\map.hpp">
      <Filter>Units</Filter>
    </ClInclude>
    <ClInclude Include="..\..\src\units\ptr.hpp">
      <Filter>Units</Filter>
    </ClInclude>
    <ClInclude Include="..\..\src\units\race.hpp">
      <Filter>Units</Filter>
    </ClInclude>
    <ClInclude Include="..\..\src\units\types.hpp">
      <Filter>Units</Filter>
    </ClInclude>
    <ClInclude Include="..\..\src\units\udisplay.hpp">
      <Filter>Units</Filter>
    </ClInclude>
    <ClInclude Include="..\..\src\units\unit.hpp">
      <Filter>Units</Filter>
    </ClInclude>
    <ClInclude Include="..\..\src\map\exception.hpp">
      <Filter>Map</Filter>
    </ClInclude>
    <ClInclude Include="..\..\src\map\label.hpp">
      <Filter>Map</Filter>
    </ClInclude>
    <ClInclude Include="..\..\src\map\location.hpp">
      <Filter>Map</Filter>
    </ClInclude>
    <ClInclude Include="..\..\src\map\map.hpp">
      <Filter>Map</Filter>
    </ClInclude>
    <ClInclude Include="..\..\src\about.hpp" />
    <ClInclude Include="..\..\src\animated.hpp" />
    <ClInclude Include="..\..\src\arrow.hpp" />
    <ClInclude Include="..\..\src\attack_prediction.hpp" />
    <ClInclude Include="..\..\src\build_info.hpp" />
    <ClInclude Include="..\..\src\buffered_istream.hpp" />
    <ClInclude Include="..\..\src\carryover.hpp" />
    <ClInclude Include="..\..\src\chat_command_handler.hpp" />
    <ClInclude Include="..\..\src\chat_events.hpp" />
    <ClInclude Include="..\..\src\commandline_options.hpp" />
    <ClInclude Include="..\..\src\config.hpp" />
    <ClInclude Include="..\..\src\config_cache.hpp" />
    <ClInclude Include="..\..\src\controller_base.hpp" />
    <ClInclude Include="..\..\src\countdown_clock.hpp" />
    <ClInclude Include="..\..\src\cursor.hpp" />
    <ClInclude Include="..\..\src\display.hpp" />
    <ClInclude Include="..\..\src\display_chat_manager.hpp" />
    <ClInclude Include="..\..\src\display_context.hpp" />
    <ClInclude Include="..\..\src\events.hpp" />
    <ClInclude Include="..\..\src\exceptions.hpp" />
    <ClInclude Include="..\..\src\fake_unit_manager.hpp" />
    <ClInclude Include="..\..\src\fake_unit_ptr.hpp" />
    <ClInclude Include="..\..\src\filesystem.hpp" />
    <ClInclude Include="..\..\src\floating_label.hpp" />
    <ClInclude Include="..\..\src\floating_textbox.hpp" />
    <ClInclude Include="..\..\src\format_time_summary.hpp" />
    <ClInclude Include="..\..\src\formatter.hpp" />
    <ClInclude Include="..\..\src\game_board.hpp" />
    <ClInclude Include="..\..\src\game_classification.hpp" />
    <ClInclude Include="..\..\src\game_config_manager.hpp" />
    <ClInclude Include="..\..\src\game_data.hpp" />
    <ClInclude Include="..\..\src\game_display.hpp" />
    <ClInclude Include="..\..\src\game_end_exceptions.hpp" />
    <ClInclude Include="..\..\src\game_errors.hpp" />
    <ClInclude Include="..\..\src\game_launcher.hpp" />
    <ClInclude Include="..\..\src\game_state.hpp" />
    <ClInclude Include="..\..\src\generic_event.hpp" />
    <ClInclude Include="..\..\src\global.hpp" />
    <ClInclude Include="..\..\src\halo.hpp" />
    <ClInclude Include="..\..\src\hash.hpp" />
    <ClInclude Include="..\..\src\image.hpp" />
    <ClInclude Include="..\..\src\image_modifications.hpp" />
    <ClInclude Include="..\..\src\joystick.hpp" />
    <ClInclude Include="..\..\src\key.hpp" />
    <ClInclude Include="..\..\src\language.hpp" />
    <ClInclude Include="..\..\src\lua_jailbreak_exception.hpp" />
    <ClInclude Include="..\..\src\map_command_handler.hpp" />
    <ClInclude Include="..\..\src\menu_events.hpp" />
    <ClInclude Include="..\..\src\minimap.hpp" />
    <ClInclude Include="..\..\src\mouse_events.hpp" />
    <ClInclude Include="..\..\src\mouse_handler_base.hpp" />
    <ClInclude Include="..\..\src\movetype.hpp" />
    <ClInclude Include="..\..\src\mp_game_settings.hpp" />
    <ClInclude Include="..\..\src\mp_ui_alerts.hpp" />
    <ClInclude Include="..\..\src\mt_rng.hpp" />
    <ClInclude Include="..\..\src\multiplayer_error_codes.hpp" />
    <ClInclude Include="..\..\src\network_asio.hpp" />
    <ClInclude Include="..\..\src\overlay.hpp" />
    <ClInclude Include="..\..\src\pathutils.hpp" />
    <ClInclude Include="..\..\src\persist_context.hpp" />
    <ClInclude Include="..\..\src\persist_manager.hpp" />
    <ClInclude Include="..\..\src\persist_var.hpp" />
    <ClInclude Include="..\..\src\play_controller.hpp" />
    <ClInclude Include="..\..\src\playmp_controller.hpp" />
    <ClInclude Include="..\..\src\playsingle_controller.hpp" />
    <ClInclude Include="..\..\src\playturn.hpp" />
    <ClInclude Include="..\..\src\playturn_network_adapter.hpp" />
    <ClInclude Include="..\..\src\quit_confirmation.hpp" />
    <ClInclude Include="..\..\src\random.hpp" />
    <ClInclude Include="..\..\src\random_deterministic.hpp" />
    <ClInclude Include="..\..\src\random_synced.hpp" />
    <ClInclude Include="..\..\src\recall_list_manager.hpp" />
    <ClInclude Include="..\..\src\replay.hpp" />
    <ClInclude Include="..\..\src\replay_controller.hpp" />
    <ClInclude Include="..\..\src\replay_helper.hpp" />
    <ClInclude Include="..\..\src\replay_recorder_base.hpp" />
    <ClInclude Include="..\..\src\reports.hpp" />
    <ClInclude Include="..\..\src\resources.hpp" />
    <ClInclude Include="..\..\src\save_blocker.hpp" />
    <ClInclude Include="..\..\src\save_index.hpp" />
    <ClInclude Include="..\..\src\saved_game.hpp" />
    <ClInclude Include="..\..\src\savegame.hpp" />
    <ClInclude Include="..\..\src\savegame_config.hpp" />
    <ClInclude Include="..\..\src\seed_rng.hpp" />
    <ClInclude Include="..\..\src\settings.hpp" />
    <ClInclude Include="..\..\src\show_dialog.hpp" />
    <ClInclude Include="..\..\src\side_filter.hpp" />
    <ClInclude Include="..\..\src\sound.hpp" />
    <ClInclude Include="..\..\src\sound_music_track.hpp" />
    <ClInclude Include="..\..\src\soundsource.hpp" />
    <ClInclude Include="..\..\src\statistics.hpp" />
    <ClInclude Include="..\..\src\synced_checkup.hpp" />
    <ClInclude Include="..\..\src\synced_commands.hpp" />
    <ClInclude Include="..\..\src\synced_context.hpp" />
    <ClInclude Include="..\..\src\synced_user_choice.hpp" />
    <ClInclude Include="..\..\src\syncmp_handler.hpp" />
    <ClInclude Include="..\..\src\team.hpp" />
    <ClInclude Include="..\..\src\teambuilder.hpp" />
    <ClInclude Include="..\..\src\theme.hpp" />
    <ClInclude Include="..\..\src\time_of_day.hpp" />
    <ClInclude Include="..\..\src\tod_manager.hpp" />
    <ClInclude Include="..\..\src\tooltips.hpp" />
    <ClInclude Include="..\..\src\variable.hpp" />
    <ClInclude Include="..\..\src\variable_info.hpp" />
    <ClInclude Include="..\..\src\variable_info_detail.hpp" />
    <ClInclude Include="..\..\src\variable_info_private.hpp" />
    <ClInclude Include="..\..\src\version.hpp" />
    <ClInclude Include="..\..\src\video.hpp" />
    <ClInclude Include="..\..\src\wesconfig.h" />
    <ClInclude Include="..\..\src\wesnothd_connection.hpp" />
    <ClInclude Include="..\..\src\wesnothd_connection_error.hpp" />
    <ClInclude Include="..\..\src\wml_exception.hpp" />
    <ClInclude Include="..\..\src\wml_separators.hpp" />
    <ClInclude Include="..\..\src\font\error.hpp">
      <Filter>Font</Filter>
    </ClInclude>
    <ClInclude Include="..\..\src\font\font_config.hpp">
      <Filter>Font</Filter>
    </ClInclude>
    <ClInclude Include="..\..\src\font\font_description.hpp">
      <Filter>Font</Filter>
    </ClInclude>
    <ClInclude Include="..\..\src\font\font_id.hpp">
      <Filter>Font</Filter>
    </ClInclude>
    <ClInclude Include="..\..\src\font\font_options.hpp">
      <Filter>Font</Filter>
    </ClInclude>
    <ClInclude Include="..\..\src\font\marked-up_text.hpp">
      <Filter>Font</Filter>
    </ClInclude>
    <ClInclude Include="..\..\src\font\sdl_ttf.hpp">
      <Filter>Font</Filter>
    </ClInclude>
    <ClInclude Include="..\..\src\font\standard_colors.hpp">
      <Filter>Font</Filter>
    </ClInclude>
    <ClInclude Include="..\..\src\font\text.hpp">
      <Filter>Font</Filter>
    </ClInclude>
    <ClInclude Include="..\..\src\font\text_cache.hpp">
      <Filter>Font</Filter>
    </ClInclude>
    <ClInclude Include="..\..\src\font\text_formatting.hpp">
      <Filter>Font</Filter>
    </ClInclude>
    <ClInclude Include="..\..\src\font\text_surface.hpp">
      <Filter>Font</Filter>
    </ClInclude>
    <ClInclude Include="..\..\src\font\pango\escape.hpp">
      <Filter>Font\Pango</Filter>
    </ClInclude>
    <ClInclude Include="..\..\src\font\pango\font.hpp">
      <Filter>Font\Pango</Filter>
    </ClInclude>
    <ClInclude Include="..\..\src\font\pango\hyperlink.hpp">
      <Filter>Font\Pango</Filter>
    </ClInclude>
    <ClInclude Include="..\..\src\font\pango\iter.hpp">
      <Filter>Font\Pango</Filter>
    </ClInclude>
    <ClInclude Include="..\..\src\font\pango\stream_ops.hpp">
      <Filter>Font\Pango</Filter>
    </ClInclude>
    <ClInclude Include="..\..\src\preferences\display.hpp">
      <Filter>Preferences</Filter>
    </ClInclude>
    <ClInclude Include="..\..\src\preferences\editor.hpp">
      <Filter>Preferences</Filter>
    </ClInclude>
    <ClInclude Include="..\..\src\preferences\game.hpp">
      <Filter>Preferences</Filter>
    </ClInclude>
    <ClInclude Include="..\..\src\preferences\general.hpp">
      <Filter>Preferences</Filter>
    </ClInclude>
    <ClInclude Include="..\..\src\preferences\lobby.hpp">
      <Filter>Preferences</Filter>
    </ClInclude>
<<<<<<< HEAD
    <ClInclude Include="..\..\src\game_events\wmi_manager.hpp">
      <Filter>Game_Events</Filter>
=======
    <ClInclude Include="..\..\src\preferences\credentials.hpp">
      <Filter>Preferences</Filter>
>>>>>>> ebe360df
    </ClInclude>
  </ItemGroup>
  <ItemGroup>
    <CustomBuild Include="..\..\src\tests\test_sdl_utils.hpp">
      <Filter>Tests</Filter>
    </CustomBuild>
    <CustomBuild Include="..\..\src\tests\utils\auto_parameterized.hpp">
      <Filter>Tests\Utils</Filter>
    </CustomBuild>
    <CustomBuild Include="..\..\src\tests\utils\fake_display.hpp">
      <Filter>Tests\Utils</Filter>
    </CustomBuild>
    <CustomBuild Include="..\..\src\tests\utils\fake_event_source.hpp">
      <Filter>Tests\Utils</Filter>
    </CustomBuild>
    <CustomBuild Include="..\..\src\tests\utils\game_config_manager.hpp">
      <Filter>Tests\Utils</Filter>
    </CustomBuild>
    <CustomBuild Include="..\..\src\tests\utils\play_scenario.hpp">
      <Filter>Tests\Utils</Filter>
    </CustomBuild>
  </ItemGroup>
</Project><|MERGE_RESOLUTION|>--- conflicted
+++ resolved
@@ -1529,13 +1529,11 @@
     <ClCompile Include="..\..\src\preferences\lobby.cpp">
       <Filter>Preferences</Filter>
     </ClCompile>
-<<<<<<< HEAD
     <ClCompile Include="..\..\src\game_events\wmi_manager.cpp">
       <Filter>Game_Events</Filter>
-=======
+    </ClCompile>
     <ClCompile Include="..\..\src\preferences\credentials.cpp">
       <Filter>Preferences</Filter>
->>>>>>> ebe360df
     </ClCompile>
   </ItemGroup>
   <ItemGroup>
@@ -2975,13 +2973,11 @@
     <ClInclude Include="..\..\src\preferences\lobby.hpp">
       <Filter>Preferences</Filter>
     </ClInclude>
-<<<<<<< HEAD
     <ClInclude Include="..\..\src\game_events\wmi_manager.hpp">
       <Filter>Game_Events</Filter>
-=======
+    </ClInclude>
     <ClInclude Include="..\..\src\preferences\credentials.hpp">
       <Filter>Preferences</Filter>
->>>>>>> ebe360df
     </ClInclude>
   </ItemGroup>
   <ItemGroup>
